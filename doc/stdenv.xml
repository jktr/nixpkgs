--- conflicted
+++ resolved
@@ -1171,14 +1171,6 @@
 
     That is, no substitution is performed for undefined variables.</para>
 
-<<<<<<< HEAD
-    <para>Environment variables that start with an uppercase letter are filtered out,
-    to prevent global variables (like <literal>HOME</literal>) from accidentally
-    getting substituted.
-    The variables also have to be valid bash “names”, as
-    defined in the bash manpage (alphanumeric or <literal>_</literal>, must not
-    start with a number).</para>
-=======
     <para>Environment variables that start with an uppercase letter or an
     underscore are filtered out,
     to prevent global variables (like <literal>HOME</literal>) or private
@@ -1187,7 +1179,6 @@
     The variables also have to be valid bash “names”, as
     defined in the bash manpage (alphanumeric or <literal>_</literal>,
     must not start with a number).</para>
->>>>>>> 6054c9f2
   </listitem>
   </varlistentry>
 
