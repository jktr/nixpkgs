--- conflicted
+++ resolved
@@ -3,21 +3,10 @@
 ###### interface
 let
   inherit (pkgs.lib) mkOption mkIf;
-<<<<<<< HEAD
-=======
-  inherit (pkgs) makePortmap;
-
-  uid = (import ../system/ids.nix).uids.portmap;
-  gid = (import ../system/ids.nix).gids.portmap;
->>>>>>> 88fd4080
 
   options = {
     services = {
       portmap = {
-<<<<<<< HEAD
-=======
-
->>>>>>> 88fd4080
         enable = mkOption {
           default = false;
           description = ''
@@ -26,14 +15,6 @@
             using the rpcinfo(1) command.
           '';
         };
-<<<<<<< HEAD
-      };
-    };
-  };
-in
-
-###### implementation
-=======
 
         verbose = mkOption {
           default = false;
@@ -52,31 +33,20 @@
       };
     };
   };
->>>>>>> 88fd4080
-
 in
 
-<<<<<<< HEAD
+###### implementation
+
+let uid = (import ../system/ids.nix).uids.portmap;
+    gid = (import ../system/ids.nix).gids.portmap;
+in
+
 mkIf config.services.portmap.enable {
 
-=======
-###### implementation
-mkIf config.services.portmap.enable {
->>>>>>> 88fd4080
   require = [
     options
   ];
-  
-  users = {
-    extraUsers = [
-      { name = "portmap";
-        inherit uid;
-        description = "portmap daemon user";
-        home = "/var/empty";
-      }
-    ];
 
-<<<<<<< HEAD
 
   users = {
     extraUsers = [
@@ -108,35 +78,12 @@
           start on network-interfaces/started
           stop on network-interfaces/stop
 
-          respawn ${portmap}/sbin/portmap
-          '';
-=======
-    extraGroups = [
-      { name = "portmap";
-        inherit gid;
-      }
-    ];
-  };
-
-  services = {
-    extraJobs = [{
-      name = "portmap";
-
-      job =
-        let portmap = makePortmap { daemonUID = uid; daemonGID = gid; };
-        in ''
-          description "ONC RPC portmap"
-
-          start on network-interfaces/started
-          stop on network-interfaces/stop
-
           respawn ${portmap}/sbin/portmap \
             ${if config.services.portmap.chroot == ""
               then ""
               else "-t \"${config.services.portmap.chroot}\""} \
             ${if config.services.portmap.verbose then "-v" else ""}
         '';
->>>>>>> 88fd4080
     }];
   };
 }