# D-Bus configuration and system bus daemon.

{ config, lib, pkgs, ... }:

with lib;

let

  cfg = config.services.dbus;

  homeDir = "/run/dbus";

  systemExtraxml = concatStrings (flip concatMap cfg.packages (d: [
    "<servicedir>${d}/share/dbus-1/system-services</servicedir>"
    "<includedir>${d}/etc/dbus-1/system.d</includedir>"
  ]));

  sessionExtraxml = concatStrings (flip concatMap cfg.packages (d: [
    "<servicedir>${d}/share/dbus-1/services</servicedir>"
    "<includedir>${d}/etc/dbus-1/session.d</includedir>"
  ]));

  daemonArgs = "--address=systemd: --nofork --nopidfile --systemd-activation";

  configDir = pkgs.runCommand "dbus-conf"
    { preferLocalBuild = true;
      allowSubstitutes = false;
    }
    ''
      mkdir -p $out

      cp ${pkgs.dbus.out}/share/dbus-1/{system,session}.conf $out

      # avoid circular includes
      sed -ri 's@(<include ignore_missing="yes">/etc/dbus-1/(system|session)\.conf</include>)@<!-- \1 -->@g' $out/{system,session}.conf

      # include by full path
      sed -ri "s@/etc/dbus-1/(system|session)-@$out/\1-@" $out/{system,session}.conf

      sed '${./dbus-system-local.conf.in}' \
        -e 's,@servicehelper@,${config.security.permissionsWrapperDir}/dbus-daemon-launch-helper,g' \
        -e 's,@extra@,${systemExtraxml},' \
        > "$out/system-local.conf"

      sed '${./dbus-session-local.conf.in}' \
        -e 's,@extra@,${sessionExtraxml},' \
        > "$out/session-local.conf"
    '';

in

{

  ###### interface

  options = {

    services.dbus = {

      enable = mkOption {
        type = types.bool;
        default = false;
        internal = true;
        description = ''
          Whether to start the D-Bus message bus daemon, which is
          required by many other system services and applications.
        '';
      };

      packages = mkOption {
        type = types.listOf types.path;
        default = [ ];
        description = ''
          Packages whose D-Bus configuration files should be included in
          the configuration of the D-Bus system-wide or session-wide
          message bus.  Specifically, files in the following directories
          will be included into their respective DBus configuration paths:
          <filename><replaceable>pkg</replaceable>/etc/dbus-1/system.d</filename>
          <filename><replaceable>pkg</replaceable>/share/dbus-1/system-services</filename>
          <filename><replaceable>pkg</replaceable>/etc/dbus-1/session.d</filename>
          <filename><replaceable>pkg</replaceable>/share/dbus-1/services</filename>
        '';
      };

      socketActivated = mkOption {
        type = types.bool;
        default = false;
        description = ''
          Make the user instance socket activated.
        '';
      };
    };
  };

  ###### implementation

  config = mkIf cfg.enable {

    environment.systemPackages = [ pkgs.dbus.daemon pkgs.dbus ];

    environment.etc = singleton
      { source = configDir;
        target = "dbus-1";
      };

    users.extraUsers.messagebus = {
      uid = config.ids.uids.messagebus;
      description = "D-Bus system message bus daemon user";
      home = homeDir;
      group = "messagebus";
    };

    users.extraGroups.messagebus.gid = config.ids.gids.messagebus;

    systemd.packages = [ pkgs.dbus.daemon ];

    security.permissionsWrappers.setuid = singleton
      { program = "dbus-daemon-launch-helper";
<<<<<<< HEAD
        source = "${pkgs.dbus_daemon}/libexec/dbus-daemon-launch-helper";
=======
        source = "${pkgs.dbus.daemon}/libexec/dbus-daemon-launch-helper";
>>>>>>> 104c3db6
        owner = "root";
        group = "messagebus";
        setuid = true;
        setgid = false;
        permissions = "u+rx,g+rx,o-rx";
      };

    services.dbus.packages = [
      pkgs.dbus.out
      config.system.path
    ];

    systemd.services.dbus = {
      # Don't restart dbus-daemon. Bad things tend to happen if we do.
      reloadIfChanged = true;
      restartTriggers = [ configDir ];
      serviceConfig.ExecStart = [
        ""
        "${lib.getBin pkgs.dbus}/bin/dbus-daemon --config-file=${configDir}/system.conf ${daemonArgs}"
      ];
    };

    systemd.user = {
      services.dbus = {
        # Don't restart dbus-daemon. Bad things tend to happen if we do.
        reloadIfChanged = true;
        restartTriggers = [ configDir ];
        serviceConfig.ExecStart = [
          ""
          "${lib.getBin pkgs.dbus}/bin/dbus-daemon --config-file=${configDir}/session.conf ${daemonArgs}"
        ];
      };
      sockets.dbus.wantedBy = mkIf cfg.socketActivated [ "sockets.target" ];
    };

    environment.pathsToLink = [ "/etc/dbus-1" "/share/dbus-1" ];
  };
}<|MERGE_RESOLUTION|>--- conflicted
+++ resolved
@@ -116,11 +116,7 @@
 
     security.permissionsWrappers.setuid = singleton
       { program = "dbus-daemon-launch-helper";
-<<<<<<< HEAD
-        source = "${pkgs.dbus_daemon}/libexec/dbus-daemon-launch-helper";
-=======
         source = "${pkgs.dbus.daemon}/libexec/dbus-daemon-launch-helper";
->>>>>>> 104c3db6
         owner = "root";
         group = "messagebus";
         setuid = true;
