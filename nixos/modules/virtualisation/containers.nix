--- conflicted
+++ resolved
@@ -403,17 +403,11 @@
                 LOCAL_ADDRESS=${cfg.localAddress}
               ''}
             ''}
-<<<<<<< HEAD
-            ${optionalString cfg.autoStart ''
-              AUTO_START=1
-            ''}
-            EXTRA_NSPAWN_FLAGS="${mkBindFlags cfg.bindMounts}"
-=======
              INTERFACES="${toString cfg.interfaces}"
            ${optionalString cfg.autoStart ''
              AUTO_START=1
            ''}
->>>>>>> e8ebf051
+           EXTRA_NSPAWN_FLAGS="${mkBindFlags cfg.bindMounts}"
           '';
       }) config.containers;
 
