{ config, lib, pkgs, ... }:

with lib;

let

  nixos-container = pkgs.substituteAll {
    name = "nixos-container";
    dir = "bin";
    isExecutable = true;
    src = ./nixos-container.pl;
    perl = "${pkgs.perl}/bin/perl -I${pkgs.perlPackages.FileSlurp}/lib/perl5/site_perl";
    inherit (pkgs) socat;
  };

  # The container's init script, a small wrapper around the regular
  # NixOS stage-2 init script.
  containerInit = pkgs.writeScript "container-init"
    ''
      #! ${pkgs.stdenv.shell} -e

      # Initialise the container side of the veth pair.
      if [ "$PRIVATE_NETWORK" = 1 ]; then
        ip link set host0 name eth0
        ip link set dev eth0 up
        if [ -n "$HOST_ADDRESS" ]; then
          ip route add $HOST_ADDRESS dev eth0
          ip route add default via $HOST_ADDRESS
        fi
        if [ -n "$LOCAL_ADDRESS" ]; then
          ip addr add $LOCAL_ADDRESS dev eth0
        fi
      fi

      # Start the regular stage 1 script, passing the bind-mounted
      # notification socket from the host to allow the container
      # systemd to signal readiness to the host systemd.
      NOTIFY_SOCKET=/var/lib/private/host-notify exec "$1"
    '';

  system = config.nixpkgs.system;

in

{
  options = {

    boot.isContainer = mkOption {
      type = types.bool;
      default = false;
      description = ''
        Whether this NixOS machine is a lightweight container running
        in another NixOS system.
      '';
    };

    containers = mkOption {
      type = types.attrsOf (types.submodule (
        { config, options, name, ... }:
        {
          options = {

            config = mkOption {
              description = ''
                A specification of the desired configuration of this
                container, as a NixOS module.
              '';
            };

            path = mkOption {
              type = types.path;
              example = "/nix/var/nix/profiles/containers/webserver";
              description = ''
                As an alternative to specifying
                <option>config</option>, you can specify the path to
                the evaluated NixOS system configuration, typically a
                symlink to a system profile.
              '';
            };

            privateNetwork = mkOption {
              type = types.bool;
              default = false;
              description = ''
                Whether to give the container its own private virtual
                Ethernet interface.  The interface is called
                <literal>eth0</literal>, and is hooked up to the interface
                <literal>ve-<replaceable>container-name</replaceable></literal>
                on the host.  If this option is not set, then the
                container shares the network interfaces of the host,
                and can bind to any port on any interface.
              '';
            };

            hostAddress = mkOption {
              type = types.nullOr types.string;
              default = null;
              example = "10.231.136.1";
              description = ''
                The IPv4 address assigned to the host interface.
              '';
            };

            localAddress = mkOption {
              type = types.nullOr types.string;
              default = null;
              example = "10.231.136.2";
              description = ''
                The IPv4 address assigned to <literal>eth0</literal>
                in the container.
              '';
            };

          };

          config = mkMerge
            [ (mkIf options.config.isDefined {
                path = (import ../../lib/eval-config.nix {
                  inherit system;
                  modules =
                    let extraConfig =
                      { boot.isContainer = true;
                        networking.hostName = mkDefault name;
                        networking.useDHCP = false;
                      };
                    in [ extraConfig config.config ];
                  prefix = [ "containers" name ];
                }).config.system.build.toplevel;
              })
            ];
        }));

      default = {};
      example = literalExample
        ''
          { webserver =
              { path = "/nix/var/nix/profiles/webserver";
              };
            database =
              { config =
                  { config, pkgs, ... }:
                  { services.postgresql.enable = true;
                    services.postgresql.package = pkgs.postgresql92;
                  };
              };
          }
        '';
      description = ''
        A set of NixOS system configurations to be run as lightweight
        containers.  Each container appears as a service
        <literal>container-<replaceable>name</replaceable></literal>
        on the host system, allowing it to be started and stopped via
        <command>systemctl</command> .
      '';
    };

  };


  config = mkIf (!config.boot.isContainer) {

    systemd.services."container@" =
      { description = "Container '%i'";

        unitConfig.RequiresMountsFor = [ "/var/lib/containers/%i" ];

        path = [ pkgs.iproute ];

        environment.INSTANCE = "%i";
        environment.root = "/var/lib/containers/%i";

        preStart =
          ''
            # Clean up existing machined registration and interfaces.
            machinectl terminate "$INSTANCE" 2> /dev/null || true
<<<<<<< HEAD

            if [ "$PRIVATE_NETWORK" = 1 ]; then
              ip link del dev "ve-$INSTANCE" 2> /dev/null || true
            fi

            mkdir -p -m 0755 $root/var/lib
=======
>>>>>>> 2d03fbf7

            if [ "$PRIVATE_NETWORK" = 1 ]; then
              ip link del dev "ve-$INSTANCE" 2> /dev/null || true
            fi
         '';

        script =
          ''
            mkdir -p -m 0755 "$root/etc" "$root/var/lib"
            mkdir -p -m 0700 "$root/var/lib/private"
            if ! [ -e "$root/etc/os-release" ]; then
              touch "$root/etc/os-release"
            fi

            mkdir -p -m 0755 \
              "/nix/var/nix/profiles/per-container/$INSTANCE" \
              "/nix/var/nix/gcroots/per-container/$INSTANCE"

            cp -f /etc/resolv.conf "$root/etc/resolv.conf"

            if [ "$PRIVATE_NETWORK" = 1 ]; then
              extraFlags+=" --network-veth"
            fi

            for iface in $MACVLANS; do
              extraFlags+=" --network-macvlan=$iface"
            done

            # If the host is 64-bit and the container is 32-bit, add a
            # --personality flag.
            ${optionalString (config.nixpkgs.system == "x86_64-linux") ''
              if [ "$(< ''${SYSTEM_PATH:-/nix/var/nix/profiles/per-container/$INSTANCE/system}/system)" = i686-linux ]; then
                extraFlags+=" --personality=x86"
              fi
            ''}

<<<<<<< HEAD
            EXIT_ON_REBOOT=1 \
=======
            # Run systemd-nspawn without startup notification (we'll
            # wait for the container systemd to signal readiness).
            EXIT_ON_REBOOT=1 NOTIFY_SOCKET= \
>>>>>>> 2d03fbf7
            exec ${config.systemd.package}/bin/systemd-nspawn \
              --keep-unit \
              -M "$INSTANCE" -D "$root" $extraFlags \
              --bind-ro=/nix/store \
              --bind-ro=/nix/var/nix/db \
              --bind-ro=/nix/var/nix/daemon-socket \
              --bind=/run/systemd/notify:/var/lib/private/host-notify \
              --bind="/nix/var/nix/profiles/per-container/$INSTANCE:/nix/var/nix/profiles" \
              --bind="/nix/var/nix/gcroots/per-container/$INSTANCE:/nix/var/nix/gcroots" \
              --setenv PRIVATE_NETWORK="$PRIVATE_NETWORK" \
              --setenv HOST_ADDRESS="$HOST_ADDRESS" \
              --setenv LOCAL_ADDRESS="$LOCAL_ADDRESS" \
              --setenv PATH="$PATH" \
              ${containerInit} "''${SYSTEM_PATH:-/nix/var/nix/profiles/system}/init"
          '';

        postStart =
          ''
            if [ "$PRIVATE_NETWORK" = 1 ]; then
              ifaceHost=ve-$INSTANCE
              ip link set dev $ifaceHost up
              if [ -n "$HOST_ADDRESS" ]; then
                ip addr add $HOST_ADDRESS dev $ifaceHost
              fi
              if [ -n "$LOCAL_ADDRESS" ]; then
                ip route add $LOCAL_ADDRESS dev $ifaceHost
              fi
            fi

            # This blocks until the container-startup-done service
            # writes something to this pipe.  FIXME: it also hangs
            # until the start timeout expires if systemd-nspawn exits.
            read x < $root/var/lib/startup-done
            rm -f $root/var/lib/startup-done
          '';

        preStop =
          ''
            machinectl poweroff "$INSTANCE" || true
          '';

        restartIfChanged = false;
        #reloadIfChanged = true; # FIXME

        serviceConfig = {
          ExecReload = pkgs.writeScript "reload-container"
            ''
              #! ${pkgs.stdenv.shell} -e
              SYSTEM_PATH=/nix/var/nix/profiles/system
              echo $SYSTEM_PATH/bin/switch-to-configuration test | \
                ${pkgs.socat}/bin/socat unix:$root/var/lib/run-command.socket -
            '';

          SyslogIdentifier = "container %i";

          EnvironmentFile = "-/etc/containers/%i.conf";

          Type = "notify";

<<<<<<< HEAD
=======
          NotifyAccess = "all";

>>>>>>> 2d03fbf7
          # Note that on reboot, systemd-nspawn returns 10, so this
          # unit will be restarted. On poweroff, it returns 0, so the
          # unit won't be restarted.
          Restart = "on-failure";

          # Hack: we don't want to kill systemd-nspawn, since we call
          # "machinectl poweroff" in preStop to shut down the
          # container cleanly. But systemd requires sending a signal
          # (at least if we want remaining processes to be killed
          # after the timeout). So send an ignored signal.
          KillMode = "mixed";
          KillSignal = "WINCH";
        };
      };

    # Generate a configuration file in /etc/containers for each
    # container so that container@.target can get the container
    # configuration.
    environment.etc = mapAttrs' (name: cfg: nameValuePair "containers/${name}.conf"
      { text =
          ''
            SYSTEM_PATH=${cfg.path}
            ${optionalString cfg.privateNetwork ''
              PRIVATE_NETWORK=1
              ${optionalString (cfg.hostAddress != null) ''
                HOST_ADDRESS=${cfg.hostAddress}
              ''}
              ${optionalString (cfg.localAddress != null) ''
                LOCAL_ADDRESS=${cfg.localAddress}
              ''}
            ''}
          '';
      }) config.containers;

    # FIXME: auto-start containers.

    # Generate /etc/hosts entries for the containers.
    networking.extraHosts = concatStrings (mapAttrsToList (name: cfg: optionalString (cfg.localAddress != null)
      ''
        ${cfg.localAddress} ${name}.containers
      '') config.containers);

    networking.dhcpcd.denyInterfaces = [ "ve-*" ];

    environment.systemPackages = [ nixos-container ];

    # Start containers at boot time.
    systemd.services.all-containers =
      { description = "All Containers";

        wantedBy = [ "multi-user.target" ];

        unitConfig.ConditionDirectoryNotEmpty = "/etc/containers";

        serviceConfig.Type = "oneshot";

        script =
          ''
            res=0
            shopt -s nullglob
            for i in /etc/containers/*.conf; do
              AUTO_START=
              source "$i"
              if [ "$AUTO_START" = 1 ]; then
                systemctl start "container@$(basename "$i" .conf).service" || res=1
              fi
            done
            exit $res
          ''; # */
      };

  };
}<|MERGE_RESOLUTION|>--- conflicted
+++ resolved
@@ -173,15 +173,11 @@
           ''
             # Clean up existing machined registration and interfaces.
             machinectl terminate "$INSTANCE" 2> /dev/null || true
-<<<<<<< HEAD
 
             if [ "$PRIVATE_NETWORK" = 1 ]; then
               ip link del dev "ve-$INSTANCE" 2> /dev/null || true
             fi
 
-            mkdir -p -m 0755 $root/var/lib
-=======
->>>>>>> 2d03fbf7
 
             if [ "$PRIVATE_NETWORK" = 1 ]; then
               ip link del dev "ve-$INSTANCE" 2> /dev/null || true
@@ -218,13 +214,9 @@
               fi
             ''}
 
-<<<<<<< HEAD
-            EXIT_ON_REBOOT=1 \
-=======
             # Run systemd-nspawn without startup notification (we'll
             # wait for the container systemd to signal readiness).
             EXIT_ON_REBOOT=1 NOTIFY_SOCKET= \
->>>>>>> 2d03fbf7
             exec ${config.systemd.package}/bin/systemd-nspawn \
               --keep-unit \
               -M "$INSTANCE" -D "$root" $extraFlags \
@@ -284,11 +276,8 @@
 
           Type = "notify";
 
-<<<<<<< HEAD
-=======
           NotifyAccess = "all";
 
->>>>>>> 2d03fbf7
           # Note that on reboot, systemd-nspawn returns 10, so this
           # unit will be restarted. On poweroff, it returns 0, so the
           # unit won't be restarted.
