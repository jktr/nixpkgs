/* This file composes the Nix Packages collection.  That is, it
   imports the functions that build the various packages, and calls
   them with appropriate arguments.  The result is a set of all the
   packages in the Nix Packages collection for some particular
   platform. */


{ # The system (e.g., `i686-linux') for which to build the packages.
  system ? builtins.currentSystem

  # Usually, the system type uniquely determines the stdenv and thus
  # how to build the packages.  But on some platforms we have
  # different stdenvs, leading to different ways to build the
  # packages.  For instance, on Windows we support both Cygwin and
  # Mingw builds.  In both cases, `system' is `i686-cygwin'.  The
  # attribute `stdenvType' is used to select the specific kind of
  # stdenv to use, e.g., `i686-mingw'.
, stdenvType ? system

, # The standard environment to use.  Only used for bootstrapping.  If
  # null, the default standard environment is used.
  bootStdenv ? null

  # More flags for the bootstrapping of stdenv.
, noSysDirs ? true
, gccWithCC ? true
, gccWithProfiling ? true

, # Allow a configuration attribute set to be passed in as an
  # argument.  Otherwise, it's read from $NIXPKGS_CONFIG or
  # ~/.nixpkgs/config.nix.
  config ? null

, crossSystem ? null
, platform ? null
}:


let config_ = config; platform_ = platform; in # rename the function arguments

let

  lib = import ../lib;

  # The contents of the configuration file found at $NIXPKGS_CONFIG or
  # $HOME/.nixpkgs/config.nix.
  # for NIXOS (nixos-rebuild): use nixpkgs.config option
  config =
    let
      toPath = builtins.toPath;
      getEnv = x: if builtins ? getEnv then builtins.getEnv x else "";
      pathExists = name:
        builtins ? pathExists && builtins.pathExists (toPath name);

      configFile = getEnv "NIXPKGS_CONFIG";
      homeDir = getEnv "HOME";
      configFile2 = homeDir + "/.nixpkgs/config.nix";

      configExpr =
        if config_ != null then config_
        else if configFile != "" && pathExists configFile then import (toPath configFile)
        else if homeDir != "" && pathExists configFile2 then import (toPath configFile2)
        else {};

    in
      # allow both:
      # { /* the config */ } and
      # { pkgs, ... } : { /* the config */ }
      if builtins.isFunction configExpr
        then configExpr { inherit pkgs; }
        else configExpr;

  # Allow setting the platform in the config file. Otherwise, let's use a reasonable default (pc)
  platform = if platform_ != null then platform_ 
    else getConfig [ "platform" ] (import ./platforms.nix).pc;

  # Return an attribute from the Nixpkgs configuration file, or
  # a default value if the attribute doesn't exist.
  getConfig = attrPath: default: lib.attrByPath attrPath default config;


  # Helper functions that are exported through `pkgs'.
  helperFunctions =
    stdenvAdapters //
    (import ../build-support/trivial-builders.nix { inherit (pkgs) stdenv; inherit (pkgs.xorg) lndir; });

  stdenvAdapters =
    import ../stdenv/adapters.nix { inherit (pkgs) dietlibc fetchurl runCommand; };


  # Allow packages to be overriden globally via the `packageOverrides'
  # configuration option, which must be a function that takes `pkgs'
  # as an argument and returns a set of new or overriden packages.
  # The `packageOverrides' function is called with the *original*
  # (un-overriden) set of packages, allowing packageOverrides
  # attributes to refer to the original attributes (e.g. "foo =
  # ... pkgs.foo ...").
  pkgs = applyGlobalOverrides (getConfig ["packageOverrides"] (pkgs: {}));


  # Return the complete set of packages, after applying the overrides
  # returned by the `overrider' function (see above).
  applyGlobalOverrides = overrider:
    let
      # Call the overrider function.  We don't want stdenv overrides
      # in the case of cross-building, or otherwise the basic
      # overrided packages will not be built with the crossStdenv
      # adapter.
      overrides = overrider pkgsOrig //
        (lib.optionalAttrs (pkgsOrig.stdenv ? overrides && crossSystem == null) pkgsOrig.stdenv.overrides);

      # The un-overriden packages, passed to `overrider'.
      pkgsOrig = pkgsFun pkgs {};

      # The overriden, final packages.
      pkgs = pkgsFun pkgs overrides;
    in pkgs;


  # The package compositions.  Yes, this isn't properly indented.
  pkgsFun = pkgs: __overrides:
    with helperFunctions;
    let defaultScope = pkgs // pkgs.xorg; in
    helperFunctions // rec {

  # `__overrides' is a magic attribute that causes the attributes in
  # its value to be added to the surrounding `rec'.  We'll remove this
  # eventually.
  inherit __overrides;


  # We use `callPackage' to be able to omit function arguments that
  # can be obtained from `pkgs' or `pkgs.xorg' (i.e. `defaultScope').
  # Use `newScope' for sets of packages in `pkgs' (see e.g. `gtkLibs'
  # below).
  callPackage = newScope {};

  newScope = extra: lib.callPackageWith (defaultScope // extra);


  # Override system. This is useful to build i686 packages on x86_64-linux.
  forceSystem = system: (import ./all-packages.nix) {
    inherit system;
    inherit bootStdenv noSysDirs gccWithCC gccWithProfiling config;
  };


  # Used by wine, firefox with debugging version of Flash, ...
  pkgsi686Linux = forceSystem "i686-linux";

  callPackage_i686 = lib.callPackageWith (pkgsi686Linux // pkgsi686Linux.xorg);


  # For convenience, allow callers to get the path to Nixpkgs.
  path = ../..;


  ### Symbolic names.


  x11 = xlibsWrapper;

  # `xlibs' is the set of X library components.  This used to be the
  # old modular X libraries project (called `xlibs') but now it's just
  # the set of packages in the modular X.org tree (which also includes
  # non-library components like the server, drivers, fonts, etc.).
  xlibs = xorg // {xlibs = xlibsWrapper;};


  ### Helper functions.


  inherit lib config getConfig stdenvAdapters;

  inherit (lib) lowPrio hiPrio appendToName makeOverridable;

  # Applying this to an attribute set will cause nix-env to look
  # inside the set for derivations.
  recurseIntoAttrs = attrs: attrs // {recurseForDerivations = true;};

  # Return the first available value in the order: pkg.val, val, or default.
  getPkgConfig = pkg : val : default : (getConfig [ pkg val ] (getConfig [ val ] default));

  builderDefs = lib.composedArgsAndFun (import ../build-support/builder-defs/builder-defs.nix) {
    inherit stringsWithDeps lib stdenv writeScript
      fetchurl fetchmtn fetchgit;
  };

  builderDefsPackage = builderDefs.builderDefsPackage builderDefs;

  stringsWithDeps = lib.stringsWithDeps;


  ### STANDARD ENVIRONMENT


  allStdenvs = import ../stdenv {
    inherit system stdenvType platform;
    allPackages = args: import ./all-packages.nix ({ inherit config; } // args);
  };

  defaultStdenv = allStdenvs.stdenv // { inherit platform; };

  stdenvCross = makeStdenvCross defaultStdenv crossSystem binutilsCross
    gccCrossStageFinal;

  stdenv =
    if bootStdenv != null then (bootStdenv // {inherit platform;}) else
      let changer = getConfig ["replaceStdenv"] null;
      in if changer != null then
        changer {
          stdenv = stdenvCross;
          overrideSetup = overrideSetup;
        }
      else if crossSystem != null then
        stdenvCross
      else
        defaultStdenv;

  forceBuildDrv = drv : if (crossSystem == null) then drv else
    (drv // { hostDrv = drv.buildDrv; });

  # A stdenv capable of building 32-bit binaries.  On x86_64-linux,
  # it uses GCC compiled with multilib support; on i686-linux, it's
  # just the plain stdenv.
  stdenv_32bit =
    if system == "x86_64-linux" then
      overrideGCC stdenv gcc43_multi
    else
      stdenv;


  ### BUILD SUPPORT

  attrSetToDir = arg : import ../build-support/upstream-updater/attrset-to-dir.nix {
    inherit writeTextFile stdenv lib;
    theAttrSet = arg;
  };

  buildEnvScript = ../build-support/buildenv/builder.pl;
  buildEnv = import ../build-support/buildenv {
    inherit stdenv perl;
  };

  dotnetenv = import ../build-support/dotnetenv {
    inherit stdenv;
    dotnetfx = dotnetfx35;
  };

  vsenv = callPackage ../build-support/vsenv {
    vs = vs90wrapper;
  };

  fetchbzr = import ../build-support/fetchbzr {
    inherit stdenv bazaar;
  };

  fetchcvs = import ../build-support/fetchcvs {
    inherit stdenv cvs;
  };

  fetchdarcs = import ../build-support/fetchdarcs {
    inherit stdenv darcs nix;
  };

  fetchgit = import ../build-support/fetchgit {
    inherit stdenv git;
  };

  fetchmtn = import ../build-support/fetchmtn {
    inherit monotone stdenv;
    cacheDB = getConfig ["fetchmtn" "cacheDB"] "";
    defaultDBMirrors = getConfig ["fetchmtn" "defaultDBMirrors"] [];
  };

  fetchsvn = import ../build-support/fetchsvn {
    inherit stdenv subversion openssh;
    sshSupport = true;
  };

  fetchsvnssh = import ../build-support/fetchsvnssh {
    inherit stdenv subversion openssh expect;
    sshSupport = true;
  };

  fetchhg = import ../build-support/fetchhg {
    inherit stdenv mercurial nix;
  };

  # `fetchurl' downloads a file from the network.
  fetchurl = import ../build-support/fetchurl {
    inherit curl stdenv;
  };

  # fetchurlBoot is used for curl and its dependencies in order to
  # prevent a cyclic dependency (curl depends on curl.tar.bz2,
  # curl.tar.bz2 depends on fetchurl, fetchurl depends on curl).  It
  # uses the curl from the previous bootstrap phase (e.g. a statically
  # linked curl in the case of stdenv-linux).
  fetchurlBoot = stdenv.fetchurlBoot;

  resolveMirrorURLs = {url}: fetchurl {
    showURLs = true;
    inherit url;
  };

  makeDesktopItem = import ../build-support/make-desktopitem {
    inherit stdenv;
  };

  makeInitrd = {contents}: import ../build-support/kernel/make-initrd.nix {
    inherit stdenv perl cpio contents ubootChooser;
  };

  makeWrapper = makeSetupHook ../build-support/make-wrapper/make-wrapper.sh;

  makeModulesClosure = {kernel, rootModules, allowMissing ? false}:
    import ../build-support/kernel/modules-closure.nix {
      inherit stdenv module_init_tools kernel nukeReferences
        rootModules allowMissing;
    };

  pathsFromGraph = ../build-support/kernel/paths-from-graph.pl;

  srcOnly = args: (import ../build-support/src-only) ({inherit stdenv; } // args);

  substituteAll = import ../build-support/substitute/substitute-all.nix {
    inherit stdenv;
  };

  nukeReferences = callPackage ../build-support/nuke-references/default.nix { };

  vmTools = import ../build-support/vm/default.nix {
    inherit pkgs;
  };

  releaseTools = import ../build-support/release/default.nix {
    inherit pkgs;
  };

  composableDerivation = (import ../lib/composable-derivation.nix) {
    inherit pkgs lib;
  };

  platforms = import ./platforms.nix;

  ### TOOLS

  acct = callPackage ../tools/system/acct { };

  aefs = callPackage ../tools/filesystems/aefs { };

  aircrackng = callPackage ../tools/networking/aircrack-ng { };

  asymptote = builderDefsPackage ../tools/graphics/asymptote {
    inherit freeglut ghostscriptX imagemagick fftw boehmgc
      mesa ncurses readline gsl libsigsegv python zlib perl
      texinfo lzma;
    texLive = texLiveAggregationFun {
      paths = [
        texLive texLiveExtra
      ];
    };
  };

  ec2apitools = callPackage ../tools/virtualization/amazon-ec2-api-tools { };

  ec2amitools = callPackage ../tools/virtualization/amazon-ec2-ami-tools { };

  altermime = callPackage ../tools/networking/altermime {};

  amule = callPackage ../tools/networking/p2p/amule { };

  amuleDaemon = amule.override {
    monolithic = false;
    daemon = true;
  };

  amuleGui = amule.override {
    monolithic = false;
    client = true;
  };

  aria = builderDefsPackage (import ../tools/networking/aria) {
  };

  aria2 = callPackage ../tools/networking/aria2 { };

  at = callPackage ../tools/system/at { };

  autogen = callPackage ../development/tools/misc/autogen { };

  autojump = callPackage ../tools/misc/autojump { };

  avahi =
    let qt4Support = getConfig [ "avahi" "qt4Support" ] false;
    in
      makeOverridable (import ../development/libraries/avahi) {
        inherit stdenv fetchurl pkgconfig libdaemon dbus perl perlXMLParser
          expat gettext intltool lib;
        inherit (gtkLibs) glib gtk;
        inherit qt4Support;
        qt4 = if qt4Support then qt4 else null;
      };

  axel = callPackage ../tools/networking/axel { };

  azureus = callPackage ../tools/networking/p2p/azureus { };

  barcode = callPackage ../tools/graphics/barcode {};

  bc = callPackage ../tools/misc/bc { };

  bfr = callPackage ../tools/misc/bfr { };

  bootchart = callPackage ../tools/system/bootchart { };

  btrfsProgs = builderDefsPackage (import ../tools/filesystems/btrfsprogs) {
    inherit libuuid zlib acl;
  };

  catdoc = callPackage ../tools/text/catdoc { };

  eggdrop = callPackage ../tools/networking/eggdrop { };

  mcrl = callPackage ../tools/misc/mcrl { };

  mcrl2 = callPackage ../tools/misc/mcrl2 { };

  syslogng = callPackage ../tools/misc/syslog-ng { };

  asciidoc = callPackage ../tools/typesetting/asciidoc { };

  autossh = callPackage ../tools/networking/autossh { };

  bibtextools = callPackage ../tools/typesetting/bibtex-tools {
    inherit (strategoPackages016) strategoxt sdf;
  };

  bittorrent = callPackage ../tools/networking/p2p/bittorrent {
    wxPython = wxPython26;
    gui = true;
  };

  bittornado = callPackage ../tools/networking/p2p/bit-tornado { };

  blueman = callPackage ../tools/bluetooth/blueman {
    inherit (pythonPackages) notify;
  };

  bmrsa = builderDefsPackage (import ../tools/security/bmrsa/11.nix) {
    inherit unzip;
  };

  bogofilter = callPackage ../tools/misc/bogofilter {
    bdb = db4;
  };

  bsdiff = callPackage ../tools/compression/bsdiff { };

  bzip2 = callPackage ../tools/compression/bzip2 { };

  cabextract = callPackage ../tools/archivers/cabextract { };

  ccid = callPackage ../tools/security/ccid { };

  ccrypt = callPackage ../tools/security/ccrypt { };

  cdecl = callPackage ../development/tools/cdecl { };

  cdrdao = callPackage ../tools/cd-dvd/cdrdao { };

  cdrkit = callPackage ../tools/cd-dvd/cdrkit { };

  cfdg = builderDefsPackage ../tools/graphics/cfdg {
    inherit libpng bison flex;
  };

  checkinstall = callPackage ../tools/package-management/checkinstall { };

  cheetahTemplate = builderDefsPackage (import ../tools/text/cheetah-template/2.0.1.nix) {
    inherit makeWrapper python;
  };

  chkrootkit = callPackage ../tools/security/chkrootkit { };

  cksfv = callPackage ../tools/networking/cksfv { };

  convertlit = callPackage ../tools/text/convertlit { };

  unifdef = callPackage ../development/tools/misc/unifdef { };

  usb_modeswitch = callPackage ../development/tools/misc/usb-modeswitch { };

  cloogppl = callPackage ../development/libraries/cloog-ppl { };

  convmv = callPackage ../tools/misc/convmv { };

  coreutils = callPackage (if stdenv ? isDietLibC
      then ../tools/misc/coreutils-5
      else ../tools/misc/coreutils)
    {
      # TODO: Add ACL support for cross-Linux.
      aclSupport = crossSystem == null && stdenv.isLinux;
    };

  cpio = callPackage ../tools/archivers/cpio { };

  cromfs = callPackage ../tools/archivers/cromfs { };

  cron = callPackage ../tools/system/cron {  # see also fcron
  };

  curl = makeOverridable (import ../tools/networking/curl) rec {
    fetchurl = fetchurlBoot;
    inherit stdenv zlib openssl libssh2;
    zlibSupport = ! ((stdenv ? isDietLibC) || (stdenv ? isStatic));
    sslSupport = zlibSupport;
    scpSupport = zlibSupport && !stdenv.isSunOS && !stdenv.isCygwin;
  };

  curlftpfs = callPackage ../tools/filesystems/curlftpfs { };

  dadadodo = builderDefsPackage (import ../tools/text/dadadodo) {
  };

  dar = callPackage ../tools/archivers/dar { };

  davfs2 = callPackage ../tools/filesystems/davfs2 {
    neon = neon028;
  };

  dcraw = callPackage ../tools/graphics/dcraw { };

  debootstrap = callPackage ../tools/misc/debootstrap { };

  detox = callPackage ../tools/misc/detox { };

  ddclient = callPackage ../tools/networking/ddclient { };

  ddrescue = callPackage ../tools/system/ddrescue { };

  desktop_file_utils = callPackage ../tools/misc/desktop-file-utils { };

  dev86 = callPackage ../development/compilers/dev86 { };

  dnsmasq = callPackage ../tools/networking/dnsmasq {
    # TODO i18n can be installed as well, implement it?
  };

  dhcp = callPackage ../tools/networking/dhcp { };

  dhcpcd = callPackage ../tools/networking/dhcpcd { };

  diffstat = callPackage ../tools/text/diffstat { };

  diffutils = callPackage ../tools/text/diffutils { };

  dirmngr = callPackage ../tools/security/dirmngr { };

  docbook2x = callPackage ../tools/typesetting/docbook2x {
    inherit (perlPackages) XMLSAX XMLParser XMLNamespaceSupport;
    libiconv = if stdenv.isDarwin then libiconv else null;
  };

  dosfstools = callPackage ../tools/filesystems/dosfstools { };

  dotnetfx35 = callPackage ../development/libraries/dotnetfx35 { };

  dropbear = callPackage ../tools/networking/dropbear {
    enableStatic = true;
    zlib = zlibStatic;
  };

  duplicity = callPackage ../tools/backup/duplicity {
    inherit (pythonPackages) boto;
    gnupg = gnupg1;
  };

  dvdplusrwtools = callPackage ../tools/cd-dvd/dvd+rw-tools { };

  e2fsprogs = callPackage ../tools/filesystems/e2fsprogs { };

  ebook_tools = callPackage ../tools/text/ebook-tools { };

  ecryptfs = callPackage ../tools/security/ecryptfs { };

  enblendenfuse = callPackage ../tools/graphics/enblend-enfuse { };

  enscript = callPackage ../tools/text/enscript { };

  ethtool = callPackage ../tools/misc/ethtool { };

  exif = callPackage ../tools/graphics/exif { };

  exiftags = callPackage ../tools/graphics/exiftags { };

  expect = callPackage ../tools/misc/expect { };

  fcron = callPackage ../tools/system/fcron {  # see also cron
  };

  fdisk = callPackage ../tools/system/fdisk { };

  fdm = callPackage ../tools/networking/fdm {};

  figlet = callPackage ../tools/misc/figlet { };

  file = callPackage ../tools/misc/file { };

  fileschanged = callPackage ../tools/misc/fileschanged { };

  findutils =
    if stdenv.isDarwin
    then findutils4227
    else callPackage ../tools/misc/findutils { };

  findutils4227 = callPackage ../tools/misc/findutils/4.2.27.nix { };

  finger_bsd = callPackage ../tools/networking/bsd-finger { };

  fontforge = callPackage ../tools/misc/fontforge { };

  fontforgeX = callPackage ../tools/misc/fontforge {
    withX11 = true;
  };

  ftgl = callPackage ../development/libraries/ftgl { };

  dos2unix = callPackage ../tools/text/dos2unix { };

  unix2dos = callPackage ../tools/text/unix2dos { };

  uni2ascii = callPackage ../tools/text/uni2ascii { };

  gawk = callPackage ../tools/text/gawk { };

  gdmap = callPackage ../tools/system/gdmap {
    inherit (gtkLibs216) gtk;
  };

  genext2fs = callPackage ../tools/filesystems/genext2fs { };

  gengetopt = callPackage ../development/tools/misc/gengetopt { };

  getmail = callPackage ../tools/networking/getmail {
    python = pythonFull;
  };

  getopt = callPackage ../tools/misc/getopt { };

  gftp = callPackage ../tools/networking/gftp { };

  gifsicle = callPackage ../tools/graphics/gifsicle { };

  glusterfs = builderDefsPackage ../tools/filesystems/glusterfs {
    inherit fuse;
    bison = bison24;
    flex = flex2535;
  };

  glxinfo = callPackage ../tools/graphics/glxinfo { };

  gnokii = builderDefsPackage (import ../tools/misc/gnokii) {
    inherit intltool perl gettext libusb pkgconfig;
    inherit (gtkLibs) gtk glib;
  };

  gnugrep = callPackage ../tools/text/gnugrep { };

  gnupatch = callPackage ../tools/text/gnupatch { };

  gnupg1orig = callPackage ../tools/security/gnupg1 {
    ideaSupport = false;
  };

  gnupg1compat = callPackage ../tools/security/gnupg1compat { };

  # use config.packageOverrides if you prefer original gnupg1
  gnupg1 = gnupg1compat;

  gnupg = callPackage ../tools/security/gnupg { };

  gnuplot = callPackage ../tools/graphics/gnuplot {
    inherit (gtkLibs) pango;
    texLive = null;
    lua = null;
  };

  gnused = callPackage ../tools/text/gnused { };

  gnused_4_2 = callPackage ../tools/text/gnused/4.2.nix { };

  gnutar = callPackage ../tools/archivers/gnutar { };

  gnuvd = callPackage ../tools/misc/gnuvd { };

  gource = callPackage ../tools/misc/gource { };

  graphviz = callPackage ../tools/graphics/graphviz {
    inherit (gtkLibs) pango;
  };

  /* Readded by Michael Raskin. There are programs in the wild
   * that do want 2.0 but not 2.22. Please give a day's notice for
   * objections before removal.
   */
  graphviz_2_0 = callPackage ../tools/graphics/graphviz/2.0.nix {
    inherit (gtkLibs) pango;
  };

  groff = callPackage ../tools/text/groff {
    ghostscript = null;
  };

  grub = import ../tools/misc/grub {
    inherit fetchurl autoconf automake;
    stdenv = stdenv_32bit;
    buggyBiosCDSupport = (getConfig ["grub" "buggyBiosCDSupport"] true);
  };

  grub2 = callPackage ../tools/misc/grub/1.9x.nix { };

  gssdp = callPackage ../development/libraries/gssdp {
    inherit (gnome) libsoup;
  };

  gt5 = callPackage ../tools/system/gt5 { };

  gtkgnutella = callPackage ../tools/networking/p2p/gtk-gnutella { };

  gupnp = callPackage ../development/libraries/gupnp {
    inherit (gnome) libsoup;
  };

  gupnptools = callPackage ../tools/networking/gupnp-tools {
    inherit (gnome) libsoup libglade gnomeicontheme;
  };

  gvpe = builderDefsPackage ../tools/networking/gvpe {
    inherit openssl gmp nettools iproute;
  };

  gzip = callPackage ../tools/compression/gzip { };

  pigz = callPackage ../tools/compression/pigz { };

  halibut = callPackage ../tools/typesetting/halibut { };

  hddtemp = callPackage ../tools/misc/hddtemp { };

  hdf5 = callPackage ../tools/misc/hdf5 { };

  hevea = callPackage ../tools/typesetting/hevea { };

  highlight = callPackage ../tools/text/highlight { };

  host = callPackage ../tools/networking/host { };

  httpfs2 = callPackage ../tools/filesystems/httpfs { };

  iasl = callPackage ../development/compilers/iasl { };

  idutils = callPackage ../tools/misc/idutils { };

  iftop = callPackage ../tools/networking/iftop { };

  imapsync = callPackage ../tools/networking/imapsync {
    inherit (perlPackages) MailIMAPClient;
  };

  inetutils = callPackage ../tools/networking/inetutils { };

  iodine = callPackage ../tools/networking/iodine { };

  iperf = callPackage ../tools/networking/iperf { };

  ipmitool = callPackage ../tools/system/ipmitool {
    static = false;
  };

  jdiskreport = callPackage ../tools/misc/jdiskreport { };

  jfsrec = callPackage ../tools/filesystems/jfsrec { };

  jfsutils = callPackage ../tools/filesystems/jfsutils { };

  jhead = callPackage ../tools/graphics/jhead { };

  jing = callPackage ../tools/text/xml/jing { };

  jing_tools = callPackage ../tools/text/xml/jing/jing-script.nix { };

  jnettop = callPackage ../tools/networking/jnettop {
    inherit (gnome) glib;
  };

  jwhois = callPackage ../tools/networking/jwhois { };

  kdiff3 = newScope pkgs.kde4 ../tools/text/kdiff3 { };

  keychain = callPackage ../tools/misc/keychain { };

  kismet = callPackage ../applications/networking/sniffers/kismet { };

  less = callPackage ../tools/misc/less { };

  most = callPackage ../tools/misc/most { };

  lftp = callPackage ../tools/networking/lftp { };

  libtorrent = callPackage ../tools/networking/p2p/libtorrent { };

  logrotate = callPackage ../tools/system/logrotate { };

  lout = callPackage ../tools/typesetting/lout { };

  lrzip = callPackage ../tools/compression/lrzip { };

  lsh = callPackage ../tools/networking/lsh { };

  lxc = callPackage ../tools/system/lxc { };

  lzma = xz;

  xz = callPackage ../tools/compression/xz { };

  lzop = callPackage ../tools/compression/lzop { };

  mailutils = callPackage ../tools/networking/mailutils { };

  man = callPackage ../tools/misc/man { };

  man_db = callPackage ../tools/misc/man-db { };

  memtest86 = callPackage ../tools/misc/memtest86 { };

  mc = callPackage ../tools/misc/mc { };

  mcabber = callPackage ../applications/networking/instant-messengers/mcabber { };

  mcron = callPackage ../tools/system/mcron { };

  mdbtools = callPackage ../tools/misc/mdbtools {
    flex = flex2535;
  };

  mdbtools_git = callPackage ../tools/misc/mdbtools/git.nix {
    flex = flex2535;
  };

  miniupnpd = callPackage ../tools/networking/miniupnpd { };

  mjpegtools = callPackage ../tools/video/mjpegtools { };

  mkisofs = callPackage ../tools/cd-dvd/mkisofs { };

  mktemp = callPackage ../tools/security/mktemp { };

  mldonkey = callPackage ../applications/networking/p2p/mldonkey { };

  monit = builderDefsPackage ../tools/system/monit {
    flex = flex2535;
    bison = bison24;
    inherit openssl;
  };

  mpage = callPackage ../tools/text/mpage { };

  msf = builderDefsPackage (import ../tools/security/metasploit/3.1.nix) {
    inherit ruby makeWrapper;
  };

  mssys = callPackage ../tools/misc/mssys { };

  mtdutils = callPackage ../tools/filesystems/mtdutils { };

  mtools = callPackage ../tools/filesystems/mtools { };

  multitran = recurseIntoAttrs (let callPackage = newScope pkgs.multitran; in rec {
    multitrandata = callPackage ../tools/text/multitran/data { };

    libbtree = callPackage ../tools/text/multitran/libbtree { };

    libmtsupport = callPackage ../tools/text/multitran/libmtsupport { };

    libfacet = callPackage ../tools/text/multitran/libfacet { };

    libmtquery = callPackage ../tools/text/multitran/libmtquery { };

    mtutils = callPackage ../tools/text/multitran/mtutils { };
  });

  muscleframework = callPackage ../tools/security/muscleframework { };

  muscletool = callPackage ../tools/security/muscletool { };

  mysql2pgsql = callPackage ../tools/misc/mysql2pgsql { };

  namazu = callPackage ../tools/text/namazu { };

  nbd = callPackage ../tools/networking/nbd {
    glib = gtkLibs.glib.override {
      stdenv = makeStaticBinaries stdenv;
    };
  };

  nc6 = callPackage ../tools/networking/nc6 { };

  ncat = callPackage ../tools/networking/ncat { };

  ncftp = callPackage ../tools/networking/ncftp { };

  ncompress = callPackage ../tools/compression/ncompress { };

  netcat = callPackage ../tools/networking/netcat { };

  netkittftp = callPackage ../tools/networking/netkit/tftp { };

  netpbm = callPackage ../tools/graphics/netpbm { };

  netselect = callPackage ../tools/networking/netselect { };

  nilfs_utils = callPackage ../tools/filesystems/nilfs-utils {};

  nmap = callPackage ../tools/security/nmap {
    inherit (pythonPackages) pysqlite;
  };

  ntfs3g = callPackage ../tools/filesystems/ntfs-3g { };

  ntfsprogs = callPackage ../tools/filesystems/ntfsprogs { };

  ntp = callPackage ../tools/networking/ntp { };

  nssmdns = callPackage ../tools/networking/nss-mdns { };

  nylon = callPackage ../tools/networking/nylon { };

  obex_data_server = callPackage ../tools/bluetooth/obex-data-server { };

  obexd = callPackage ../tools/bluetooth/obexd { };

  obexfs = callPackage ../tools/bluetooth/obexfs { };

  obexftp = callPackage ../tools/bluetooth/obexftp { };

  offlineimap = import ../tools/networking/offlineimap {
    inherit fetchurl;
    # I did not find any better way of reusing buildPythonPackage+setuptools
    # for a python with openssl support
    buildPythonPackage = assert pythonFull.opensslSupport;
      import ../development/python-modules/generic {
        inherit makeWrapper lib;
        python = pythonFull;
        setuptools = builderDefsPackage (import ../development/python-modules/setuptools) {
          inherit makeWrapper;
          python = pythonFull;
        };
      };
  };

  opendbx = callPackage ../development/libraries/opendbx { };

  opendkim = callPackage ../development/libraries/opendkim { };

  openjade = callPackage ../tools/text/sgml/openjade {
    stdenv = overrideGCC stdenv gcc33;
    opensp = opensp.override { stdenv = overrideGCC stdenv gcc33; };
  };

  openobex = callPackage ../tools/bluetooth/openobex { };

  opensc_0_11_7 = callPackage ../tools/security/opensc/0.11.7.nix { };

  opensc = opensc_0_11_7;

  opensc_dnie_wrapper = callPackage ../tools/security/opensc-dnie-wrapper { };

  openssh = callPackage ../tools/networking/openssh {
    hpnSupport = false;
    etcDir = "/etc/ssh";
  };

  opensp = callPackage ../tools/text/sgml/opensp { };

  openvpn = callPackage ../tools/networking/openvpn { };

  optipng = callPackage ../tools/graphics/optipng { };

  p7zip = callPackage ../tools/archivers/p7zip { };

  pal = callPackage ../tools/misc/pal { };

  panomatic = callPackage ../tools/graphics/panomatic { };

  par2cmdline = callPackage ../tools/networking/par2cmdline { };

  parallel = callPackage ../tools/misc/parallel { };

  patchutils = callPackage ../tools/text/patchutils { };

  parted = callPackage ../tools/misc/parted { };

  patch = gnupatch;

  pbzip2 = callPackage ../tools/compression/pbzip2 { };

  pciutils = callPackage ../tools/system/pciutils { };

  pcsclite = callPackage ../tools/security/pcsclite { };

  pdf2djvu = callPackage ../tools/typesetting/pdf2djvu { };

  pdfjam = callPackage ../tools/typesetting/pdfjam { };

  pdfread = callPackage ../tools/graphics/pdfread { };

  pg_top = callPackage ../tools/misc/pg_top { };

  pdsh = callPackage ../tools/networking/pdsh {
    rsh = true;          # enable internal rsh implementation
    ssh = openssh;
  };

  pfstools = callPackage ../tools/graphics/pfstools {
    qt = qt3;
  };

  philter = callPackage ../tools/networking/philter { };

  pinentry = callPackage ../tools/misc/pinentry {
    inherit (gnome) glib gtk;
  };

  pius = callPackage ../tools/security/pius { };

  pk2cmd = callPackage ../tools/misc/pk2cmd { };

  plan9port = callPackage ../tools/system/plan9port { };

  ploticus = callPackage ../tools/graphics/ploticus { };

  plotutils = callPackage ../tools/graphics/plotutils { };

  pngnq = callPackage ../tools/graphics/pngnq { };

  povray = callPackage ../tools/graphics/povray { };

  ppl = callPackage ../development/libraries/ppl { };

  /* WARNING: this version is unsuitable for using with a setuid wrapper */
  ppp = builderDefsPackage (import ../tools/networking/ppp) {
  };

  proxychains = callPackage ../tools/networking/proxychains { };

  proxytunnel = callPackage ../tools/misc/proxytunnel { };

  psmisc = callPackage ../os-specific/linux/psmisc { };

  pstoedit = callPackage ../tools/graphics/pstoedit { };

  pv = callPackage ../tools/misc/pv { };

  pwgen = callPackage ../tools/security/pwgen { };

  pydb = callPackage ../tools/pydb { };

  pystringtemplate = callPackage ../development/python-modules/stringtemplate { };

  pythonDBus = builderDefsPackage (import ../development/python-modules/dbus) {
    inherit python pkgconfig dbus_glib;
    dbus = dbus.libs;
  };

  pythonIRClib = builderDefsPackage (import ../development/python-modules/irclib) {
    inherit python;
  };

  pythonSexy = builderDefsPackage (import ../development/python-modules/libsexy) {
    inherit python libsexy pkgconfig libxml2 pygtk;
    inherit (gtkLibs) pango gtk glib;
  };

  openmpi = callPackage ../development/libraries/openmpi { };

  qdu = callPackage ../tools/misc/qdu { };

  qhull = callPackage ../development/libraries/qhull { };

  qshowdiff = callPackage ../tools/text/qshowdiff {
    qt = qt4;
  };

  rtmpdump = callPackage ../tools/video/rtmpdump { };

  reiser4progs = callPackage ../tools/filesystems/reiser4progs { };

  reiserfsprogs = callPackage ../tools/filesystems/reiserfsprogs { };

  relfs = callPackage ../tools/filesystems/relfs {
    inherit (gnome) gnomevfs GConf;
  };

  remind = callPackage ../tools/misc/remind { };

  replace = callPackage ../tools/text/replace { };

  /*
  rdiff_backup = callPackage ../tools/backup/rdiff-backup {
    python=python;  };
  */

  ripmime = callPackage ../tools/networking/ripmime {};

  rsnapshot = callPackage ../tools/backup/rsnapshot {

    # For the `logger' command, we can use either `utillinux' or
    # GNU Inetutils.  The latter is more portable.
    logger = inetutils;
  };

  rlwrap = callPackage ../tools/misc/rlwrap { };

  rpPPPoE = builderDefsPackage (import ../tools/networking/rp-pppoe) {
    inherit ppp;
  };

  rpm = callPackage ../tools/package-management/rpm {
    db4 = db45;
  };

  rrdtool = callPackage ../tools/misc/rrdtool {
    inherit (gtkLibs) pango;
  };

  rtorrent = callPackage ../tools/networking/p2p/rtorrent { };

  rubber = callPackage ../tools/typesetting/rubber { };

  rxp = callPackage ../tools/text/xml/rxp { };

  rzip = callPackage ../tools/compression/rzip { };

  s3backer = callPackage ../tools/filesystems/s3backer { };

  s3sync = callPackage ../tools/networking/s3sync { };

  sablotron = callPackage ../tools/text/xml/sablotron { };

  screen = callPackage ../tools/misc/screen { };

  scrot = callPackage ../tools/graphics/scrot { };

  seccure = callPackage ../tools/security/seccure/0.4.nix { };

  setserial = builderDefsPackage (import ../tools/system/setserial) {
    inherit groff;
  };

  sg3_utils = callPackage ../tools/system/sg3_utils { };

  sharutils = callPackage ../tools/archivers/sharutils { };

  shebangfix = callPackage ../tools/misc/shebangfix { };

  slimrat = callPackage ../tools/networking/slimrat {
    inherit (perlPackages) WWWMechanize LWP;
  };

  slsnif = callPackage ../tools/misc/slsnif { };

  smartmontools = callPackage ../tools/system/smartmontools { };

  fusesmb = callPackage ../tools/filesystems/fusesmb { };

  socat = callPackage ../tools/networking/socat { };

  sourceHighlight = callPackage ../tools/text/source-highlight { };

  socat2pre = builderDefsPackage ../tools/networking/socat/2.0.0-b3.nix {
    inherit fetchurl stdenv openssl;
  };

  squashfsTools = callPackage ../tools/filesystems/squashfs { };

  sshfsFuse = callPackage ../tools/filesystems/sshfs-fuse { };

  sudo = callPackage ../tools/security/sudo { };

  suidChroot = builderDefsPackage (import ../tools/system/suid-chroot) {
  };

  ssmtp = callPackage ../tools/networking/ssmtp {
    tlsSupport = true;
  };

  ssss = callPackage ../tools/security/ssss { };

  stun = callPackage ../tools/networking/stun { };

  stunnel = callPackage ../tools/networking/stunnel { };

  su = shadow;

  swec = callPackage ../tools/networking/swec {
    inherit (perlPackages) LWP URI HTMLParser HTTPServerSimple Parent;
  };

  svnfs = callPackage ../tools/filesystems/svnfs { };

  system_config_printer = callPackage ../tools/misc/system-config-printer { };

  sitecopy = callPackage ../tools/networking/sitecopy { };

  privoxy = callPackage ../tools/networking/privoxy {
    autoconf = autoconf213;
  };

  tcpdump = callPackage ../tools/networking/tcpdump { };

  tcng = callPackage ../tools/networking/tcng {
    kernel = linux_2_6_28;
  };

  telnet = callPackage ../tools/networking/telnet { };

  texmacs = callPackage ../applications/editors/texmacs {
    tex = texLive; /* tetex is also an option */
    extraFonts = true;
  };

  tor = callPackage ../tools/security/tor { };

  torsocks = callPackage ../tools/security/tor/torsocks.nix { };

  ttf2pt1 = callPackage ../tools/misc/ttf2pt1 { };
  ttf2pt1_cl_pdf = callPackage ../tools/misc/ttf2pt1 { };

  ucl = callPackage ../development/libraries/ucl { };

  ufraw = callPackage ../applications/graphics/ufraw {
    inherit (gnome) gtk;
  };

  unetbootin = callPackage ../tools/cd-dvd/unetbootin { };

  upx = callPackage ../tools/compression/upx { };

  usbmuxd = callPackage ../tools/misc/usbmuxd {};

  vacuum = callPackage ../applications/networking/instant-messengers/vacuum {};

  vbetool = builderDefsPackage ../tools/system/vbetool {
    inherit pciutils libx86 zlib;
  };

  viking = callPackage ../applications/misc/viking { };

  vncrec = builderDefsPackage ../tools/video/vncrec {
    inherit (xlibs) imake libX11 xproto gccmakedep libXt
      libXmu libXaw libXext xextproto libSM libICE libXpm
      libXp;
  };

  vpnc = callPackage ../tools/networking/vpnc { };

  vtun = callPackage ../tools/networking/vtun { };

  testdisk = callPackage ../tools/misc/testdisk { };

  htmlTidy = callPackage ../tools/text/html-tidy { };

  tigervnc = callPackage ../tools/admin/tigervnc {
    fontDirectories = [ xorg.fontadobe75dpi xorg.fontmiscmisc xorg.fontcursormisc
      xorg.fontbhlucidatypewriter75dpi ];
  };

  tightvnc = callPackage ../tools/admin/tightvnc {
    fontDirectories = [ xorg.fontadobe75dpi xorg.fontmiscmisc xorg.fontcursormisc
      xorg.fontbhlucidatypewriter75dpi ];
  };

  time = callPackage ../tools/misc/time { };

  tm = callPackage ../tools/system/tm { };

  trang = callPackage ../tools/text/xml/trang { };

  tre = callPackage ../development/libraries/tre { };

  ts = callPackage ../tools/system/ts { };

  transfig = callPackage ../tools/graphics/transfig { };

  truecrypt = callPackage ../applications/misc/truecrypt {
    wxGUI = getConfig [ "truecrypt" "wxGUI" ] true;
  };

  ttmkfdir = callPackage ../tools/misc/ttmkfdir {
    flex = flex2534;
  };

  unbound = callPackage ../tools/networking/unbound { };

  units = callPackage ../tools/misc/units { };

  unrar = callPackage ../tools/archivers/unrar { };

  unarj = callPackage ../tools/archivers/unarj { };

  unshield = callPackage ../tools/archivers/unshield { };

  unzip = unzip552;

  # TODO: remove in the next stdenv update.
  unzip552 = callPackage ../tools/archivers/unzip/5.52.nix { };

  unzip60 = callPackage ../tools/archivers/unzip/6.0.nix { };

  uptimed = callPackage ../tools/system/uptimed { };

  w3cCSSValidator = callPackage ../tools/misc/w3c-css-validator {
    tomcat = tomcat6;
  };

  wdfs = callPackage ../tools/filesystems/wdfs { };

  wdiff = callPackage ../tools/text/wdiff { };

  webalizer = callPackage ../tools/networking/webalizer { };

  webdruid = builderDefsPackage ../tools/admin/webdruid {
    inherit zlib libpng freetype gd which
      libxml2 geoip;
  };

  wget = callPackage ../tools/networking/wget {
    inherit (perlPackages) LWP;
  };

  which = callPackage ../tools/system/which { };

  wicd = callPackage ../tools/networking/wicd { };

  wv = callPackage ../tools/misc/wv { };

  wv2 = callPackage ../tools/misc/wv2 { };

  x11_ssh_askpass = callPackage ../tools/networking/x11-ssh-askpass { };

  xbursttools = import ../tools/misc/xburst-tools {
    inherit stdenv fetchgit autoconf automake libusb confuse;
    # It needs a cross compiler for mipsel to build the firmware it will
    # load into the Ben Nanonote
    gccCross =
      let
        pkgsCross = (import ./all-packages.nix) {
          inherit system;
          inherit bootStdenv noSysDirs gccWithCC gccWithProfiling config;
          # Ben Nanonote system
          crossSystem = {
            config = "mipsel-unknown-linux";
            bigEndian = true;
            arch = "mips";
            float = "soft";
            withTLS = true;
            libc = "uclibc";
            platform = {
              name = "ben_nanonote";
              kernelMajor = "2.6";
              # It's not a bcm47xx processor, but for the headers this should work
              kernelHeadersBaseConfig = "bcm47xx_defconfig";
              kernelArch = "mips";
            };
            gcc = {
              arch = "mips32";
            };
          };
        };
      in
        pkgsCross.gccCrossStageStatic;
  };

  xclip = callPackage ../tools/misc/xclip { };

  xfsprogs = callPackage ../tools/filesystems/xfsprogs { };

  xmlroff = callPackage ../tools/typesetting/xmlroff {
    inherit (gtkLibs) glib pango gtk;
    inherit (gnome) libgnomeprint;
  };

  xmlstarlet = callPackage ../tools/text/xml/xmlstarlet { };

  xmlto = callPackage ../tools/typesetting/xmlto { };

  xmltv = callPackage ../tools/misc/xmltv { };

  xmpppy = builderDefsPackage (import ../development/python-modules/xmpppy) {
    inherit python setuptools;
  };

  xpf = callPackage ../tools/text/xml/xpf {
    libxml2 = libxml2Python;
  };

  xsel = callPackage ../tools/misc/xsel { };

  zdelta = callPackage ../tools/compression/zdelta { };

  zile = callPackage ../applications/editors/zile { };

  zip = callPackage ../tools/archivers/zip { };

  zsync = callPackage ../tools/compression/zsync { };

  ### SHELLS


  bash = lowPrio (callPackage ../shells/bash {
    texinfo = null;
  });

  bashInteractive = appendToName "interactive" (callPackage ../shells/bash {
    interactive = true;
  });

  dash = callPackage ../shells/dash { };

  tcsh = callPackage ../shells/tcsh { };

  rush = callPackage ../shells/rush { };

  zsh = callPackage ../shells/zsh { };


  ### DEVELOPMENT / COMPILERS


  abc =
    abcPatchable [];

  abcPatchable = patches :
    import ../development/compilers/abc/default.nix {
      inherit stdenv fetchurl patches jre apacheAnt;
      javaCup = callPackage ../development/libraries/java/cup { };
    };

  aspectj = callPackage ../development/compilers/aspectj { };

  bigloo = callPackage ../development/compilers/bigloo { };

  ccl = builderDefsPackage ../development/compilers/ccl {};

  clang = llvm.override {
    buildClang = true;
  };

  dylan = callPackage ../development/compilers/gwydion-dylan {
    dylan =
      import ../development/compilers/gwydion-dylan/binary.nix {
        inherit fetchurl stdenv;
  };
  };

  ecl = builderDefsPackage ../development/compilers/ecl {
    inherit gmp mpfr;
  };

  eql = callPackage ../development/compilers/eql {};

  adobe_flex_sdk = callPackage ../development/compilers/adobe-flex-sdk { };

  fpc = callPackage ../development/compilers/fpc { };

  gambit = callPackage ../development/compilers/gambit { };

  gcc = gcc45;

  gcc295 = wrapGCC (import ../development/compilers/gcc-2.95 {
    inherit fetchurl stdenv noSysDirs;
  });

  gcc33 = wrapGCC (import ../development/compilers/gcc-3.3 {
    inherit fetchurl stdenv noSysDirs;
  });

  gcc34 = wrapGCC (import ../development/compilers/gcc-3.4 {
    inherit fetchurl stdenv noSysDirs;
  });

  # XXX: GCC 4.2 (and possibly others) misdetects `makeinfo' when
  # using Texinfo >= 4.10, just because it uses a stupid regexp that
  # expects a single digit after the dot.  As a workaround, we feed
  # GCC with Texinfo 4.9.  Stupid bug, hackish workaround.

  gcc40 = wrapGCC (makeOverridable (import ../development/compilers/gcc-4.0) {
    inherit fetchurl stdenv noSysDirs;
    texinfo = texinfo49;
    profiledCompiler = true;
  });

  gcc41 = wrapGCC (makeOverridable (import ../development/compilers/gcc-4.1) {
    inherit fetchurl stdenv noSysDirs;
    texinfo = texinfo49;
    profiledCompiler = false;
  });

  gcc42 = wrapGCC (makeOverridable (import ../development/compilers/gcc-4.2) {
    inherit fetchurl stdenv noSysDirs;
    profiledCompiler = false;
  });

  gcc43 = lowPrio (wrapGCC (makeOverridable (import ../development/compilers/gcc-4.3) {
    inherit stdenv fetchurl texinfo gmp mpfr noSysDirs;
    profiledCompiler = true;
  }));

  gcc43_realCross = makeOverridable (import ../development/compilers/gcc-4.3) {
    inherit stdenv fetchurl texinfo gmp mpfr noSysDirs;
    binutilsCross = binutilsCross;
    libcCross = libcCross;
    profiledCompiler = false;
    enableMultilib = true;
    crossStageStatic = false;
    cross = assert crossSystem != null; crossSystem;
  };

  gcc44_realCross = lib.addMetaAttrs { platforms = []; }
    (makeOverridable (import ../development/compilers/gcc-4.4) {
      inherit stdenv fetchurl texinfo gmp mpfr /* ppl cloogppl */ noSysDirs
          gettext which;
      binutilsCross = binutilsCross;
      libcCross = libcCross;
      profiledCompiler = false;
      enableMultilib = false;
      crossStageStatic = false;
      cross = assert crossSystem != null; crossSystem;
    });

  gcc45 = gcc45_real;

  gcc45_realCross = lib.addMetaAttrs { platforms = []; }
    (makeOverridable (import ../development/compilers/gcc-4.5) {
      inherit fetchurl stdenv texinfo gmp mpfr mpc libelf zlib
        ppl cloogppl gettext which noSysDirs;
      binutilsCross = binutilsCross;
      libcCross = libcCross;
      profiledCompiler = false;
      enableMultilib = false;
      crossStageStatic = false;
      cross = assert crossSystem != null; crossSystem;
    });

  gcc_realCross = gcc45_realCross;

  gccCrossStageStatic = let
      isMingw = (stdenv.cross.libc == "msvcrt");
      libcCross1 = if isMingw then windows.mingw_headers1 else null;
    in
      wrapGCCCross {
      gcc = forceBuildDrv (lib.addMetaAttrs { platforms = []; } (
        gcc_realCross.override {
          crossStageStatic = true;
          langCC = false;
          libcCross = libcCross1;
          enableShared = false;
        }));
      libc = libcCross1;
      binutils = binutilsCross;
      cross = assert crossSystem != null; crossSystem;
  };

  # Only needed for mingw builds
  gccCrossMingw2 = wrapGCCCross {
    gcc = gccCrossStageStatic.gcc;
    libc = windows.mingw_headers2;
    binutils = binutilsCross;
    cross = assert crossSystem != null; crossSystem;
  };

  gccCrossStageFinal = wrapGCCCross {
    gcc = forceBuildDrv (gcc_realCross.override {
      libpthreadCross =
        # FIXME: Don't explicitly refer to `i586-pc-gnu'.
        if crossSystem != null && crossSystem.config == "i586-pc-gnu"
        then hurdLibpthreadCross
        else null;
     });
    libc = libcCross;
    binutils = binutilsCross;
    cross = assert crossSystem != null; crossSystem;
  };

  gcc43_multi = lowPrio (wrapGCCWith (import ../build-support/gcc-wrapper) glibc_multi (gcc43.gcc.override {
    stdenv = overrideGCC stdenv (wrapGCCWith (import ../build-support/gcc-wrapper) glibc_multi gcc);
    profiledCompiler = false;
    enableMultilib = true;
  }));

  gcc44 = lowPrio (wrapGCC (makeOverridable (import ../development/compilers/gcc-4.4) {
    inherit fetchurl stdenv texinfo gmp mpfr /* ppl cloogppl */
      gettext which noSysDirs;
    profiledCompiler = true;
  }));

  gcc45_real = lowPrio (wrapGCC (makeOverridable (import ../development/compilers/gcc-4.5) {
    inherit fetchurl stdenv texinfo gmp mpfr mpc libelf zlib perl
      ppl cloogppl
      gettext which noSysDirs;
    # bootstrapping a profiled compiler does not work in the sheevaplug:
    # http://gcc.gnu.org/bugzilla/show_bug.cgi?id=43944
    profiledCompiler = if stdenv.system == "armv5tel-linux" then false else true;
  }));

  gccApple =
    wrapGCC ( (if stdenv.system == "i686-darwin" then import ../development/compilers/gcc-apple else import ../development/compilers/gcc-apple64) {
      inherit fetchurl stdenv noSysDirs;
      profiledCompiler = true;
    }) ;

  gccupc40 = wrapGCCUPC (import ../development/compilers/gcc-upc-4.0 {
    inherit fetchurl stdenv bison autoconf gnum4 noSysDirs;
    texinfo = texinfo49;
  });

  gfortran = gfortran45;

  gfortran40 = wrapGCC (gcc40.gcc.override {
    langFortran = true;
    langCC = false;
    inherit gmp mpfr;
  });

  gfortran41 = wrapGCC (gcc41.gcc.override {
    name = "gfortran";
    langFortran = true;
    langCC = false;
    langC = false;
    inherit gmp mpfr;
  });

  gfortran42 = wrapGCC (gcc42.gcc.override {
    name = "gfortran";
    langFortran = true;
    langCC = false;
    langC = false;
    inherit gmp mpfr;
  });

  gfortran43 = wrapGCC (gcc43.gcc.override {
    name = "gfortran";
    langFortran = true;
    langCC = false;
    langC = false;
    profiledCompiler = false;
  });

  gfortran44 = wrapGCC (gcc44.gcc.override {
    name = "gfortran";
    langFortran = true;
    langCC = false;
    langC = false;
    profiledCompiler = false;
  });

  gfortran45 = wrapGCC (gcc45_real.gcc.override {
    name = "gfortran";
    langFortran = true;
    langCC = false;
    langC = false;
    profiledCompiler = false;
  });

  gcj = gcj45;

  gcj44 = wrapGCC (gcc44.gcc.override {
    name = "gcj";
    langJava = true;
    langFortran = false;
    langCC = true;
    langC = false;
    profiledCompiler = false;
    inherit zip unzip zlib boehmgc gettext pkgconfig;
    inherit (gtkLibs) gtk;
    inherit (gnome) libart_lgpl;
    inherit (xlibs) libX11 libXt libSM libICE libXtst libXi libXrender
      libXrandr xproto renderproto xextproto inputproto randrproto;
  });

  gcj45 = wrapGCC (gcc45.gcc.override {
    name = "gcj";
    langJava = true;
    langFortran = false;
    langCC = true;
    langC = false;
    profiledCompiler = false;
    inherit zip unzip zlib boehmgc gettext pkgconfig perl;
    inherit (gtkLibs) gtk;
    inherit (gnome) libart_lgpl;
    inherit (xlibs) libX11 libXt libSM libICE libXtst libXi libXrender
      libXrandr xproto renderproto xextproto inputproto randrproto;
  });

  gnat = gnat45;

  gnat44 = wrapGCC (gcc44.gcc.override {
    name = "gnat";
    langCC = false;
    langC = true;
    langAda = true;
    profiledCompiler = false;
    inherit gnatboot;
    # We can't use the ppl stuff, because we would have
    # libstdc++ problems.
    cloogppl = null;
    ppl = null;
  });

  gnat45 = wrapGCC (gcc45_real.gcc.override {
    name = "gnat";
    langCC = false;
    langC = true;
    langAda = true;
    profiledCompiler = false;
    inherit gnatboot;
    # We can't use the ppl stuff, because we would have
    # libstdc++ problems.
    cloogppl = null;
    ppl = null;
  });

  gnatboot = wrapGCC (import ../development/compilers/gnatboot {
    inherit fetchurl stdenv;
  });

  ghdl = wrapGCC (import ../development/compilers/gcc-4.3 {
    inherit stdenv fetchurl texinfo gmp mpfr noSysDirs gnat;
    name = "ghdl";
    langVhdl = true;
    langCC = false;
    langC = false;
    profiledCompiler = false;
    enableMultilib = false;
  });

  # Not officially supported version for ghdl
  ghdl_gcc44 = lowPrio (wrapGCC (import ../development/compilers/gcc-4.4 {
    inherit stdenv fetchurl texinfo gmp mpfr noSysDirs gnat gettext which
      ppl cloogppl;
    name = "ghdl";
    langVhdl = true;
    langCC = false;
    langC = false;
    profiledCompiler = false;
    enableMultilib = false;
  }));

  gcl = builderDefsPackage ../development/compilers/gcl {
    inherit mpfr m4 binutils fetchcvs emacs zlib which
      gmp texinfo;
    inherit (xlibs) libX11 xproto inputproto libXi
      libXext xextproto libXt libXaw libXmu;
    inherit stdenv;
    texLive = texLiveAggregationFun {
      paths = [
        texLive texLiveExtra
      ];
    };
  };

  # GHC

  # GHC binaries are around for bootstrapping purposes

  # If we'd want to reactivate the 6.6 and 6.8 series of ghc, we'd
  # need to reenable an old binary such as this.
  /*
  ghc642Binary = lowPrio (import ../development/compilers/ghc/6.4.2-binary.nix {
    inherit fetchurl stdenv ncurses gmp;
    readline = if stdenv.system == "i686-linux" then readline4 else readline5;
    perl = perl58;
  });
  */

  ghc6101Binary = lowPrio (import ../development/compilers/ghc/6.10.1-binary.nix {
    inherit fetchurl stdenv perl ncurses gmp libedit;
  });

  ghc6102Binary = lowPrio (import ../development/compilers/ghc/6.10.2-binary.nix {
    inherit fetchurl stdenv perl ncurses gmp libedit;
  });

  # For several compiler versions, we export a large set of Haskell-related
  # packages.

  # This should point to the current default version.
  haskellPackages = haskellPackages_ghc6123;

  # Old versions of ghc that currently don't build because the binary
  # is broken.
  /*
  haskellPackages_ghc642 = callPackage ./haskell-packages.nix {
    ghc = import ../development/compilers/ghc/6.4.2.nix {
      inherit fetchurl stdenv perl ncurses readline m4 gmp;
      ghc = ghc642Binary;  };
  };

  haskellPackages_ghc661 = callPackage ./haskell-packages.nix {
    ghc = import ../development/compilers/ghc/6.6.1.nix {
      inherit fetchurl stdenv readline perl58 gmp ncurses m4;
      ghc = ghc642Binary;
  };
  };

  haskellPackages_ghc682 = callPackage ./haskell-packages.nix {
    ghc = import ../development/compilers/ghc/6.8.2.nix {
      inherit fetchurl stdenv perl gmp ncurses m4;
      readline = readline5;
      ghc = ghc642Binary;
  };
  };

  haskellPackages_ghc683 = recurseIntoAttrs (import ./haskell-packages.nix {
    inherit pkgs;
    ghc = callPackage ../development/compilers/ghc/6.8.3.nix {
      ghc = ghc642Binary;
      haddock = import ../development/tools/documentation/haddock/boot.nix {
        inherit gmp;
        cabal = import ../development/libraries/haskell/cabal/cabal.nix {
          inherit stdenv fetchurl lib;
          ghc = ghc642Binary;    };
      };
    };
  });
  */

  # NOTE: After discussion, we decided to enable recurseIntoAttrs for all
  # currently available ghc versions. (Before, it used to be enabled only
  # for a selected few versions.) If someone complains about nix-env -qa
  # output being spammed by lots of Haskell packages, we can talk about
  # reducing the number or "enabled" versions again.

  # Helper functions to abstract away from repetitive instantiations.
  haskellPackagesFun = ghcPath : profDefault : recurseIntoAttrs (import ./haskell-packages.nix {
    inherit pkgs newScope;
    enableLibraryProfiling = getConfig [ "cabal" "libraryProfiling" ] profDefault;
    ghc = callPackage ghcPath {
      ghc = ghc6101Binary;    };
  });

  # Currently active GHC versions.
  haskellPackages_ghc6101 =
    haskellPackagesFun ../development/compilers/ghc/6.10.1.nix false;

  haskellPackages_ghc6102 =
    haskellPackagesFun ../development/compilers/ghc/6.10.2.nix false;

  haskellPackages_ghc6103 =
    haskellPackagesFun ../development/compilers/ghc/6.10.3.nix false;

  haskellPackages_ghc6104 =
    haskellPackagesFun ../development/compilers/ghc/6.10.4.nix false;

  haskellPackages_ghc6121 =
    haskellPackagesFun ../development/compilers/ghc/6.12.1.nix false;

  haskellPackages_ghc6122 =
    haskellPackagesFun ../development/compilers/ghc/6.12.2.nix false;

  # Current default version.
  haskellPackages_ghc6123 =
    haskellPackagesFun ../development/compilers/ghc/6.12.3.nix false;

  haskellPackages_ghc701 =
    lowPrio (haskellPackagesFun ../development/compilers/ghc/7.0.1.nix false);

  haskellPackages_ghcHEAD =
    lowPrio (haskellPackagesFun ../development/compilers/ghc/head.nix false);

  haxeDist = import ../development/compilers/haxe {
    inherit fetchurl sourceFromHead stdenv lib ocaml zlib makeWrapper neko;
  };
  haxe = haxeDist.haxe;
  haxelib = haxeDist.haxelib;

  falcon = builderDefsPackage (import ../development/interpreters/falcon) {
    inherit cmake;
  };

  go = callPackage ../development/compilers/go { };

  gprolog = callPackage ../development/compilers/gprolog { };

  gwt = callPackage ../development/compilers/gwt {
    inherit (gtkLibs) glib gtk pango atk;
    libstdcpp5 = gcc33.gcc;
  };

  ikarus = callPackage ../development/compilers/ikarus { };

  #TODO add packages http://cvs.haskell.org/Hugs/downloads/2006-09/packages/ and test
  # commented out because it's using the new configuration style proposal which is unstable
  hugs = callPackage ../development/compilers/hugs { };

  path64 = callPackage ../development/compilers/path64 { };

  openjdkDarwin = callPackage ../development/compilers/openjdk-darwin { };

  j2sdk14x = (
    assert system == "i686-linux";
    import ../development/compilers/jdk/default-1.4.nix {
      inherit fetchurl stdenv;
    });

  jdk5 = (
    assert system == "i686-linux" || system == "x86_64-linux";
    import ../development/compilers/jdk/default-5.nix {
      inherit fetchurl stdenv unzip;
    });

  jdk       = if stdenv.isDarwin then openjdkDarwin else jdkdistro true  false;
  jre       = jdkdistro false false;

  jdkPlugin = jdkdistro true true;
  jrePlugin = jdkdistro false true;

  supportsJDK =
    system == "i686-linux" ||
    system == "x86_64-linux" ||
    system == "i686-cygwin" ||
    system == "powerpc-linux";

  jdkdistro = installjdk: pluginSupport:
       (assert supportsJDK;
    (if pluginSupport then appendToName "plugin" else x: x) (import ../development/compilers/jdk {
      inherit fetchurl stdenv unzip installjdk xlibs pluginSupport makeWrapper cabextract;
    }));

  jikes = callPackage ../development/compilers/jikes { };

  lazarus = builderDefsPackage (import ../development/compilers/fpc/lazarus.nix) {
    inherit fpc makeWrapper;
    inherit (gtkLibs) gtk glib pango atk;
    inherit (xlibs) libXi inputproto libX11 xproto libXext xextproto;
  };

  llvm = callPackage ../development/compilers/llvm { };

  mitscheme = callPackage ../development/compilers/mit-scheme { };

  mlton = callPackage ../development/compilers/mlton { };

  mono = callPackage ../development/compilers/mono { };

  monoDLLFixer = callPackage ../build-support/mono-dll-fixer { };

  mozart = callPackage ../development/compilers/mozart { };

  neko = callPackage ../development/compilers/neko { };

  nasm = callPackage ../development/compilers/nasm { };

  ocaml = ocaml_3_11_1;

  ocaml_3_08_0 = callPackage ../development/compilers/ocaml/3.08.0.nix { };

  ocaml_3_10_0 = callPackage ../development/compilers/ocaml/3.10.0.nix { };

  ocaml_3_11_1 = callPackage ../development/compilers/ocaml/3.11.1.nix { };

  opencxx = callPackage ../development/compilers/opencxx {
    gcc = gcc33;
  };

  qcmm = callPackage ../development/compilers/qcmm {
    lua   = lua4;
    ocaml = ocaml_3_08_0;
  };

  roadsend = callPackage ../development/compilers/roadsend { };

  sbcl = builderDefsPackage (import ../development/compilers/sbcl) {
    inherit makeWrapper clisp;
  };

  scala = callPackage ../development/compilers/scala { };

  stalin = callPackage ../development/compilers/stalin { };

  strategoPackages = strategoPackages018;

  strategoPackages016 = callPackage ../development/compilers/strategoxt/0.16.nix {
    stdenv = overrideInStdenv stdenv [gnumake380];
  };

  strategoPackages017 = callPackage ../development/compilers/strategoxt/0.17.nix {
    readline = readline5;
  };

  strategoPackages018 = callPackage ../development/compilers/strategoxt/0.18.nix {
    readline = readline5;
  };

  metaBuildEnv = callPackage ../development/compilers/meta-environment/meta-build-env { };

  swiProlog = callPackage ../development/compilers/swi-prolog { };

  tinycc = callPackage ../development/compilers/tinycc { };

  urweb = callPackage ../development/compilers/urweb { };

  vala = callPackage ../development/compilers/vala { };

  visualcpp = callPackage ../development/compilers/visual-c++ { };

  vs90wrapper = callPackage ../development/compilers/vs90wrapper { };

  webdsl = callPackage ../development/compilers/webdsl { };

  win32hello = callPackage ../development/compilers/visual-c++/test { };

  wrapGCCWith = gccWrapper: glibc: baseGCC: gccWrapper {
    nativeTools = stdenv ? gcc && stdenv.gcc.nativeTools;
    nativeLibc = stdenv ? gcc && stdenv.gcc.nativeLibc;
    nativePrefix = if stdenv ? gcc then stdenv.gcc.nativePrefix else "";
    gcc = baseGCC;
    libc = glibc;
    inherit stdenv binutils coreutils zlib;
  };

  wrapGCC = wrapGCCWith (import ../build-support/gcc-wrapper) glibc;

  wrapGCCCross =
    {gcc, libc, binutils, cross, shell ? "", name ? "gcc-cross-wrapper"}:

    forceBuildDrv (import ../build-support/gcc-cross-wrapper {
      nativeTools = false;
      nativeLibc = false;
      noLibc = (libc == null);
      inherit stdenv gcc binutils libc shell name cross;
    });

  # FIXME: This is a specific hack for GCC-UPC.  Eventually, we may
  # want to merge `gcc-upc-wrapper' and `gcc-wrapper'.
  wrapGCCUPC = baseGCC: import ../build-support/gcc-upc-wrapper {
    nativeTools = stdenv ? gcc && stdenv.gcc.nativeTools;
    nativeLibc = stdenv ? gcc && stdenv.gcc.nativeLibc;
    gcc = baseGCC;
    libc = glibc;
    inherit stdenv binutils;
  };

  # prolog
  yap = callPackage ../development/compilers/yap { };

  yasm = callPackage ../development/compilers/yasm { };

  ### DEVELOPMENT / INTERPRETERS

  acl2 = builderDefsPackage ../development/interpreters/acl2 {
    inherit sbcl;
  };

  clisp = callPackage ../development/interpreters/clisp { };

  # compatibility issues in 2.47 - at list 2.44.1 is known good
  # for sbcl bootstrap
  clisp_2_44_1 = callPackage ../development/interpreters/clisp/2.44.1.nix {
    libsigsegv = libsigsegv_25;  };

  erlang = callPackage ../development/interpreters/erlang { };

  erlangR13B = callPackage ../development/interpreters/erlang/R13B.nix { };

  groovy = callPackage ../development/interpreters/groovy { };

  guile = callPackage ../development/interpreters/guile { };

  guile_1_9 = callPackage ../development/interpreters/guile/1.9.nix { };

  io = builderDefsPackage (import ../development/interpreters/io) {
    inherit sqlite zlib gmp libffi cairo ncurses freetype mesa
      libpng libtiff libjpeg readline libsndfile libxml2
      freeglut e2fsprogs libsamplerate pcre libevent libedit;
  };

  kaffe = callPackage ../development/interpreters/kaffe { };

  lua4 = callPackage ../development/interpreters/lua-4 { };

  lua5 = callPackage ../development/interpreters/lua-5 { };

  maude = callPackage ../development/interpreters/maude { };

  octave = callPackage ../development/interpreters/octave {
    # Needed because later gm versions require an initialization the actual octave is not
    # doing.
    # http://www-old.cae.wisc.edu/pipermail/octave-maintainers/2010-February/015295.html
    graphicsmagick = graphicsmagick137;
  };

  # mercurial (hg) bleeding edge version
  octaveHG = callPackage ../development/interpreters/octave/hg.nix { };

  perl58 = callPackage ../development/interpreters/perl-5.8 {
    impureLibcPath = if stdenv.isLinux then null else "/usr";
  };

  perl510 = callPackage ../development/interpreters/perl-5.10 {
    fetchurl = fetchurlBoot;
  };

  perl = if system != "i686-cygwin" then perl510 else sysPerl;

  php = makeOverridable (import ../development/interpreters/php) {
    inherit
      stdenv fetchurl lib composableDerivation autoconf automake
      flex bison apacheHttpd mysql libxml2
      zlib curl gd postgresql openssl pkgconfig sqlite getConfig libiconv libjpeg libpng;
  };

  phpXdebug = callPackage ../development/interpreters/php-xdebug { };

  pltScheme = builderDefsPackage (import ../development/interpreters/plt-scheme) {
    inherit cairo fontconfig freetype libjpeg libpng openssl
      perl mesa zlib which;
    inherit (xorg) libX11 libXaw libXft libXrender libICE xproto
      renderproto pixman libSM libxcb libXext xextproto libXmu
      libXt;
  };

  polyml = callPackage ../development/compilers/polyml { };

  python = if getConfig ["python" "full"] false then pythonFull else pythonBase;
  python26 = if getConfig ["python" "full"] false then python26Full else python26Base;
  python27 = if getConfig ["python" "full"] false then python27Full else python27Base;
  pythonBase = python26Base;
  pythonFull = python26Full;

  pythonWrapper = callPackage ../development/interpreters/python/wrapper.nix { };

  python24 = callPackage ../development/interpreters/python/2.4 { };

  python26Base = lowPrio (makeOverridable (import ../development/interpreters/python/2.6) {
    inherit (pkgs) fetchurl stdenv zlib bzip2 gdbm;
    arch = if stdenv.isDarwin then darwinArchUtility else null;
    sw_vers = if stdenv.isDarwin then darwinSwVersUtility else null;
  });

  python26Full = lowPrio (python26Base.override {
    # FIXME: We lack ncurses support, needed, e.g., for `gpsd'.
    db4 = if getConfig ["python" "db4Support"] true then db4 else null;
    sqlite = if getConfig ["python" "sqliteSupport"] true then sqlite else null;
    readline = if getConfig ["python" "readlineSupport"] true then readline else null;
    openssl = if getConfig ["python" "opensslSupport"] true then openssl else null;
    tk = if getConfig ["python" "tkSupport"] true then tk else null;
    tcl = if getConfig ["python" "tkSupport"] true then tcl else null;
    libX11 = if getConfig ["python" "tkSupport"] true then xlibs.libX11 else null;
    xproto = if getConfig ["python" "tkSupport"] true then xlibs.xproto else null;
    ncurses = if getConfig ["python" "curses"] true then ncurses else null;
  });

  python27Base = lowPrio (makeOverridable (import ../development/interpreters/python/2.7) {
    inherit (pkgs) fetchurl stdenv zlib bzip2 gdbm;
    arch = if stdenv.isDarwin then darwinArchUtility else null;
    sw_vers = if stdenv.isDarwin then darwinSwVersUtility else null;
  });

  python27Full = lowPrio (python27Base.override {
    inherit (pkgs) db4 sqlite readline openssl tcl tk ncurses;
    inherit (pkgs.xlibs) libX11 xproto;
  });

  python31Base = lowPrio (makeOverridable (import ../development/interpreters/python/3.1) {
    inherit (pkgs) fetchurl stdenv zlib bzip2 gdbm;
    arch = if stdenv.isDarwin then darwinArchUtility else null;
    sw_vers = if stdenv.isDarwin then darwinSwVersUtility else null;
  });

  pyrex = pyrex095;

  pyrex095 = callPackage ../development/interpreters/pyrex/0.9.5.nix { };

  pyrex096 = callPackage ../development/interpreters/pyrex/0.9.6.nix { };

  qi = callPackage ../development/compilers/qi { };

  racket = callPackage ../development/interpreters/racket { };

  ruby18 = callPackage ../development/interpreters/ruby { };
  #ruby19 = import ../development/interpreters/ruby/ruby-19.nix { inherit ruby18 fetchurl; };
  ruby = ruby18;

  rubyLibs = recurseIntoAttrs (import ../development/interpreters/ruby/libs.nix {
    inherit pkgs stdenv;
  });

  rake = callPackage ../development/ruby-modules/rake { };

  rubySqlite3 = callPackage ../development/ruby-modules/sqlite3 { };

  rLang = callPackage ../development/interpreters/r-lang {
    withBioconductor = getConfig ["rLang" "withBioconductor"] false;
  };

  rubygemsFun = ruby: builderDefsPackage (import ../development/interpreters/ruby/gems.nix) {
    inherit ruby makeWrapper;
  };
  rubygems = rubygemsFun ruby;

  rq = callPackage ../applications/networking/cluster/rq { };

  scsh = callPackage ../development/interpreters/scsh { };

  spidermonkey = callPackage ../development/interpreters/spidermonkey { };
  spidermonkey_1_8_0rc1 = callPackage ../development/interpreters/spidermonkey/1.8.0-rc1.nix { };

  sysPerl = callPackage ../development/interpreters/sys-perl { };

  tcl = callPackage ../development/interpreters/tcl { };

  xulrunnerWrapper = {application, launcher}:
    import ../development/interpreters/xulrunner/wrapper {
      inherit stdenv application launcher;
      xulrunner = firefox36Pkgs.xulrunner;
    };


  ### DEVELOPMENT / MISC

  avrgcclibc = callPackage ../development/misc/avr-gcc-with-avr-libc {
    gcc = gcc40;
  };

  avr8burnomat = callPackage ../development/misc/avr8-burn-omat { };

  /*
  toolbus = callPackage ../development/interpreters/toolbus { };
  */

  sourceFromHead = import ../build-support/source-from-head-fun.nix {
    inherit getConfig;
  };

  ecj = callPackage ../development/eclipse/ecj { };

  ecjDarwin = ecj.override { gcj = openjdkDarwin; ant = antDarwin; };

  jdtsdk = callPackage ../development/eclipse/jdt-sdk { };

  jruby116 = callPackage ../development/interpreters/jruby { };

  guileCairo = callPackage ../development/guile-modules/guile-cairo { };

  guileGnome = callPackage ../development/guile-modules/guile-gnome {
    gconf = gnome.GConf;
    inherit (gnome) glib gnomevfs gtk libglade libgnome libgnomecanvas
      libgnomeui pango;
  };

  guile_lib = callPackage ../development/guile-modules/guile-lib { };

  windowssdk = (
    import ../development/misc/windows-sdk {
      inherit fetchurl stdenv cabextract;
    });


  ### DEVELOPMENT / TOOLS


  antlr = callPackage ../development/tools/parsing/antlr/2.7.7.nix { };

  antlr3 = callPackage ../development/tools/parsing/antlr { };

  antDarwin = apacheAnt.override rec { jdk = openjdkDarwin; name = "ant-" + jdk.name; } ;

  ant = apacheAnt;

  apacheAnt = callPackage ../development/tools/build-managers/apache-ant {
    name = "ant-" + jdk.name;
  };

  apacheAnt14 = callPackage ../development/tools/build-managers/apache-ant {
    jdk = j2sdk14x;
    name = "ant-" + j2sdk14x.name;
  };

  apacheAntGcj = callPackage ../development/tools/build-managers/apache-ant/from-source.nix {  # must be either pre-built or built with GCJ *alone*
    gcj = gcj.gcc; # use the raw GCJ, which has ${gcj}/lib/jvm
  };

  autobuild = callPackage ../development/tools/misc/autobuild { };

  autoconf = callPackage ../development/tools/misc/autoconf { };

  autoconf213 = callPackage ../development/tools/misc/autoconf/2.13.nix { };

  automake = automake111x;

  automake17x = callPackage ../development/tools/misc/automake/automake-1.7.x.nix { };

  automake19x = callPackage ../development/tools/misc/automake/automake-1.9.x.nix { };

  automake110x = callPackage ../development/tools/misc/automake/automake-1.10.x.nix { };

  automake111x = callPackage ../development/tools/misc/automake/automake-1.11.x.nix {
    doCheck = if stdenv.isArm then false else true;
  };

  avrdude = callPackage ../development/tools/misc/avrdude { };

  binutils_release = callPackage ../development/tools/misc/binutils {
    inherit noSysDirs;
  };

  binutils_snapshot = callPackage ../development/tools/misc/binutils/snapshot.nix {
    inherit noSysDirs;
  };

  # We are waiting for a release. Meanwhile, sysvinit and the loongson2f need it.
  binutils = binutils_snapshot;

  binutilsCross = forceBuildDrv (import ../development/tools/misc/binutils {
      inherit stdenv fetchurl;
      noSysDirs = true;
      cross = assert crossSystem != null; crossSystem;
  });

  bison = bison23;

  bison1875 = callPackage ../development/tools/parsing/bison/bison-1.875.nix { };

  bison23 = callPackage ../development/tools/parsing/bison/bison-2.3.nix { };

  bison24 = callPackage ../development/tools/parsing/bison/bison-2.4.nix { };

  buildbot = callPackage ../development/tools/build-managers/buildbot {
    inherit (pythonPackages) twisted;
  };

  byacc = callPackage ../development/tools/parsing/byacc { };

  camlp5_strict = callPackage ../development/tools/ocaml/camlp5 { };

  camlp5_transitional = callPackage ../development/tools/ocaml/camlp5 {
    transitional = true;
  };

  ccache = callPackage ../development/tools/misc/ccache { };

  ctags = callPackage ../development/tools/misc/ctags { };

  ctagsWrapped = import ../development/tools/misc/ctags/wrapped.nix {
    inherit pkgs ctags writeScriptBin;
  };

  cmake = callPackage ../development/tools/build-managers/cmake { };

  cmakeCurses = cmake.override { useNcurses = true; };

  cmakeWithGui = cmakeCurses.override { useQt4 = true; };

  coccinelle = callPackage ../development/tools/misc/coccinelle { };

  cppi = callPackage ../development/tools/misc/cppi { };

  cproto = callPackage ../development/tools/misc/cproto { };

  cflow = callPackage ../development/tools/misc/cflow { };

  cscope = callPackage ../development/tools/misc/cscope { };

  dejagnu = callPackage ../development/tools/misc/dejagnu { };

  ddd = callPackage ../development/tools/misc/ddd { };

  distcc = callPackage ../development/tools/misc/distcc { };

  docutils = builderDefsPackage (import ../development/tools/documentation/docutils) {
    inherit python pil makeWrapper;
  };

  doxygen = callPackage ../development/tools/documentation/doxygen {
    qt = qt4;
  };

  eggdbus = callPackage ../development/tools/misc/eggdbus { };

  elfutils = callPackage ../development/tools/misc/elfutils { };

  epm = callPackage ../development/tools/misc/epm { };

  emma = callPackage ../development/tools/analysis/emma { };

  findbugs = callPackage ../development/tools/analysis/findbugs { };

  pmd = callPackage ../development/tools/analysis/pmd { };

  jdepend = callPackage ../development/tools/analysis/jdepend { };

  checkstyle = callPackage ../development/tools/analysis/checkstyle { };

  flex = flex254a;

  flex2535 = callPackage ../development/tools/parsing/flex/flex-2.5.35.nix { };

  flex2534 = callPackage ../development/tools/parsing/flex/flex-2.5.34.nix { };

  flex2533 = callPackage ../development/tools/parsing/flex/flex-2.5.33.nix { };

  # Note: 2.5.4a is much older than 2.5.35 but happens first when sorting
  # alphabetically, hence the low priority.
  flex254a = lowPrio (import ../development/tools/parsing/flex/flex-2.5.4a.nix {
    inherit fetchurl stdenv yacc;
  });

  m4 = gnum4;

  global = callPackage ../development/tools/misc/global { };

  gnum4 = callPackage ../development/tools/misc/gnum4 { };

  gnumake = callPackage ../development/tools/build-managers/gnumake { };

  gnumake380 = callPackage ../development/tools/build-managers/gnumake-3.80 { };

  gradle = callPackage ../development/tools/build-managers/gradle { };

  gperf = callPackage ../development/tools/misc/gperf { };

  gtkdialog = callPackage ../development/tools/misc/gtkdialog { };

  guileLint = callPackage ../development/tools/guile/guile-lint { };

  gwrap = callPackage ../development/tools/guile/g-wrap { };

  help2man = callPackage ../development/tools/misc/help2man {
    inherit (perlPackages) LocaleGettext;
  };

  iconnamingutils = callPackage ../development/tools/misc/icon-naming-utils {
    inherit (perlPackages) XMLSimple;
  };

  indent = callPackage ../development/tools/misc/indent { };

  inotifyTools = callPackage ../development/tools/misc/inotify-tools { };

  ired = callPackage ../development/tools/analysis/radare/ired.nix { };

  jikespg = callPackage ../development/tools/parsing/jikespg { };

  lcov = callPackage ../development/tools/analysis/lcov { };

  libtool = libtool_2;

  libtool_1_5 = callPackage ../development/tools/misc/libtool { };

  libtool_2 = callPackage ../development/tools/misc/libtool/libtool2.nix { };

  lsof = callPackage ../development/tools/misc/lsof { };

  ltrace = callPackage ../development/tools/misc/ltrace { };

  mig = callPackage ../os-specific/gnu/mig { };

  mk = callPackage ../development/tools/build-managers/mk { };

  noweb = callPackage ../development/tools/literate-programming/noweb { };

  omake = callPackage ../development/tools/ocaml/omake { };


  openocd = callPackage ../development/tools/misc/openocd { };

  oprofile = import ../development/tools/profiling/oprofile {
    inherit fetchurl stdenv binutils popt makeWrapper gawk which gnugrep;

    # Optional build inputs for the (useless) GUI.
    /*
    qt = qt3;
    inherit (xlibs) libX11 libXext;
    inherit libpng;
     */
  };

  patchelf = callPackage ../development/tools/misc/patchelf { };

  patchelf06 = callPackage ../development/tools/misc/patchelf/0.6.nix { };

  pmccabe = callPackage ../development/tools/misc/pmccabe { };

  /* Make pkgconfig always return a buildDrv, never a proper hostDrv,
     because most usage of pkgconfig as buildInput (inheritance of
     pre-cross nixpkgs) means using it using as buildNativeInput
     cross_renaming: we should make all programs use pkgconfig as
     buildNativeInput after the renaming.
     */
  pkgconfig = forceBuildDrv (callPackage ../development/tools/misc/pkgconfig { });

  radare = callPackage ../development/tools/analysis/radare {
    inherit (gnome) vte;
    lua = lua5;
    useX11 = getConfig ["radare" "useX11"] false;
    pythonBindings = getConfig ["radare" "pythonBindings"] false;
    rubyBindings = getConfig ["radare" "rubyBindings"] false;
    luaBindings = getConfig ["radare" "luaBindings"] false;
  };

  ragel = callPackage ../development/tools/parsing/ragel { };

  remake = callPackage ../development/tools/build-managers/remake { };

  # couldn't find the source yet
  seleniumRCBin = callPackage ../development/tools/selenium/remote-control {
    jre = jdk;  };

  scons = callPackage ../development/tools/build-managers/scons { };

  simpleBuildTool = callPackage ../development/tools/build-managers/simple-build-tool { };

  sloccount = callPackage ../development/tools/misc/sloccount { };

  sparse = callPackage ../development/tools/analysis/sparse { };

  spin = callPackage ../development/tools/analysis/spin { };

  splint = callPackage ../development/tools/analysis/splint { };

  strace = callPackage ../development/tools/misc/strace { };

  swig = callPackage ../development/tools/misc/swig { };

  swigWithJava = swig;

  swftools = callPackage ../tools/video/swftools { };

  texinfo49 = callPackage ../development/tools/misc/texinfo/4.9.nix { };

  texinfo = callPackage ../development/tools/misc/texinfo { };

  texi2html = callPackage ../development/tools/misc/texi2html { };

  uisp = callPackage ../development/tools/misc/uisp { };

  gdb = callPackage ../development/tools/misc/gdb {
    readline = readline5;
  };

  gdbCross = callPackage ../development/tools/misc/gdb {
    readline = readline5;
    target = crossSystem;
  };

  valgrind = callPackage ../development/tools/analysis/valgrind { };

  xxdiff = builderDefsPackage (import ../development/tools/misc/xxdiff/3.2.nix) {
    flex = flex2535;
    qt = qt3;
    inherit pkgconfig makeWrapper bison python;
    inherit (xlibs) libXext libX11;
  };

  yacc = bison;

  yodl = callPackage ../development/tools/misc/yodl { };


  ### DEVELOPMENT / LIBRARIES


  a52dec = callPackage ../development/libraries/a52dec { };

  aalib = callPackage ../development/libraries/aalib { };

  acl = callPackage ../development/libraries/acl { };

  adns = import ../development/libraries/adns/1.4.nix {
    inherit stdenv fetchurl;
    static = getPkgConfig "adns" "static" (stdenv ? isStatic || stdenv ? isDietLibC);
  };

  agg = callPackage ../development/libraries/agg { };

  amrnb = callPackage ../development/libraries/amrnb { };

  amrwb = callPackage ../development/libraries/amrwb { };

  apr = callPackage ../development/libraries/apr { };

  aprutil = callPackage ../development/libraries/apr-util {
    bdbSupport = true;
  };

  aspell = callPackage ../development/libraries/aspell { };

  aspellDicts = recurseIntoAttrs (import ../development/libraries/aspell/dictionaries.nix {
    inherit fetchurl stdenv aspell which;
  });

  aterm = aterm25;

  aterm242fixes = lowPrio (import ../development/libraries/aterm/2.4.2-fixes.nix {
    inherit fetchurl stdenv;
  });

  aterm25 = callPackage ../development/libraries/aterm/2.5.nix { };

  aterm28 = lowPrio (callPackage ../development/libraries/aterm/2.8.nix { });

  attr = callPackage ../development/libraries/attr { };

  aubio = callPackage ../development/libraries/aubio { };

  axis = callPackage ../development/libraries/axis { };

  babl = callPackage ../development/libraries/babl { };

  beecrypt = callPackage ../development/libraries/beecrypt { };

  boehmgc = callPackage ../development/libraries/boehm-gc { };

  boolstuff = callPackage ../development/libraries/boolstuff { };

  boost = callPackage ../development/libraries/boost { };

  # A Boost build with all library variants enabled.  Very large (about 250 MB).
  boostFull = appendToName "full" (boost.override {
    enableDebug = true;
    enableSingleThreaded = true;
    enableStatic = true;
  });

  botan = builderDefsPackage (import ../development/libraries/botan) {
    inherit perl;
  };

  buddy = callPackage ../development/libraries/buddy { };

  cairo = callPackage ../development/libraries/cairo { };

  cairomm = callPackage ../development/libraries/cairomm { };

  scmccid = callPackage ../development/libraries/scmccid { };

  ccrtp = callPackage ../development/libraries/ccrtp { };

  check = callPackage ../development/libraries/check { };

  chipmunk = builderDefsPackage (import ../development/libraries/chipmunk) {
    inherit cmake freeglut mesa;
    inherit (xlibs) libX11 xproto inputproto libXi libXmu;
  };

  chmlib = callPackage ../development/libraries/chmlib { };

  cil = callPackage ../development/libraries/cil { };

  cilaterm = callPackage ../development/libraries/cil-aterm {
    stdenv = overrideInStdenv stdenv [gnumake380];
  };

  clanlib = callPackage ../development/libraries/clanlib { };

  clapack = callPackage ../development/libraries/clapack {
  };

  classads = callPackage ../development/libraries/classads { };

  classpath = callPackage ../development/libraries/java/classpath {
    javac = gcj;
    jvm = gcj;
    gconf = gnome.GConf;
  };

  clearsilver = callPackage ../development/libraries/clearsilver { };

  cln = callPackage ../development/libraries/cln { };

  clppcre = builderDefsPackage (import ../development/libraries/cl-ppcre) {
  };

  cluceneCore = callPackage ../development/libraries/clucene-core { };

  clutter = callPackage ../development/libraries/clutter {
    inherit (gnome) glib pango gtk;
  };

  clutter_gtk = callPackage ../development/libraries/clutter-gtk {
    inherit (gnome) gtk;
  };

  commoncpp2 = callPackage ../development/libraries/commoncpp2 { };

  confuse = callPackage ../development/libraries/confuse { };

  consolekit = callPackage ../development/libraries/consolekit { };

  coredumper = callPackage ../development/libraries/coredumper { };

  ctl = callPackage ../development/libraries/ctl { };

  cppunit = callPackage ../development/libraries/cppunit { };

  cracklib = callPackage ../development/libraries/cracklib { };

  cryptopp = callPackage ../development/libraries/crypto++ { };

  cyrus_sasl = callPackage ../development/libraries/cyrus-sasl { };

  db4 = db45;

  db44 = callPackage ../development/libraries/db4/db4-4.4.nix { };

  db45 = callPackage ../development/libraries/db4/db4-4.5.nix { };

  dbus = callPackage ../development/libraries/dbus {
    useX11 = true; # !!! `false' doesn't build
  };

  dbus_glib = makeOverridable (import ../development/libraries/dbus-glib) {
    inherit fetchurl stdenv pkgconfig gettext dbus expat glib libiconv;
  };

  dbus_java = callPackage ../development/libraries/java/dbus-java { };

  dclib = callPackage ../development/libraries/dclib { };

  directfb = callPackage ../development/libraries/directfb { };

  dragonegg = callPackage ../development/compilers/llvm/dragonegg.nix {
    stdenv = overrideGCC stdenv gcc45;
  };

  enchant = callPackage ../development/libraries/enchant {
    inherit (gnome) glib;
  };

  enet = callPackage ../development/libraries/enet { };

  enginepkcs11 = callPackage ../development/libraries/enginepkcs11 { };

  esdl = callPackage ../development/libraries/esdl { };

  exiv2 = callPackage ../development/libraries/exiv2 { };

  expat = callPackage ../development/libraries/expat { };

  extremetuxracer = builderDefsPackage (import ../games/extremetuxracer) {
    inherit mesa tcl freeglut SDL SDL_mixer pkgconfig
      libpng gettext intltool;
    inherit (xlibs) libX11 xproto libXi inputproto
      libXmu libXext xextproto libXt libSM libICE;
  };

  eventlog = callPackage ../development/libraries/eventlog { };

  facile = callPackage ../development/libraries/facile {
    # Actually, we don't need this version but we need native-code compilation
    ocaml = ocaml_3_10_0;
  };

  faac = callPackage ../development/libraries/faac { };

  faad2 = callPackage ../development/libraries/faad2 { };

  farsight2 = callPackage ../development/libraries/farsight2 {
    inherit (gnome) glib;
    inherit (gst_all) gstreamer gstPluginsBase;
  };

  fcgi = callPackage ../development/libraries/fcgi { };

  ffmpeg = callPackage ../development/libraries/ffmpeg {
    vpxSupport = if !stdenv.isMips then true else false;
  };

  fftw = callPackage ../development/libraries/fftw {
    singlePrecision = false;
  };

  fftwSinglePrec = callPackage ../development/libraries/fftw {
    singlePrecision = true;
  };

  fltk11 = callPackage ../development/libraries/fltk/fltk11.nix { };

  fltk20 = callPackage ../development/libraries/fltk { };

  fmod = callPackage ../development/libraries/fmod { };

  freeimage = callPackage ../development/libraries/freeimage { };

  freetts = callPackage ../development/libraries/freetts { };

  cfitsio = callPackage ../development/libraries/cfitsio { };

  fontconfig = callPackage ../development/libraries/fontconfig { };

  makeFontsConf = let fontconfig_ = fontconfig; in {fontconfig ? fontconfig_, fontDirectories}:
    import ../development/libraries/fontconfig/make-fonts-conf.nix {
      inherit runCommand libxslt fontconfig fontDirectories;
    };

  freealut = callPackage ../development/libraries/freealut { };

  freeglut = callPackage ../development/libraries/freeglut { };

  freetype = callPackage ../development/libraries/freetype { };

  fribidi = callPackage ../development/libraries/fribidi { };

  fam = gamin;

  gamin = callPackage ../development/libraries/gamin { };

  gav = callPackage ../games/gav {
    stdenv = overrideGCC stdenv gcc41;
  };

  gdbm = callPackage ../development/libraries/gdbm { };

  gdk_pixbuf = callPackage ../development/libraries/gdk-pixbuf {
    inherit (gtkLibs1x) gtk;
  };

  gegl = callPackage ../development/libraries/gegl {
    #  avocodec avformat librsvg
    inherit (gtkLibs) pango glib gtk;
  };

  geoip = builderDefsPackage ../development/libraries/geoip {
    inherit zlib;
  };

  geoipjava = callPackage ../development/libraries/java/geoipjava { };

  geos = callPackage ../development/libraries/geos { };

  gettext = callPackage ../development/libraries/gettext { };

  gd = callPackage ../development/libraries/gd { };

  gdal = callPackage ../development/libraries/gdal { };

  giblib = callPackage ../development/libraries/giblib { };

  glew = callPackage ../development/libraries/glew { };

  glfw = callPackage ../development/libraries/glfw { };

  glibc = glibc212;

  glibc25 = callPackage ../development/libraries/glibc-2.5 {
    kernelHeaders = linuxHeaders;
    installLocales = false;
  };

  glibc27 = callPackage ../development/libraries/glibc-2.7 {
    kernelHeaders = linuxHeaders;
    #installLocales = false;
  };

  glibc29 = callPackage ../development/libraries/glibc-2.9 {
    kernelHeaders = linuxHeaders;
    installLocales = getPkgConfig "glibc" "locales" false;
  };

  glibc29Cross = forceBuildDrv (makeOverridable (import ../development/libraries/glibc-2.9) {
    inherit stdenv fetchurl;
    gccCross = gccCrossStageStatic;
    kernelHeaders = linuxHeadersCross;
    installLocales = getPkgConfig "glibc" "locales" false;
  });

  glibc212 = callPackage ../development/libraries/glibc-2.12 {
    kernelHeaders = linuxHeaders;
    installLocales = getPkgConfig "glibc" "locales" false;
    machHeaders = null;
    hurdHeaders = null;
    gccCross = null;
  };

  glibc212Cross = forceBuildDrv (makeOverridable (import ../development/libraries/glibc-2.12)
    (let crossGNU = (crossSystem != null && crossSystem.config == "i586-pc-gnu");
     in ({
       inherit stdenv fetchurl;
       gccCross = gccCrossStageStatic;
       kernelHeaders = if crossGNU then hurdHeaders else linuxHeadersCross;
       installLocales = getPkgConfig "glibc" "locales" false;
     }

     //

     (if crossGNU
      then { inherit machHeaders hurdHeaders mig fetchgit; }
      else { }))));

  glibcCross = glibc212Cross;

  # We can choose:
  libcCrossChooser = name : if (name == "glibc") then glibcCross
    else if (name == "uclibc") then uclibcCross
    else if (name == "msvcrt") then windows.mingw_headers3
    else throw "Unknown libc";

  libcCross = assert crossSystem != null; libcCrossChooser crossSystem.libc;

  libdbusmenu_qt = callPackage ../development/libraries/libdbusmenu-qt { };

  libdwg = callPackage ../development/libraries/libdwg { };

  libgadu = callPackage ../development/libraries/libgadu { };

  eglibc = callPackage ../development/libraries/eglibc {
    kernelHeaders = linuxHeaders;
    installLocales = getPkgConfig "glibc" "locales" false;
  };

  glibcLocales = callPackage ../development/libraries/glibc-2.12/locales.nix { };

  glibcInfo = callPackage ../development/libraries/glibc-2.12/info.nix { };

  glibc_multi =
      runCommand "${glibc.name}-multi"
        { glibc64 = glibc;
          glibc32 = (import ./all-packages.nix {system = "i686-linux";}).glibc;
        }
        ''
          ensureDir $out
          ln -s $glibc64/* $out/

          rm $out/lib $out/lib64
          ensureDir $out/lib
          ln -s $glibc64/lib/* $out/lib
          ln -s $glibc32/lib $out/lib/32
          ln -s lib $out/lib64

          rm $out/include
          cp -rs $glibc32/include $out
          chmod -R u+w $out/include
          cp -rsf $glibc64/include $out
        '' # */
        ;

  glpk = callPackage ../development/libraries/glpk { };

  gmime = callPackage ../development/libraries/gmime { };

  gmime_2_2 = callPackage ../development/libraries/gmime/2.2.x.nix { };

  gmm = callPackage ../development/libraries/gmm { };

  gmp =
    if false then # XXX: stdenv.system == "i686-darwin" then
      # GMP 4.3.2 is broken on Darwin, so use 4.3.1.
      makeOverridable (import ../development/libraries/gmp/4.3.1.nix) {
        inherit stdenv fetchurl m4;
        cxx = false;
      }
    else
      # We temporarily leave gmp 4 here, waiting for a new ppl/cloog-ppl that
      # would build well with gmp 5.
      makeOverridable (import ../development/libraries/gmp/4.nix) {
        inherit stdenv fetchurl m4;
        cxx = false;
      };

  gmpxx = gmp.override { cxx = true; };

  gobjectIntrospection = callPackage ../development/libraries/gobject-introspection { };

  goffice = callPackage ../development/libraries/goffice {
    inherit (gnome) glib gtk libglade libgnomeui pango;
    gconf = gnome.GConf;
    libart = gnome.libart_lgpl;
  };

  goocanvas = callPackage ../development/libraries/goocanvas {
    inherit (gnome) gtk glib;
  };

  #GMP ex-satellite, so better keep it near gmp
  mpfr = callPackage ../development/libraries/mpfr { };

  gst_all = recurseIntoAttrs
    (let callPackage = newScope pkgs.gst_all; in
     import ../development/libraries/gstreamer { inherit callPackage pkgs; });

  gnet = callPackage ../development/libraries/gnet { };

  gnutls = callPackage ../development/libraries/gnutls {
    guileBindings = getConfig ["gnutls" "guile"] true;
  };

  gpgme = callPackage ../development/libraries/gpgme { };

  grantlee = callPackage ../development/libraries/grantlee { };

  gsasl = callPackage ../development/libraries/gsasl { };

  gsl = callPackage ../development/libraries/gsl { };

  gsoap = callPackage ../development/libraries/gsoap { };

  gss = callPackage ../development/libraries/gss { };

  gtkimageview = callPackage ../development/libraries/gtkimageview {
    inherit (gnome) gtk;
  };

  gtkLibs = gtkLibs220;

  glib = gtkLibs.glib;
  gtk = gtkLibs.gtk;
  pango = gtkLibs.pango;

  gtkLibs1x = recurseIntoAttrs (let callPackage = newScope pkgs.gtkLibs1x; in rec {

    glib = callPackage ../development/libraries/glib/1.2.x.nix { };

    gtk = callPackage ../development/libraries/gtk+/1.2.x.nix { };

  });

  gtkLibs216 = recurseIntoAttrs (let callPackage = newScope pkgs.gtkLibs216; in rec {

    glib = callPackage ../development/libraries/glib/2.20.x.nix { };

    glibmm = callPackage ../development/libraries/glibmm/2.18.x.nix { };

    atk = callPackage ../development/libraries/atk/1.24.x.nix { };

    pango = callPackage ../development/libraries/pango/1.24.x.nix { };

    pangomm = callPackage ../development/libraries/pangomm/2.14.x.nix { };

    gtk = callPackage ../development/libraries/gtk+/2.16.x.nix { };

    gtkmm = callPackage ../development/libraries/gtkmm/2.14.x.nix { };

  });

  gtkLibs218 = recurseIntoAttrs (let callPackage = newScope pkgs.gtkLibs218; in rec {

    glib = callPackage ../development/libraries/glib/2.22.x.nix { };

    glibmm = callPackage ../development/libraries/glibmm/2.22.x.nix { };

    atk = callPackage ../development/libraries/atk/1.28.x.nix { };

    pango = callPackage ../development/libraries/pango/1.26.x.nix { };

    pangomm = callPackage ../development/libraries/pangomm/2.26.x.nix { };

    gtk = callPackage ../development/libraries/gtk+/2.18.x.nix { };

    gtkmm = callPackage ../development/libraries/gtkmm/2.18.x.nix { };

  });

  gtkLibs220 = recurseIntoAttrs (let callPackage = newScope pkgs.gtkLibs220; in rec {

    glib = callPackage ../development/libraries/glib/2.24.x.nix { };

    glibmm = callPackage ../development/libraries/glibmm/2.22.x.nix { };

    atk = callPackage ../development/libraries/atk/1.30.x.nix { };

    pango = callPackage ../development/libraries/pango/1.28.x.nix { };

    pangomm = callPackage ../development/libraries/pangomm/2.26.x.nix { };

    gtk = callPackage ../development/libraries/gtk+/2.20.x.nix { };

    gtkmm = callPackage ../development/libraries/gtkmm/2.18.x.nix { };

  });

  gtkmozembedsharp = callPackage ../development/libraries/gtkmozembed-sharp {
    inherit (gnome) gtk;
    gtksharp = gtksharp2;
  };

  gtksharp1 = callPackage ../development/libraries/gtk-sharp-1 {
    inherit (gnome) gtk glib pango libglade libgtkhtml gtkhtml
              libgnomecanvas libgnomeui libgnomeprint
              libgnomeprintui GConf;
  };

  gtksharp2 = callPackage ../development/libraries/gtk-sharp-2 {
    inherit (gnome) gtk glib pango libglade libgtkhtml gtkhtml
              libgnomecanvas libgnomeui libgnomeprint
              libgnomeprintui GConf gnomepanel;
  };

  gtksourceviewsharp = callPackage ../development/libraries/gtksourceview-sharp {
    inherit (gnome) gtksourceview;
    gtksharp = gtksharp2;
  };

  gtkspell = callPackage ../development/libraries/gtkspell { };

  # TODO : Add MIT Kerberos and let admin choose.
  kerberos = heimdal;

  heimdal = callPackage ../development/libraries/kerberos/heimdal.nix { };

  hspell = callPackage ../development/libraries/hspell { };

  hspellDicts = callPackage ../development/libraries/hspell/dicts.nix { };

  hsqldb = callPackage ../development/libraries/java/hsqldb { };

  hunspell = callPackage ../development/libraries/hunspell { };

  hwloc = callPackage ../development/libraries/hwloc { };

  hydraAntLogger = callPackage ../development/libraries/java/hydra-ant-logger { };

  icedtea = callPackage ../development/libraries/java/icedtea {
    ant = apacheAntGcj;
    xerces = xercesJava;
    xulrunner = icecatXulrunner3;
    inherit (xlibs) libX11 libXp libXtst libXinerama libXt
      libXrender xproto;
  };

  icu = callPackage ../development/libraries/icu { };

  id3lib = callPackage ../development/libraries/id3lib { };

  ilbc = callPackage ../development/libraries/ilbc { };

  ilmbase = callPackage ../development/libraries/ilmbase { };

  imlib = callPackage ../development/libraries/imlib { };

  imlib2 = callPackage ../development/libraries/imlib2 { };

  incrtcl = callPackage ../development/libraries/incrtcl { };

  indilib = callPackage ../development/libraries/indilib { };

  iniparser = callPackage ../development/libraries/iniparser { };

  intltool = gnome.intltool;

  isocodes = callPackage ../development/libraries/iso-codes { };

  itk = callPackage ../development/libraries/itk { };

  jamp = builderDefsPackage ../games/jamp {
    inherit mesa SDL SDL_image SDL_mixer;
  };

  jasper = callPackage ../development/libraries/jasper { };

  jama = callPackage ../development/libraries/jama { };

  jbig2dec = callPackage ../development/libraries/jbig2dec { };

  jetty_gwt = callPackage ../development/libraries/java/jetty-gwt { };

  jetty_util = callPackage ../development/libraries/java/jetty-util { };

  json_glib = callPackage ../development/libraries/json-glib { };

  judy = callPackage ../development/libraries/judy { };

  kdevplatform = newScope pkgs.kde4 ../development/libraries/kdevplatform { };

  krb5 = callPackage ../development/libraries/kerberos/krb5.nix { };

  lablgtk = callPackage ../development/libraries/lablgtk {
    inherit (gnome) libgnomecanvas;
  };

  lcms = lcms1;

  lcms1 = callPackage ../development/libraries/lcms { };

  lcms2 = callPackage ../development/libraries/lcms2 { };

  lensfun = callPackage ../development/libraries/lensfun {
    inherit (gnome) glib;
  };

  lesstif = callPackage ../development/libraries/lesstif { };

  lesstif93 = callPackage ../development/libraries/lesstif-0.93 { };

  levmar = callPackage ../development/libraries/levmar { };

  lib3ds = callPackage ../development/libraries/lib3ds { };

  libaal = callPackage ../development/libraries/libaal { };

  libao = callPackage ../development/libraries/libao {
    usePulseAudio = getConfig [ "pulseaudio" ] true;
  };

  libarchive = callPackage ../development/libraries/libarchive { };

  libassuan1 = callPackage ../development/libraries/libassuan1 { };

  libassuan = callPackage ../development/libraries/libassuan { };

  libavc1394 = callPackage ../development/libraries/libavc1394 { };

  libcaca = callPackage ../development/libraries/libcaca { };

  libcanberra = callPackage ../development/libraries/libcanberra {
    gstreamer = gst_all.gstreamer;
  };

  libcdaudio = callPackage ../development/libraries/libcdaudio { };

  libcddb = callPackage ../development/libraries/libcddb { };

  libcdio = callPackage ../development/libraries/libcdio { };

  libchamplain = callPackage ../development/libraries/libchamplain {
    inherit (gnome) gtk glib libsoup;
  };

  libcm = callPackage ../development/libraries/libcm { };

  libctemplate = callPackage ../development/libraries/libctemplate { };

  libcue = callPackage ../development/libraries/libcue { };

  libdaemon = callPackage ../development/libraries/libdaemon { };

  libdbi = callPackage ../development/libraries/libdbi { };

  libdbiDriversBase = callPackage ../development/libraries/libdbi-drivers {
    mysql = null;
    sqlite = null;
  };

  libdbiDrivers = libdbiDriversBase.override {
    inherit sqlite mysql;
  };

  libdiscid = callPackage ../development/libraries/libdiscid { };

  libdv = callPackage ../development/libraries/libdv { };

  libdrm = if stdenv.isDarwin then null else (import ../development/libraries/libdrm {
    inherit fetchurl stdenv pkgconfig;
    inherit (xorg) libpthreadstubs;
  });

  libdvdcss = callPackage ../development/libraries/libdvdcss { };

  libdvdnav = callPackage ../development/libraries/libdvdnav { };

  libdvdread = callPackage ../development/libraries/libdvdread { };

  libedit = callPackage ../development/libraries/libedit { };

  libelf = callPackage ../development/libraries/libelf { };

  liblo = callPackage ../development/libraries/liblo { };

  libev = builderDefsPackage ../development/libraries/libev {
  };

  libevent = callPackage ../development/libraries/libevent { };

  libewf = callPackage ../development/libraries/libewf { };

  libexif = callPackage ../development/libraries/libexif { };

  libextractor = callPackage ../development/libraries/libextractor {
    inherit (gnome) gtk;
    libmpeg2 = mpeg2dec;
  };

  libfixposix = callPackage ../development/libraries/libfixposix {};

  libffcall = builderDefsPackage (import ../development/libraries/libffcall) {
    inherit fetchcvs;
  };

  libffi = callPackage ../development/libraries/libffi { };

  libftdi = callPackage ../development/libraries/libftdi { };

  libgcrypt = callPackage ../development/libraries/libgcrypt { };

  libgpgerror = callPackage ../development/libraries/libgpg-error { };

  libgphoto2 = callPackage ../development/libraries/libgphoto2 { };

  libgpod = callPackage ../development/libraries/libgpod {
    inherit (pkgs.pythonPackages) mutagen;
  };

  libharu = callPackage ../development/libraries/libharu { };

  libical = callPackage ../development/libraries/libical { };

  libimobiledevice = callPackage ../development/libraries/libimobiledevice { };

  libiodbc = callPackage ../development/libraries/libiodbc {
    useGTK = getPkgConfig "libiodbc" "gtk" false;
  };

  libktorrent = newScope pkgs.kde4 ../development/libraries/libktorrent { };

  liblastfmSF = callPackage ../development/libraries/liblastfmSF { };

  liblastfm = callPackage ../development/libraries/liblastfm { };

  liblqr1 = callPackage ../development/libraries/liblqr-1 {
    inherit (gnome) glib;
  };

  libmhash = callPackage ../development/libraries/libmhash {};

  libmtp = callPackage ../development/libraries/libmtp { };

  libnice = callPackage ../development/libraries/libnice {
    inherit (gnome) glib;
  };

  libplist = callPackage ../development/libraries/libplist { };

  libQGLViewer = callPackage ../development/libraries/libqglviewer { };

  libsamplerate = callPackage ../development/libraries/libsamplerate { };

  libspectre = callPackage ../development/libraries/libspectre {
    ghostscript = ghostscriptX;
  };

  libgsf = callPackage ../development/libraries/libgsf {
    inherit (gnome) glib gnomevfs libbonobo;
  };

  libiconv = callPackage ../development/libraries/libiconv { };

  libid3tag = callPackage ../development/libraries/libid3tag { };

  libidn = callPackage ../development/libraries/libidn { };

  libiec61883 = callPackage ../development/libraries/libiec61883 { };

  libinfinity = callPackage ../development/libraries/libinfinity {
    inherit (gnome) gtkdoc;
  };

  libiptcdata = callPackage ../development/libraries/libiptcdata { };

  libjingle = callPackage ../development/libraries/libjingle/0.3.11.nix { };

  libjpeg = callPackage ../development/libraries/libjpeg { };

  libjpeg_turbo = callPackage ../development/libraries/libjpeg-turbo { };

  libjpeg62 = callPackage ../development/libraries/libjpeg/62.nix {
    libtool = libtool_1_5;
  };

  libksba = callPackage ../development/libraries/libksba { };

  libmad = callPackage ../development/libraries/libmad { };

  libmatchbox = callPackage ../development/libraries/libmatchbox {
    inherit (gtkLibs) pango;
  };

  libmatthew_java = callPackage ../development/libraries/java/libmatthew-java { };

  libmcs = callPackage ../development/libraries/libmcs { };

  libmicrohttpd = callPackage ../development/libraries/libmicrohttpd { };

  libmikmod = callPackage ../development/libraries/libmikmod { };

  libmilter = callPackage ../development/libraries/libmilter { };

  libmowgli = callPackage ../development/libraries/libmowgli { };

  libmng = callPackage ../development/libraries/libmng { };

  libmpcdec = callPackage ../development/libraries/libmpcdec { };

  libmsn = callPackage ../development/libraries/libmsn { };

  libmspack = callPackage ../development/libraries/libmspack { };

  libmusclecard = callPackage ../development/libraries/libmusclecard { };

  libmusicbrainz2 = callPackage ../development/libraries/libmusicbrainz/2.x.nix { };

  libmusicbrainz3 = callPackage ../development/libraries/libmusicbrainz { };

  libmusicbrainz = libmusicbrainz3;

  libnih = callPackage ../development/libraries/libnih { };

  libnova = callPackage ../development/libraries/libnova { };

  libofa = callPackage ../development/libraries/libofa { };

  libofx = callPackage ../development/libraries/libofx { };

  libogg = callPackage ../development/libraries/libogg { };

  liboil = callPackage ../development/libraries/liboil { };

  liboop = callPackage ../development/libraries/liboop { };

  libosip = callPackage ../development/libraries/osip {};

  libotr = callPackage ../development/libraries/libotr { };

  libp11 = callPackage ../development/libraries/libp11 { };

  libpcap = callPackage ../development/libraries/libpcap { };

  libpng = callPackage ../development/libraries/libpng { };
  libpng_apng = callPackage ../development/libraries/libpng/libpng-apng.nix { };

  libproxy = callPackage ../development/libraries/libproxy { };

  libpseudo = callPackage ../development/libraries/libpseudo { };

  libqalculate = callPackage ../development/libraries/libqalculate { };

  librsync = callPackage ../development/libraries/librsync { };

  libsigcxx = callPackage ../development/libraries/libsigcxx { };

  libsigcxx12 = callPackage ../development/libraries/libsigcxx/1.2.nix { };

  libsigsegv = callPackage ../development/libraries/libsigsegv { };

  # To bootstrap SBCL, I need CLisp 2.44.1; it needs libsigsegv 2.5
  libsigsegv_25 = callPackage ../development/libraries/libsigsegv/2.5.nix { };

  libsndfile = callPackage ../development/libraries/libsndfile { };

  libssh = callPackage ../development/libraries/libssh { };

  libssh2 = callPackage ../development/libraries/libssh2 { };

  libstartup_notification = callPackage ../development/libraries/startup-notification { };

  libtasn1 = callPackage ../development/libraries/libtasn1 { };

  libtheora = callPackage ../development/libraries/libtheora { };

  libtiff = callPackage ../development/libraries/libtiff { };

  libtommath = callPackage ../development/libraries/libtommath { };

  libtunepimp = callPackage ../development/libraries/libtunepimp { };

  libgeotiff = callPackage ../development/libraries/libgeotiff { };

  libunistring = callPackage ../development/libraries/libunistring { };

  libupnp = callPackage ../development/libraries/pupnp { };

  giflib = callPackage ../development/libraries/giflib { };

  libungif = callPackage ../development/libraries/giflib/libungif.nix { };

  libusb = callPackage ../development/libraries/libusb { };

  libusb1 = callPackage ../development/libraries/libusb1 { };

  libunwind = callPackage ../development/libraries/libunwind { };

  libv4l = callPackage ../development/libraries/libv4l { };

  libvirt = callPackage ../development/libraries/libvirt { };

  libvncserver = builderDefsPackage (import ../development/libraries/libvncserver) {
    inherit libtool libjpeg openssl zlib;
    inherit (xlibs) xproto libX11 damageproto libXdamage
      libXext xextproto fixesproto libXfixes xineramaproto
      libXinerama libXrandr randrproto libXtst;
  };

  libviper = callPackage ../development/libraries/libviper { };

  libvpx = callPackage ../development/libraries/libvpx { };

  libvterm = callPackage ../development/libraries/libvterm { };

  libvorbis = callPackage ../development/libraries/libvorbis { };

  libwmf = callPackage ../development/libraries/libwmf { };

  libwpd = callPackage ../development/libraries/libwpd {
    inherit (gnome) glib;
  };

  libwpg = callPackage ../development/libraries/libwpg { };

  libx86 = builderDefsPackage ../development/libraries/libx86 {};

  libxcrypt = callPackage ../development/libraries/libxcrypt { };

  libxdg_basedir = callPackage ../development/libraries/libxdg-basedir { };

  libxklavier = callPackage ../development/libraries/libxklavier { };

  libxmi = callPackage ../development/libraries/libxmi { };

  libxml2 = callPackage ../development/libraries/libxml2 {
    pythonSupport = false;
  };

  libxml2Python = libxml2.override {
    pythonSupport = true;
  };

  libxmlxx = callPackage ../development/libraries/libxmlxx {
    inherit (gtkLibs) glibmm;
  };

  libxslt = callPackage ../development/libraries/libxslt { };

  libixp_for_wmii = lowPrio (import ../development/libraries/libixp_for_wmii {
    inherit fetchurl stdenv;
  });

  libyaml = callPackage ../development/libraries/libyaml { };

  libzip = callPackage ../development/libraries/libzip { };

  libzrtpcpp = callPackage ../development/libraries/libzrtpcpp { };

  lightning = callPackage ../development/libraries/lightning { };

  liquidwar = builderDefsPackage ../games/liquidwar {
    inherit (xlibs) xproto libX11 libXrender;
    inherit gmp guile mesa libjpeg libpng
      expat gettext perl
      SDL SDL_image SDL_mixer SDL_ttf
      curl sqlite
      libogg libvorbis
      ;
  };

  log4cxx = callPackage ../development/libraries/log4cxx { };

  loudmouth = callPackage ../development/libraries/loudmouth { };

  lzo = callPackage ../development/libraries/lzo { };

  # failed to build
  mediastreamer = callPackage ../development/libraries/mediastreamer { };

  mesaSupported =
    system == "i686-linux" ||
    system == "x86_64-linux" ||
    system == "x86_64-darwin" ||
    system == "i686-darwin";

  mesa = callPackage ../development/libraries/mesa {
    lipo = if stdenv.isDarwin then darwinLipoUtility else null;
  };

  metaEnvironment = recurseIntoAttrs (let callPackage = newScope pkgs.metaEnvironment; in rec {
    sdfLibrary    = callPackage ../development/libraries/sdf-library { aterm = aterm28; };
    toolbuslib    = callPackage ../development/libraries/toolbuslib { aterm = aterm28; inherit (windows) w32api; };
    cLibrary      = callPackage ../development/libraries/c-library { aterm = aterm28; };
    errorSupport  = callPackage ../development/libraries/error-support { aterm = aterm28; };
    ptSupport     = callPackage ../development/libraries/pt-support { aterm = aterm28; };
    ptableSupport = callPackage ../development/libraries/ptable-support { aterm = aterm28; };
    configSupport = callPackage ../development/libraries/config-support { aterm = aterm28; };
    asfSupport    = callPackage ../development/libraries/asf-support { aterm = aterm28; };
    tideSupport   = callPackage ../development/libraries/tide-support { aterm = aterm28; };
    rstoreSupport = callPackage ../development/libraries/rstore-support { aterm = aterm28; };
    sdfSupport    = callPackage ../development/libraries/sdf-support { aterm = aterm28; };
    sglr          = callPackage ../development/libraries/sglr { aterm = aterm28; };
    ascSupport    = callPackage ../development/libraries/asc-support { aterm = aterm28; };
    pgen          = callPackage ../development/libraries/pgen { aterm = aterm28; };
  });

  ming = callPackage ../development/libraries/ming { };

  mlt = callPackage ../development/libraries/mlt {
    qt = qt4;
  };

  mpeg2dec = callPackage ../development/libraries/mpeg2dec { };

  msilbc = callPackage ../development/libraries/msilbc { };

  mp4v2 = callPackage ../development/libraries/mp4v2 { };

  mpc = callPackage ../development/libraries/mpc { };

  mpich2 = callPackage ../development/libraries/mpich2 { };

  muparser = callPackage ../development/libraries/muparser { };

  ncurses = makeOverridable (import ../development/libraries/ncurses) {
    inherit fetchurl stdenv;
    unicode = system != "i686-cygwin";
  };

  neon = neon029;

  neon026 = callPackage ../development/libraries/neon/0.26.nix {
    compressionSupport = true;
    sslSupport = true;
  };

  neon028 = callPackage ../development/libraries/neon/0.28.nix {
    compressionSupport = true;
    sslSupport = true;
  };

  neon029 = callPackage ../development/libraries/neon/0.29.nix {
    compressionSupport = true;
    sslSupport = true;
  };

  nethack = builderDefsPackage (import ../games/nethack) {
    inherit ncurses flex bison;
  };

  nettle = callPackage ../development/libraries/nettle { };

  nspr = callPackage ../development/libraries/nspr { };

  nss = callPackage ../development/libraries/nss { };

  nssTools = callPackage ../development/libraries/nss {
    includeTools = true;
  };

  ode = builderDefsPackage (import ../development/libraries/ode) {
  };

  openal = callPackage ../development/libraries/openal { };

  # added because I hope that it has been easier to compile on x86 (for blender)
  openalSoft = callPackage ../development/libraries/openal-soft { };

  openbabel = callPackage ../development/libraries/openbabel { };

  opencascade = callPackage ../development/libraries/opencascade { };

  openct = callPackage ../development/libraries/openct { };

  opencv = callPackage ../development/libraries/opencv {
      inherit (gst_all) gstreamer;
  };

  # this ctl version is needed by openexr_viewers
  openexr_ctl = callPackage ../development/libraries/openexr_ctl { };

  openexr = callPackage ../development/libraries/openexr { };

  openldap = callPackage ../development/libraries/openldap { };

  openlierox = builderDefsPackage ../games/openlierox {
    inherit (xlibs) libX11 xproto;
    inherit gd SDL SDL_image SDL_mixer zlib libxml2
      pkgconfig;
  };

  libopensc_dnie = callPackage ../development/libraries/libopensc-dnie {
    opensc = opensc_0_11_7;
  };

  opal = callPackage ../development/libraries/opal {};

  openjpeg = callPackage ../development/libraries/openjpeg { };

  openssl = callPackage ../development/libraries/openssl {
    fetchurl = fetchurlBoot;
  };

  ortp = callPackage ../development/libraries/ortp { };

  pangoxsl = callPackage ../development/libraries/pangoxsl {
    inherit (gtkLibs) glib pango;
  };

  pcre = callPackage ../development/libraries/pcre {
    unicodeSupport = getConfig ["pcre" "unicode"] false;
    cplusplusSupport = !stdenv ? isDietLibC;
  };

  pdf2xml = callPackage ../development/libraries/pdf2xml {} ;

  phonon_backend_vlc = newScope pkgs.kde4 ../development/libraries/phonon-backend-vlc { };

  physfs = callPackage ../development/libraries/physfs { };

  plib = callPackage ../development/libraries/plib { };

  podofo = callPackage ../development/libraries/podofo { };

  polkit = callPackage ../development/libraries/polkit { };

  policykit = callPackage ../development/libraries/policykit { };

  poppler = callPackage ../development/libraries/poppler {
    qt4Support = false;
  };

  popplerQt4 = poppler.override {
    inherit qt4;
    qt4Support = true;
  };

  popt = callPackage ../development/libraries/popt { };

  portaudio = callPackage ../development/libraries/portaudio { };

  proj = callPackage ../development/libraries/proj { };

  postgis = callPackage ../development/libraries/postgis { };

  protobuf = callPackage ../development/libraries/protobuf { };

  pth = callPackage ../development/libraries/pth { };

  ptlib = callPackage ../development/libraries/ptlib {};

  qjson = callPackage ../development/libraries/qjson { };

  qt3 = callPackage ../development/libraries/qt-3 {
    openglSupport = mesaSupported;
    mysqlSupport = getConfig ["qt" "mysql"] false;
  };

  qt3mysql = qt3.override {
    mysqlSupport = true;
  };

  qt4 = pkgs.kde4.qt4;

  qt45 = callPackage ../development/libraries/qt-4.x/4.5 {
    inherit (gnome) glib;
  };

  qt46 = callPackage ../development/libraries/qt-4.x/4.6 {
    inherit (gnome) glib;
  };

  qt47 = callPackage ../development/libraries/qt-4.x/4.7 {
    inherit (pkgs.gst_all) gstreamer gstPluginsBase;
    inherit (pkgs.gnome) glib;
  };

  qtscriptgenerator = callPackage ../development/libraries/qtscriptgenerator { };

  quassel = newScope pkgs.kde4 ../applications/networking/irc/quassel { };

  quasselDaemon = quassel.override {
    monolithic = false;
    daemon = true;
  };

  quasselClient = quassel.override {
    monolithic = false;
    client = true;
  };

  quesoglc = callPackage ../development/libraries/quesoglc { };

  readline = readline6;

  readline4 = callPackage ../development/libraries/readline/readline4.nix { };

  readline5 = callPackage ../development/libraries/readline/readline5.nix { };

  readline6 = callPackage ../development/libraries/readline/readline6.nix { };

  librdf_raptor = callPackage ../development/libraries/librdf/raptor.nix { };

  librdf_rasqal = callPackage ../development/libraries/librdf/rasqal.nix { };

  librdf = callPackage ../development/libraries/librdf { };

  qrupdate = callPackage ../development/libraries/qrupdate { };

  redland = callPackage ../development/libraries/redland/1.0.10.nix {
    bdb = db4;
    postgresql = null;
  };

  rhino = callPackage ../development/libraries/java/rhino {
    ant = apacheAntGcj;
    javac = gcj;
    jvm = gcj;
  };

  rte = callPackage ../development/libraries/rte { };

  rubberband = callPackage ../development/libraries/rubberband {
    fftw = fftwSinglePrec;
    inherit (vamp) vampSDK;
  };

  schroedinger = callPackage ../development/libraries/schroedinger { };

  SDL = callPackage ../development/libraries/SDL {
    openglSupport = false; #mesaSupported;
    alsaSupport = true;
    x11Support = false;
    pulseaudioSupport = false; # better go through ALSA
  };

  SDL_gfx = callPackage ../development/libraries/SDL_gfx { };

  SDL_image = callPackage ../development/libraries/SDL_image { };

  SDL_mixer = callPackage ../development/libraries/SDL_mixer { };

  SDL_net = callPackage ../development/libraries/SDL_net { };

  SDL_sound = callPackage ../development/libraries/SDL_sound { };

  SDL_ttf = callPackage ../development/libraries/SDL_ttf { };

  slang = callPackage ../development/libraries/slang { };

  slibGuile = callPackage ../development/libraries/slib {
    scheme = guile;
  };

  snack = callPackage ../development/libraries/snack {
        # optional
  };

  speex = callPackage ../development/libraries/speex { };

  srtp = callPackage ../development/libraries/srtp {};

  sqlite = callPackage ../development/libraries/sqlite {
    readline = null;
    ncurses = null;
  };

  sqlite36 = callPackage ../development/libraries/sqlite/3.6.x.nix {
    readline = null;
    ncurses = null;
  };

  sqliteInteractive = appendToName "interactive" (sqlite.override {
    inherit readline ncurses;
  });

  stlport = callPackage ../development/libraries/stlport { };

  suitesparse = callPackage ../development/libraries/suitesparse { };

  t1lib = callPackage ../development/libraries/t1lib { };

  taglib = callPackage ../development/libraries/taglib { };

  taglib17 = callPackage ../development/libraries/taglib/1.7.nix { };

  taglib_extras = callPackage ../development/libraries/taglib-extras { };

  talloc = callPackage ../development/libraries/talloc { };

##  tapioca_qt = import ../development/libraries/tapioca-qt {
##    inherit stdenv fetchurl cmake qt4 telepathy_qt;
##  };

  tdb = callPackage ../development/libraries/tdb { };

  tecla = callPackage ../development/libraries/tecla { };

  telepathy_gabble = callPackage ../development/libraries/telepathy-gabble { };

  telepathy_glib = callPackage ../development/libraries/telepathy-glib { };

  telepathy_qt = callPackage ../development/libraries/telepathy-qt { };

  tk = callPackage ../development/libraries/tk { };

  tnt = callPackage ../development/libraries/tnt { };

  tokyocabinet = callPackage ../development/libraries/tokyo-cabinet { };

  unicap = callPackage ../development/libraries/unicap {};

  unixODBC = callPackage ../development/libraries/unixODBC { };

  unixODBCDrivers = recurseIntoAttrs (import ../development/libraries/unixODBCDrivers {
    inherit fetchurl stdenv unixODBC glibc libtool openssl zlib;
    inherit postgresql mysql sqlite;
  });

  urt = callPackage ../development/libraries/urt { };

  vamp = callPackage ../development/libraries/audio/vamp { };

  vigra = callPackage ../development/libraries/vigra { };

  vtk = callPackage ../development/libraries/vtk { };

  vxl = callPackage ../development/libraries/vxl { };

  webkit = ((builderDefsPackage ../development/libraries/webkit {
    inherit (gnome28) gtkdoc libsoup;
    inherit (gtkLibs) gtk atk pango glib;
    inherit freetype fontconfig gettext gperf curl
      libjpeg libtiff libpng libxml2 libxslt sqlite
      icu cairo perl intltool automake libtool
      pkgconfig autoconf bison libproxy enchant
      python ruby which;
    inherit (gst_all) gstreamer gstPluginsBase gstFfmpeg
      gstPluginsGood;
    flex = flex2535;
    inherit (xlibs) libXt renderproto libXrender;
  }).deepOverride {libsoup = gnome28.libsoup_2_31;});

  wvstreams = callPackage ../development/libraries/wvstreams { };

  wxGTK = wxGTK28;

  wxGTK26 = callPackage ../development/libraries/wxGTK-2.6 {
    inherit (gtkLibs216) gtk;
  };

  wxGTK28 = callPackage ../development/libraries/wxGTK-2.8 {
    inherit (gtkLibs) gtk;
  };

  wtk = callPackage ../development/libraries/wtk { };

  x264 = callPackage ../development/libraries/x264 { };

  xapian = callPackage ../development/libraries/xapian { };

  xapianBindings = callPackage ../development/libraries/xapian/bindings {  # TODO perl php Java, tcl, C#, python
  };

  Xaw3d = callPackage ../development/libraries/Xaw3d {
    flex = flex2533;
  };

  xbase = callPackage ../development/libraries/xbase { };

  xineLib = callPackage ../development/libraries/xine-lib { };

  xautolock = callPackage ../misc/screensavers/xautolock { };

  xercesJava = callPackage ../development/libraries/java/xerces {
    ant   = apacheAntGcj;  # for bootstrap purposes
    javac = gcj;
    jvm   = gcj;
  };

  xlibsWrapper = callPackage ../development/libraries/xlibs-wrapper {
    packages = [
      freetype fontconfig xlibs.xproto xlibs.libX11 xlibs.libXt
      xlibs.libXft xlibs.libXext xlibs.libSM xlibs.libICE
      xlibs.xextproto
    ];
  };

  xvidcore = callPackage ../development/libraries/xvidcore { };

  zangband = builderDefsPackage (import ../games/zangband) {
    inherit ncurses flex bison autoconf automake m4 coreutils;
  };

  zlib = callPackage ../development/libraries/zlib {
    fetchurl = fetchurlBoot;
  };

  zlibStatic = lowPrio (appendToName "static" (import ../development/libraries/zlib {
    inherit fetchurl stdenv;
    static = true;
  }));

  zvbi = callPackage ../development/libraries/zvbi {
    pngSupport = true;
  };


  ### DEVELOPMENT / LIBRARIES / JAVA


  atermjava = callPackage ../development/libraries/java/aterm {
    stdenv = overrideInStdenv stdenv [gnumake380];

  };

  commonsFileUpload = callPackage ../development/libraries/java/jakarta-commons/file-upload { };

  fastjar = callPackage ../development/tools/java/fastjar { };

  httpunit = callPackage ../development/libraries/java/httpunit { };

  gwtdragdrop = callPackage ../development/libraries/java/gwt-dragdrop { };

  gwtwidgets = callPackage ../development/libraries/java/gwt-widgets { };

  jakartabcel = callPackage ../development/libraries/java/jakarta-bcel {
    regexp = jakartaregexp;
  };

  jakartaregexp = callPackage ../development/libraries/java/jakarta-regexp { };

  javaCup = callPackage ../development/libraries/java/cup { };

  javasvn = callPackage ../development/libraries/java/javasvn { };

  jclasslib = callPackage ../development/tools/java/jclasslib {
    ant = apacheAnt14;
  };

  jdom = callPackage ../development/libraries/java/jdom { };

  jflex = callPackage ../development/libraries/java/jflex { };

  jjtraveler = callPackage ../development/libraries/java/jjtraveler {
    stdenv = overrideInStdenv stdenv [gnumake380];
  };

  junit = callPackage ../development/libraries/java/junit { };

  lucene = callPackage ../development/libraries/java/lucene { };

  mockobjects = callPackage ../development/libraries/java/mockobjects { };

  saxon = callPackage ../development/libraries/java/saxon { };

  saxonb = callPackage ../development/libraries/java/saxon/default8.nix { };

  sharedobjects = callPackage ../development/libraries/java/shared-objects {
    stdenv = overrideInStdenv stdenv [gnumake380];
  };

  smack = callPackage ../development/libraries/java/smack { };

  swt = callPackage ../development/libraries/java/swt { };

  xalanj = xalanJava;
  xalanJava = callPackage ../development/libraries/java/xalanj {
    ant    = apacheAntGcj;  # for bootstrap purposes
    javac  = gcj;
    jvm    = gcj;
    xerces = xercesJava;  };

  zziplib = callPackage ../development/libraries/zziplib { };


  ### DEVELOPMENT / PERL MODULES

  buildPerlPackage = import ../development/perl-modules/generic perl;

  perlPackages = recurseIntoAttrs (import ./perl-packages.nix {
    inherit pkgs;
  });

  perlXMLParser = perlPackages.XMLParser;

  ack = perlPackages.ack;

  perlcritic = perlPackages.PerlCritic;


  ### DEVELOPMENT / PYTHON MODULES

  buildPythonPackage = import ../development/python-modules/generic {
    inherit python setuptools makeWrapper lib;
  };

  buildPython26Package = import ../development/python-modules/generic {
    inherit makeWrapper lib;
    python = python26;
    setuptools = setuptools.override { python = python26; };
  };

  buildPython27Package = import ../development/python-modules/generic {
    inherit makeWrapper lib;
    python = python27;
    setuptools = setuptools.override { python = python27; doCheck = false; };
  };

  pythonPackages = python26Packages;

  python26Packages = recurseIntoAttrs (import ./python-packages.nix {
    inherit pkgs;
    python = python26;
    buildPythonPackage = buildPython26Package;
  });

  python27Packages = recurseIntoAttrs (import ./python-packages.nix {
    inherit pkgs;
    python = python27;
    buildPythonPackage = buildPython27Package;
  });

  foursuite = callPackage ../development/python-modules/4suite { };

  bsddb3 = callPackage ../development/python-modules/bsddb3 { };

  numeric = callPackage ../development/python-modules/numeric { };

  pil = callPackage ../development/python-modules/pil { };

  psyco = callPackage ../development/python-modules/psyco { };

  pycairo = callPackage ../development/python-modules/pycairo { };

  pycrypto = callPackage ../development/python-modules/pycrypto { };

  pycups = callPackage ../development/python-modules/pycups { };

  pygame = callPackage ../development/python-modules/pygame { };

  pygobject = callPackage ../development/python-modules/pygobject { };

  pygtk = callPackage ../development/python-modules/pygtk { };

  pyGtkGlade = callPackage ../development/python-modules/pygtk {
    inherit (gnome) libglade;
  };

  pyopenssl = builderDefsPackage (import ../development/python-modules/pyopenssl) {
    inherit python openssl;
  };

  rhpl = callPackage ../development/python-modules/rhpl { };

  sip = callPackage ../development/python-modules/python-sip { };

  pyqt4 = callPackage ../development/python-modules/pyqt { };

  pyx = callPackage ../development/python-modules/pyx { };

  pyxml = callPackage ../development/python-modules/pyxml { };

  setuptools = builderDefsPackage (import ../development/python-modules/setuptools) {
    inherit python makeWrapper;
  };

  wxPython = wxPython26;

  wxPython26 = callPackage ../development/python-modules/wxPython/2.6.nix {
    wxGTK = wxGTK26;
  };

  wxPython28 = callPackage ../development/python-modules/wxPython/2.8.nix { };

  twisted = pythonPackages.twisted;

  ZopeInterface = pythonPackages.zopeInterface;

  zope = callPackage ../development/python-modules/zope {
    python = python24;
  };

  ### SERVERS

  rdf4store = callPackage ../servers/http/4store { };

  apacheHttpd = callPackage ../servers/http/apache-httpd {
    sslSupport = true;
  };

  sabnzbd = callPackage ../servers/sabnzbd { };

  bind = builderDefsPackage (import ../servers/dns/bind/9.5.0.nix) {
    inherit openssl libtool;
  };

  dico = callPackage ../servers/dico { };

  dict = callPackage ../servers/dict { };

  dictdDBs = recurseIntoAttrs (import ../servers/dict/dictd-db.nix {
    inherit builderDefs;
  });

  dictDBCollector = import ../servers/dict/dictd-db-collector.nix {
    inherit stdenv lib dict;
  };

  dovecot = callPackage ../servers/mail/dovecot { };
  dovecot_1_1_1 = callPackage ../servers/mail/dovecot/1.1.1.nix { };

  ejabberd = callPackage ../servers/xmpp/ejabberd {
    erlang = erlangR13B ;
  };

  couchdb = callPackage ../servers/http/couchdb { };

  felix = callPackage ../servers/felix { };

  felix_remoteshell = callPackage ../servers/felix/remoteshell.nix { };

  fingerd_bsd = callPackage ../servers/fingerd/bsd-fingerd { };

  firebird = callPackage ../servers/firebird { };

  ircdHybrid = callPackage ../servers/irc/ircd-hybrid { };

  jboss = callPackage ../servers/http/jboss { };

  jboss_mysql_jdbc = callPackage ../servers/http/jboss/jdbc/mysql { };

  jetty = callPackage ../servers/http/jetty { };

  jetty61 = callPackage ../servers/http/jetty/6.1 { };

  lighttpd = callPackage ../servers/http/lighttpd { };

  mod_python = callPackage ../servers/http/apache-modules/mod_python { };

  mod_fastcgi = callPackage ../servers/http/apache-modules/mod_fastcgi { };

  mod_wsgi = callPackage ../servers/http/apache-modules/mod_wsgi { };

  mpd = callPackage ../servers/mpd { };

  myserver = callPackage ../servers/http/myserver { };

  nginx = builderDefsPackage (import ../servers/http/nginx) {
    inherit openssl pcre zlib libxml2 libxslt;
  };

  postfix = callPackage ../servers/mail/postfix { };

  pulseaudio = callPackage ../servers/pulseaudio {
    gconf = gnome.GConf;
  };

  tomcat_connectors = callPackage ../servers/http/apache-modules/tomcat-connectors { };

  portmap = callPackage ../servers/portmap { };

  monetdb = callPackage ../servers/sql/monetdb { };

  mysql4 = import ../servers/sql/mysql {
    inherit fetchurl stdenv ncurses zlib perl;
    ps = procps; /* !!! Linux only */
  };

  mysql5 = import ../servers/sql/mysql5 {
    inherit fetchurl stdenv ncurses zlib perl openssl;
    ps = procps; /* !!! Linux only */
  };

  mysql51 = import ../servers/sql/mysql51 {
    inherit fetchurl ncurses zlib perl openssl stdenv;
    ps = procps; /* !!! Linux only */
  };

  mysql = mysql51;

  mysql_jdbc = callPackage ../servers/sql/mysql/jdbc { };

  nagios = callPackage ../servers/monitoring/nagios {
    gdSupport = true;
  };

  nagiosPluginsOfficial = callPackage ../servers/monitoring/nagios/plugins/official { };

  openfire = callPackage ../servers/xmpp/openfire { };

  postgresql = postgresql83;

  postgresql83 = callPackage ../servers/sql/postgresql/8.3.x.nix { };

  postgresql84 = callPackage ../servers/sql/postgresql/8.4.x.nix { };

  postgresql_jdbc = callPackage ../servers/sql/postgresql/jdbc { };

  pyIRCt = builderDefsPackage (import ../servers/xmpp/pyIRCt) {
    inherit xmpppy pythonIRClib python makeWrapper;
  };

  pyMAILt = builderDefsPackage (import ../servers/xmpp/pyMAILt) {
    inherit xmpppy python makeWrapper fetchcvs;
  };

  radius = callPackage ../servers/radius { };

  redstore = callPackage ../servers/http/redstore { };

  samba = callPackage ../servers/samba { };

  shishi = callPackage ../servers/shishi { };

  squids = recurseIntoAttrs( import ../servers/squid/squids.nix {
    inherit fetchurl stdenv perl lib composableDerivation;
  });
  squid = squids.squid3Beta; # has ipv6 support

  tomcat5 = callPackage ../servers/http/tomcat/5.0.nix { };

  tomcat6 = callPackage ../servers/http/tomcat/6.0.nix { };

  tomcat_mysql_jdbc = callPackage ../servers/http/tomcat/jdbc/mysql { };

  axis2 = callPackage ../servers/http/tomcat/axis2 { };

  virtuoso = callPackage ../servers/sql/virtuoso { };

  vsftpd = callPackage ../servers/ftp/vsftpd { };

  xinetd = callPackage ../servers/xinetd { };

  xorg = recurseIntoAttrs (import ../servers/x11/xorg/default.nix {
    inherit fetchurl fetchsvn stdenv pkgconfig freetype fontconfig
      libxslt expat libdrm libpng zlib perl mesa
      xkeyboard_config dbus hal libuuid openssl gperf m4
      autoconf libtool xmlto asciidoc udev;

    # XXX: Update to newer Automake on the next big rebuild; better yet:
    # remove the dependency on Automake.
    automake = automake110x;

    # !!! pythonBase is used instead of python because this causes an
    # infinite recursion when the flag python.full is set to true.
    # Packages contained in the loop are python, tk, xlibs-wrapper,
    # libX11, libxcd (and xcb-proto).
    python = pythonBase;
  });

  xorgReplacements = callPackage ../servers/x11/xorg/replacements.nix { };

  xorgVideoUnichrome = callPackage ../servers/x11/xorg/unichrome/default.nix { };

  zabbix = recurseIntoAttrs (import ../servers/monitoring/zabbix {
    inherit fetchurl stdenv pkgconfig postgresql curl openssl zlib;
  });


  ### OS-SPECIFIC

  afuse = callPackage ../os-specific/linux/afuse { };

  autofs5 = callPackage ../os-specific/linux/autofs/autofs-v5.nix { };

  _915resolution = callPackage ../os-specific/linux/915resolution { };

  nfsUtils = callPackage ../os-specific/linux/nfs-utils { };

  acpi = callPackage ../os-specific/linux/acpi { };

  acpid = callPackage ../os-specific/linux/acpid { };

  acpitool = callPackage ../os-specific/linux/acpitool { };

  alsaLib = callPackage ../os-specific/linux/alsa-lib { };

  alsaPlugins = callPackage ../os-specific/linux/alsa-plugins { };
  alsaPluginWrapper = callPackage ../os-specific/linux/alsa-plugins/wrapper.nix { };

  alsaUtils = callPackage ../os-specific/linux/alsa-utils { };

  bluez = callPackage ../os-specific/linux/bluez { };

  bridge_utils = callPackage ../os-specific/linux/bridge-utils { };

  cifs_utils = callPackage ../os-specific/linux/cifs-utils { };

  conky = callPackage ../os-specific/linux/conky { };

  cpufrequtils = (
    import ../os-specific/linux/cpufrequtils {
    inherit fetchurl stdenv libtool gettext;
    glibc = stdenv.gcc.libc;
    linuxHeaders = stdenv.gcc.libc.kernelHeaders;
  });

  cryopid = callPackage ../os-specific/linux/cryopid { };

  cryptsetup = callPackage ../os-specific/linux/cryptsetup { };

  cramfsswap = callPackage ../os-specific/linux/cramfsswap { };

  darwinArchUtility = callPackage ../os-specific/darwin/arch { };

  darwinSwVersUtility = callPackage ../os-specific/darwin/sw_vers { };

  darwinLipoUtility = callPackage ../os-specific/darwin/lipo { };

  devicemapper = lvm2;

  dmidecode = callPackage ../os-specific/linux/dmidecode { };

  dmtcp = callPackage ../os-specific/linux/dmtcp { };

  dietlibc = callPackage ../os-specific/linux/dietlibc {
    # Dietlibc 0.30 doesn't compile on PPC with GCC 4.1, bus GCC 3.4 works.
    stdenv = if stdenv.system == "powerpc-linux" then overrideGCC stdenv gcc34 else stdenv;
  };

  directvnc = builderDefsPackage ../os-specific/linux/directvnc {
    inherit libjpeg pkgconfig zlib directfb;
    inherit (xlibs) xproto;
  };

  dmraid = builderDefsPackage ../os-specific/linux/dmraid {
    inherit devicemapper;
  };

  libuuid =
    if crossSystem != null && crossSystem.config == "i586-pc-gnu"
    then (utillinuxng // {
      hostDrv = lib.overrideDerivation utillinuxng.hostDrv (args: {
        # `libblkid' fails to build on GNU/Hurd.
        configureFlags = args.configureFlags
          + " --disable-libblkid --disable-mount --disable-fsck"
          + " --enable-static";
        doCheck = false;
        CPPFLAGS =                    # ugly hack for ugly software!
          lib.concatStringsSep " "
            (map (v: "-D${v}=4096")
                 [ "PATH_MAX" "MAXPATHLEN" "MAXHOSTNAMELEN" ]);
      });
    })
    else if stdenv.isLinux
    then utillinuxng
    else null;

  e3cfsprogs = callPackage ../os-specific/linux/e3cfsprogs { };

  eject = callPackage ../os-specific/linux/eject { };

  fbterm = builderDefsPackage (import ../os-specific/linux/fbterm) {
    inherit fontconfig gpm freetype pkgconfig ncurses;
  };

  fuse = callPackage ../os-specific/linux/fuse { };

  fxload = callPackage ../os-specific/linux/fxload { };

  gpm = callPackage ../servers/gpm {
    flex = flex2535;
  };

  hal = callPackage ../os-specific/linux/hal { };

  halevt = callPackage ../os-specific/linux/hal/hal-evt.nix { };

  hal_info = callPackage ../os-specific/linux/hal/info.nix { };

  hal_info_synaptics = callPackage ../os-specific/linux/hal/synaptics.nix { };

  hdparm = callPackage ../os-specific/linux/hdparm { };

  hibernate = callPackage ../os-specific/linux/hibernate { };

  htop = callPackage ../os-specific/linux/htop { };

  hurdCross = forceBuildDrv(import ../os-specific/gnu/hurd {
    inherit fetchgit stdenv autoconf libtool texinfo machHeaders
      mig glibcCross;
    automake = automake111x;
    headersOnly = false;
    cross = assert crossSystem != null; crossSystem;
    gccCross = gccCrossStageFinal;
  });

  hurdCrossIntermediate = forceBuildDrv(import ../os-specific/gnu/hurd {
    inherit fetchgit stdenv autoconf libtool texinfo machHeaders
      mig glibcCross;
    automake = automake111x;
    headersOnly = false;
    cross = assert crossSystem != null; crossSystem;

    # The "final" GCC needs glibc and the Hurd libraries (libpthread in
    # particular) so we first need an intermediate Hurd built with the
    # intermediate GCC.
    gccCross = gccCrossStageStatic;

    # This intermediate Hurd is only needed to build libpthread, which really
    # only needs libihash.
    buildTarget = "libihash";
    installTarget = "libihash-install";
  });

  hurdHeaders = callPackage ../os-specific/gnu/hurd {
    automake = automake111x;
    headersOnly = true;
    gccCross = null;
    glibcCross = null;
  };

  hurdLibpthreadCross = forceBuildDrv(import ../os-specific/gnu/libpthread {
    inherit fetchgit stdenv autoconf automake libtool
      machHeaders hurdHeaders glibcCross;
    hurd = hurdCrossIntermediate;
    gccCross = gccCrossStageStatic;
    cross = assert crossSystem != null; crossSystem;
  });

  hwdata = callPackage ../os-specific/linux/hwdata { };

  ifplugd = callPackage ../os-specific/linux/ifplugd { };

  iproute = callPackage ../os-specific/linux/iproute { };

  iputils = (
    import ../os-specific/linux/iputils {
    inherit fetchurl stdenv;
    glibc = stdenv.gcc.libc;
    linuxHeaders = stdenv.gcc.libc.kernelHeaders;
  });

  iptables = callPackage ../os-specific/linux/iptables { };

  ipw2100fw = callPackage ../os-specific/linux/firmware/ipw2100 { };

  ipw2200fw = callPackage ../os-specific/linux/firmware/ipw2200 { };

  iwlwifi1000ucode = callPackage ../os-specific/linux/firmware/iwlwifi-1000-ucode { };

  iwlwifi3945ucode = callPackage ../os-specific/linux/firmware/iwlwifi-3945-ucode { };

  iwlwifi4965ucodeV1 = callPackage ../os-specific/linux/firmware/iwlwifi-4965-ucode { };

  iwlwifi4965ucodeV2 = callPackage ../os-specific/linux/firmware/iwlwifi-4965-ucode/version-2.nix { };

  iwlwifi5000ucode = callPackage ../os-specific/linux/firmware/iwlwifi-5000-ucode { };

  kbd = callPackage ../os-specific/linux/kbd { };

  libcroup = callPackage ../os-specific/linux/libcg { };

  linuxHeaders = linuxHeaders_2_6_32;

  linuxHeaders26Cross = forceBuildDrv (import ../os-specific/linux/kernel-headers/2.6.32.nix {
    inherit stdenv fetchurl perl;
    cross = assert crossSystem != null; crossSystem;
  });

  linuxHeaders24Cross = forceBuildDrv (import ../os-specific/linux/kernel-headers/2.4.nix {
    inherit stdenv fetchurl perl;
    cross = assert crossSystem != null; crossSystem;
  });

  # We can choose:
  linuxHeadersCrossChooser = ver : if (ver == "2.4") then linuxHeaders24Cross
    else if (ver == "2.6") then linuxHeaders26Cross
    else throw "Unknown linux kernel version";

  linuxHeadersCross = assert crossSystem != null;
    linuxHeadersCrossChooser crossSystem.platform.kernelMajor;

  linuxHeaders_2_6_18 = callPackage ../os-specific/linux/kernel-headers/2.6.18.5.nix { };

  linuxHeaders_2_6_28 = callPackage ../os-specific/linux/kernel-headers/2.6.28.nix { };

  linuxHeaders_2_6_32 = callPackage ../os-specific/linux/kernel-headers/2.6.32.nix { };

  kernelPatches = callPackage ../os-specific/linux/kernel/patches.nix { };

  linux_2_6_25 = makeOverridable (import ../os-specific/linux/kernel/linux-2.6.25.nix) {
    inherit fetchurl stdenv perl mktemp module_init_tools;
    kernelPatches =
      [ kernelPatches.fbcondecor_2_6_25
        kernelPatches.sec_perm_2_6_24
      ];
  };

  linux_2_6_27 = makeOverridable (import ../os-specific/linux/kernel/linux-2.6.27.nix) {
    inherit fetchurl stdenv perl mktemp module_init_tools;
    kernelPatches =
      [ kernelPatches.fbcondecor_2_6_27
        kernelPatches.sec_perm_2_6_24
      ];
  };

  linux_2_6_28 = makeOverridable (import ../os-specific/linux/kernel/linux-2.6.28.nix) {
    inherit fetchurl stdenv perl mktemp module_init_tools;
    kernelPatches =
      [ kernelPatches.fbcondecor_2_6_28
        kernelPatches.sec_perm_2_6_24
        kernelPatches.ext4_softlockups_2_6_28
      ];
  };

  linux_2_6_29 = makeOverridable (import ../os-specific/linux/kernel/linux-2.6.29.nix) {
    inherit fetchurl stdenv perl mktemp module_init_tools;
    kernelPatches =
      [ kernelPatches.fbcondecor_2_6_29
        kernelPatches.sec_perm_2_6_24
      ];
  };

  linux_2_6_31 = makeOverridable (import ../os-specific/linux/kernel/linux-2.6.31.nix) {
    inherit fetchurl stdenv perl mktemp module_init_tools platform;
    kernelPatches = [];
  };

  linux_2_6_32 = makeOverridable (import ../os-specific/linux/kernel/linux-2.6.32.nix) {
    inherit fetchurl stdenv perl mktemp module_init_tools ubootChooser;
    kernelPatches =
      [ kernelPatches.fbcondecor_2_6_31
        kernelPatches.sec_perm_2_6_24
        kernelPatches.aufs2_2_6_32
        kernelPatches.cifs_timeout
        kernelPatches.no_xsave
        kernelPatches.dell_rfkill
        kernelPatches.xen_pvclock_resume
      ];
  };

  linux_2_6_32_xen = makeOverridable (import ../os-specific/linux/kernel/linux-2.6.32-xen.nix) {
    inherit fetchurl stdenv perl mktemp module_init_tools ubootChooser;
    kernelPatches =
      [ kernelPatches.fbcondecor_2_6_31
        kernelPatches.sec_perm_2_6_24
        kernelPatches.aufs2_2_6_32
        kernelPatches.cifs_timeout
        kernelPatches.no_xsave
        kernelPatches.dell_rfkill
      ];
  };

  linux_2_6_32_systemtap = makeOverridable (import ../os-specific/linux/kernel/linux-2.6.32.nix) {
    inherit fetchurl stdenv perl mktemp module_init_tools ubootChooser;
    extraConfig =
      ''
        DEBUG_KERNEL y
        KPROBES y # kernel probes (needs `utrace' for process probes)
        DEBUG_INFO y
        RELAY y
        DEBUG_FS y
      '';
    dontStrip = true;
    kernelPatches =
      [ kernelPatches.fbcondecor_2_6_31
        kernelPatches.sec_perm_2_6_24
        kernelPatches.tracehook_2_6_32
        kernelPatches.utrace_2_6_32
      ];
  };

  linux_2_6_32_zen4 = makeOverridable (import ../os-specific/linux/zen-kernel/2.6.32-zen4.nix) {
    inherit fetchurl stdenv perl mktemp module_init_tools runCommand xz;
  };

  linux_2_6_32_zen4_oldi686 = linux_2_6_32_zen4.override {
    features = {
      oldI686 = true;
    };
  };

  linux_2_6_32_zen4_bfs = linux_2_6_32_zen4.override {
    features = {
      ckSched = true;
    };
  };

  linux_2_6_33 = makeOverridable (import ../os-specific/linux/kernel/linux-2.6.33.nix) {
    inherit fetchurl stdenv perl mktemp module_init_tools ubootChooser;
    kernelPatches =
      [ kernelPatches.fbcondecor_2_6_33
        kernelPatches.sec_perm_2_6_24
      ];
  };

  linux_2_6_33_zen1 = makeOverridable (import ../os-specific/linux/zen-kernel/2.6.33-zen1.nix) {
    inherit fetchurl stdenv perl mktemp module_init_tools runCommand xz;
  };

  linux_2_6_33_zen1_oldi686 = linux_2_6_33_zen1.override {
    features = {
      oldI686 = true;
    };
  };

  linux_2_6_33_zen1_bfs = linux_2_6_33_zen1.override {
    features = {
      ckSched = true;
    };
  };

  linux_2_6_34 = makeOverridable (import ../os-specific/linux/kernel/linux-2.6.34.nix) {
    inherit fetchurl stdenv perl mktemp module_init_tools ubootChooser;
    kernelPatches =
      [ /*kernelPatches.fbcondecor_2_6_33*/
        kernelPatches.sec_perm_2_6_24
        kernelPatches.aufs2_2_6_34
      ];
  };

  linux_2_6_35 = makeOverridable (import ../os-specific/linux/kernel/linux-2.6.35.nix) {
    inherit fetchurl stdenv perl mktemp module_init_tools ubootChooser;
    kernelPatches =
      [ #kernelPatches.fbcondecor_2_6_35
        kernelPatches.sec_perm_2_6_24
        kernelPatches.aufs2_2_6_35
      ] ++ lib.optional (platform.kernelArch == "arm")
        kernelPatches.sheevaplug_modules_2_6_35;
  };

  linux_nanonote_jz_2_6_34 = makeOverridable
    (import ../os-specific/linux/kernel/linux-nanonote-jz-2.6.34.nix) {
      inherit fetchurl fetchsvn stdenv perl mktemp module_init_tools ubootChooser;
    };

  linux_nanonote_jz_2_6_35 = makeOverridable
    (import ../os-specific/linux/kernel/linux-nanonote-jz-2.6.35.nix) {
      inherit fetchurl fetchsvn stdenv perl mktemp module_init_tools ubootChooser;
    };

  linux_2_6_35_oldI686 = linux_2_6_35.override {
      extraConfig = ''
          HIGHMEM64G? n
          XEN? n
      '';
      extraMeta = {
        platforms = ["i686-linux"];
	maintainers = [lib.maintainers.raskin];
      };
  };

  linux_2_6_36 = makeOverridable (import ../os-specific/linux/kernel/linux-2.6.36.nix) {
    inherit fetchurl stdenv perl mktemp module_init_tools ubootChooser;
    kernelPatches =
      [ #kernelPatches.fbcondecor_2_6_35
        kernelPatches.sec_perm_2_6_24
        #kernelPatches.aufs2_2_6_35
      ];
  };

  /* Linux kernel modules are inherently tied to a specific kernel.  So
     rather than provide specific instances of those packages for a
     specific kernel, we have a function that builds those packages
     for a specific kernel.  This function can then be called for
     whatever kernel you're using. */

  linuxPackagesFor = kernel: self: let callPackage = newScope self; in rec {

    inherit kernel;

    ati_drivers_x11 = callPackage ../os-specific/linux/ati-drivers { };

    aufs = callPackage ../os-specific/linux/aufs { };

    aufs2 = callPackage ../os-specific/linux/aufs2 { };

    aufs2_util = callPackage ../os-specific/linux/aufs2-util { };

    blcr = callPackage ../os-specific/linux/blcr {
      #libtool = libtool_1_5; # libtool 2 causes a fork bomb
    };

    exmap = callPackage ../os-specific/linux/exmap {
      inherit (gtkLibs) gtkmm;
    };

    iscsitarget = callPackage ../os-specific/linux/iscsitarget { };

    iwlwifi = callPackage ../os-specific/linux/iwlwifi { };

    iwlwifi4965ucode =
      (if (builtins.compareVersions kernel.version "2.6.27" == 0)
          || (builtins.compareVersions kernel.version "2.6.27" == 1)
       then iwlwifi4965ucodeV2
       else iwlwifi4965ucodeV1);

    atheros = callPackage ../os-specific/linux/atheros/0.9.4.nix { };

    nvidia_x11 = callPackage ../os-specific/linux/nvidia-x11 { };

    nvidia_x11_legacy96 = callPackage ../os-specific/linux/nvidia-x11/legacy96.nix { };
    nvidia_x11_legacy173 = callPackage ../os-specific/linux/nvidia-x11/legacy173.nix { };

    openafsClient = callPackage ../servers/openafs-client { };

    openiscsi = callPackage ../os-specific/linux/open-iscsi { };

    wis_go7007 = callPackage ../os-specific/linux/wis-go7007 { };

    kqemu = builderDefsPackage ../os-specific/linux/kqemu/1.4.0pre1.nix {
      inherit kernel perl;
    };

    splashutils =
      if kernel.features ? fbConDecor then pkgs.splashutils else null;

    ext3cowtools = callPackage ../os-specific/linux/ext3cow-tools {
      kernel_ext3cowpatched = kernel;
    };

    /* compiles but has to be integrated into the kernel somehow
      Let's have it uncommented and finish it..
    */
    ndiswrapper = callPackage ../os-specific/linux/ndiswrapper { };

    ov511 = callPackage ../os-specific/linux/ov511 {
      stdenv = overrideGCC stdenv gcc34;
    };

    # State Nix
    snix = callPackage ../tools/package-management/snix {

      aterm = aterm25;
      db4 = db45;

      flex = flex2533;
      ext3cow_kernel = kernel;    };

    sysprof = callPackage ../development/tools/profiling/sysprof {
      inherit (gnome) gtk glib pango libglade;
    };

    systemtap = callPackage ../development/tools/profiling/systemtap {
      linux = kernel;
      inherit (gnome) gtkmm libglademm;
    };

    virtualbox = callPackage ../applications/virtualization/virtualbox {
      stdenv = stdenv_32bit;
      inherit (gnome) libIDL;
    };

    virtualboxGuestAdditions = callPackage ../applications/virtualization/virtualbox/guest-additions { };
  };

  # Build the kernel modules for the some of the kernels.
  linuxPackages_2_6_25 = recurseIntoAttrs (linuxPackagesFor linux_2_6_25 pkgs.linuxPackages_2_6_25);
  linuxPackages_2_6_27 = recurseIntoAttrs (linuxPackagesFor linux_2_6_27 pkgs.linuxPackages_2_6_27);
  linuxPackages_2_6_28 = recurseIntoAttrs (linuxPackagesFor linux_2_6_28 pkgs.linuxPackages_2_6_28);
  linuxPackages_2_6_29 = recurseIntoAttrs (linuxPackagesFor linux_2_6_29 pkgs.linuxPackages_2_6_29);
  linuxPackages_2_6_31 = recurseIntoAttrs (linuxPackagesFor linux_2_6_31 pkgs.linuxPackages_2_6_31);
  linuxPackages_2_6_32 = recurseIntoAttrs (linuxPackagesFor linux_2_6_32 pkgs.linuxPackages_2_6_32);
  linuxPackages_2_6_32_systemtap =
    recurseIntoAttrs (linuxPackagesFor linux_2_6_32_systemtap pkgs.linuxPackages_2_6_32_systemtap);
  linuxPackages_2_6_32_xen =
    recurseIntoAttrs (linuxPackagesFor linux_2_6_32_xen pkgs.linuxPackages_2_6_32_xen);
  linuxPackages_2_6_33 = recurseIntoAttrs (linuxPackagesFor linux_2_6_33 pkgs.linuxPackages_2_6_33);
  linuxPackages_2_6_34 = recurseIntoAttrs (linuxPackagesFor linux_2_6_34 pkgs.linuxPackages_2_6_34);
  linuxPackages_2_6_35 = recurseIntoAttrs (linuxPackagesFor linux_2_6_35 pkgs.linuxPackages_2_6_35);
  linuxPackages_2_6_36 = recurseIntoAttrs (linuxPackagesFor linux_2_6_36 pkgs.linuxPackages_2_6_36);
  linuxPackages_nanonote_jz_2_6_34 = recurseIntoAttrs (linuxPackagesFor linux_nanonote_jz_2_6_34 pkgs.linuxPackages_nanonote_jz_2_6_34); 
  linuxPackages_nanonote_jz_2_6_35 = recurseIntoAttrs (linuxPackagesFor linux_nanonote_jz_2_6_35 pkgs.linuxPackages_nanonote_jz_2_6_35); 

  # The current default kernel / kernel modules.
  linux = linux_2_6_32;
  linuxPackages = linuxPackages_2_6_32;

  keyutils = callPackage ../os-specific/linux/keyutils { };

  libselinux = callPackage ../os-specific/linux/libselinux { };

  libraw1394 = callPackage ../development/libraries/libraw1394 { };

  libsexy = callPackage ../development/libraries/libsexy {
    inherit (gtkLibs) glib gtk pango;
  };

  librsvg = gnome.librsvg;

  libsepol = callPackage ../os-specific/linux/libsepol { };

  libsmbios = callPackage ../os-specific/linux/libsmbios { };

  lm_sensors = callPackage ../os-specific/linux/lm_sensors { };

  lsiutil = callPackage ../os-specific/linux/lsiutil { };

  klibc = callPackage ../os-specific/linux/klibc {
    linuxHeaders = glibc.kernelHeaders;
  };

  klibcShrunk = callPackage ../os-specific/linux/klibc/shrunk.nix { };

  kvm = qemu_kvm;

  libcap = callPackage ../os-specific/linux/libcap { };

  libcap_progs = callPackage ../os-specific/linux/libcap/progs.nix { };

  libcap_pam = callPackage ../os-specific/linux/libcap/pam.nix { };

  libcap_manpages = callPackage ../os-specific/linux/libcap/man.nix { };

  libnscd = callPackage ../os-specific/linux/libnscd { };

  libnotify = callPackage ../development/libraries/libnotify { };

  libvolume_id = callPackage ../os-specific/linux/libvolume_id { };

  lvm2 = callPackage ../os-specific/linux/lvm2 { };

  # In theory GNU Mach doesn't have to be cross-compiled.  However, since it
  # has to be built for i586 (it doesn't work on x86_64), one needs a cross
  # compiler for that host.
  mach = callPackage ../os-specific/gnu/mach {
    automake = automake111x;  };

  machHeaders = callPackage ../os-specific/gnu/mach {
    automake = automake111x;
    headersOnly = true;
    mig = null;
  };

  mdadm = callPackage ../os-specific/linux/mdadm { };

  mingetty = callPackage ../os-specific/linux/mingetty { };

  module_init_tools = callPackage ../os-specific/linux/module-init-tools { };

  mountall = callPackage ../os-specific/linux/mountall {
    automake = automake111x;
  };

  aggregateModules = modules:
    import ../os-specific/linux/module-init-tools/aggregator.nix {
      inherit stdenv module_init_tools modules buildEnv;
    };

  modutils = callPackage ../os-specific/linux/modutils {
    stdenv = overrideGCC stdenv gcc34;
  };

  nettools = callPackage ../os-specific/linux/net-tools { };

  neverball = callPackage ../games/neverball { };

  numactl = callPackage ../os-specific/linux/numactl { };

  gw6c = builderDefsPackage (import ../os-specific/linux/gw6c) {
    inherit fetchurl stdenv nettools openssl procps iproute;
  };

  nss_ldap = callPackage ../os-specific/linux/nss_ldap { };

  pam = callPackage ../os-specific/linux/pam { };

  # pam_bioapi ( see http://www.thinkwiki.org/wiki/How_to_enable_the_fingerprint_reader )

  pam_ccreds = callPackage ../os-specific/linux/pam_ccreds {
    db = db4;
  };

  pam_console = callPackage ../os-specific/linux/pam_console {
    libtool = libtool_1_5;
    flex = if stdenv.system == "i686-linux" then flex else flex2533;
  };

  pam_devperm = callPackage ../os-specific/linux/pam_devperm { };

  pam_krb5 = callPackage ../os-specific/linux/pam_krb5 { };

  pam_ldap = callPackage ../os-specific/linux/pam_ldap { };

  pam_login = callPackage ../os-specific/linux/pam_login { };

  pam_unix2 = callPackage ../os-specific/linux/pam_unix2 { };

  pam_usb = callPackage ../os-specific/linux/pam_usb { };

  pcmciaUtils = callPackage ../os-specific/linux/pcmciautils {
    firmware = getConfig ["pcmciaUtils" "firmware"] [];
    config = getConfig ["pcmciaUtils" "config"] null;
  };

  pmount = callPackage ../os-specific/linux/pmount { };

  pmutils = callPackage ../os-specific/linux/pm-utils { };

  powertop = callPackage ../os-specific/linux/powertop { };

  procps = callPackage ../os-specific/linux/procps { };

  pwdutils = callPackage ../os-specific/linux/pwdutils { };

  qemu_kvm = callPackage ../os-specific/linux/qemu-kvm { };

  radeontools = callPackage ../os-specific/linux/radeontools { };

  rfkill = callPackage ../os-specific/linux/rfkill { };

  rt2870fw = callPackage ../os-specific/linux/firmware/rt2870 { };

  rt73fw = callPackage ../os-specific/linux/firmware/rt73 { };

  sdparm = callPackage ../os-specific/linux/sdparm { };

  shadow = callPackage ../os-specific/linux/shadow { };

  splashutils = callPackage ../os-specific/linux/splashutils/default.nix { };

  statifier = builderDefsPackage (import ../os-specific/linux/statifier) { };

  sysfsutils = callPackage ../os-specific/linux/sysfsutils { };

  # Provided with sysfsutils.
  libsysfs = sysfsutils;
  systool = sysfsutils;

  sysklogd = callPackage ../os-specific/linux/sysklogd { };

  syslinux = callPackage ../os-specific/linux/syslinux { };

  sysstat = callPackage ../os-specific/linux/sysstat { };

  sysvinit = callPackage ../os-specific/linux/sysvinit { };

  sysvtools = callPackage ../os-specific/linux/sysvinit {
    withoutInitTools = true;
  };

  # FIXME: `tcp-wrapper' is actually not OS-specific.
  tcpWrapper = callPackage ../os-specific/linux/tcp-wrapper { };

  trackballs = callPackage ../games/trackballs {
    debug = false;
  };

  tunctl = callPackage ../os-specific/linux/tunctl { };

  /*tuxracer = builderDefsPackage (import ../games/tuxracer) {
    inherit mesa tcl freeglut;
    inherit (xlibs) libX11 xproto;
  };*/

  ubootChooser = name : if (name == "upstream") then ubootUpstream
    else if (name == "sheevaplug") then ubootSheevaplug
    else if (name == "nanonote") then ubootNanonote
    else throw "Unknown uboot";

  ubootUpstream = callPackage ../misc/uboot { };

  ubootSheevaplug = callPackage ../misc/uboot/sheevaplug.nix { };

  ubootNanonote = callPackage ../misc/uboot/nanonote.nix { };

  ubootGuruplug = callPackage ../misc/uboot/guruplug.nix { };

  uclibc = callPackage ../os-specific/linux/uclibc { };

  uclibcCross = import ../os-specific/linux/uclibc {
    inherit fetchurl stdenv libiconv;
    linuxHeaders = linuxHeadersCross;
    gccCross = gccCrossStageStatic;
    cross = assert crossSystem != null; crossSystem;
  };

  udev = callPackage ../os-specific/linux/udev { };

  uml = import ../os-specific/linux/kernel/linux-2.6.29.nix {
    inherit fetchurl stdenv perl mktemp module_init_tools;
    userModeLinux = true;
  };

  umlutilities = callPackage ../os-specific/linux/uml-utilities {
    tunctl = true; mconsole = true;
  };

  upstart = callPackage ../os-specific/linux/upstart { };

  usbutils = callPackage ../os-specific/linux/usbutils { };

  utillinux = utillinuxng;

  utillinuxCurses = utillinuxngCurses;

  utillinuxng = callPackage ../os-specific/linux/util-linux-ng {
    ncurses = null;
  };

  utillinuxngCurses = utillinuxng.override {
    inherit ncurses;
  };

  windows = rec {
    w32api = callPackage ../os-specific/windows/w32api {
      gccCross = gccCrossStageStatic;
      binutilsCross = binutilsCross;
    };

    w32api_headers = w32api.override {
      onlyHeaders = true;
    };

    mingw_runtime = callPackage ../os-specific/windows/mingwrt {
      gccCross = gccCrossMingw2;
      binutilsCross = binutilsCross;
    };

    mingw_runtime_headers = mingw_runtime.override {
      onlyHeaders = true;
    };

    mingw_headers1 = buildEnv {
      name = "mingw-headers-1";
      paths = [ w32api_headers mingw_runtime_headers ];
    };

    mingw_headers2 = buildEnv {
      name = "mingw-headers-2";
      paths = [ w32api mingw_runtime_headers ];
    };

    mingw_headers3 = buildEnv {
      name = "mingw-headers-3";
      paths = [ w32api mingw_runtime ];
    };

    wxMSW = callPackage ../os-specific/windows/wxMSW-2.8 { };
  };

  wesnoth = callPackage ../games/wesnoth {
    inherit (gtkLibs) pango;
  };

  wirelesstools = callPackage ../os-specific/linux/wireless-tools { };

  wpa_supplicant = callPackage ../os-specific/linux/wpa_supplicant {
    guiSupport = false;
  };
  # prebuild binaries:
  wpa_supplicant_gui = wpa_supplicant.override { guiSupport = true; };

  # deprecated, but contains icon ? Does no longer build
  /* didn't build Sun Apr 25 20:34:18 CEST 2010
  wpa_supplicant_gui_qt4_old = callPackage ../os-specific/linux/wpa_supplicant/gui-qt4.nix { };
  */

  xf86_input_wacom = callPackage ../os-specific/linux/xf86-input-wacom { };

  xmoto = builderDefsPackage (import ../games/xmoto) {
    inherit chipmunk sqlite curl zlib bzip2 libjpeg libpng
      freeglut mesa SDL SDL_mixer SDL_image SDL_net SDL_ttf
      lua5 ode libxdg_basedir;
  };

  xorg_sys_opengl = callPackage ../os-specific/linux/opengl/xorg-sys { };

  zd1211fw = callPackage ../os-specific/linux/firmware/zd1211 { };

  ### DATA

  arkpandora_ttf = builderDefsPackage (import ../data/fonts/arkpandora) {
  };

  bakoma_ttf = callPackage ../data/fonts/bakoma-ttf { };

  cacert = callPackage ../data/misc/cacert { };

  corefonts = callPackage ../data/fonts/corefonts { };

  wrapFonts = paths : ((import ../data/fonts/fontWrap) {
    inherit fetchurl stdenv builderDefs paths ttmkfdir;
    inherit (xorg) mkfontdir mkfontscale;
  });

  clearlyU = callPackage ../data/fonts/clearlyU { };

  dejavu_fonts = callPackage ../data/fonts/dejavu-fonts {
    inherit (perlPackages) FontTTF;
  };

  docbook5 = callPackage ../data/sgml+xml/schemas/docbook-5.0 { };

  docbook_xml_dtd_412 = callPackage ../data/sgml+xml/schemas/xml-dtd/docbook/4.1.2.nix { };

  docbook_xml_dtd_42 = callPackage ../data/sgml+xml/schemas/xml-dtd/docbook/4.2.nix { };

  docbook_xml_dtd_43 = callPackage ../data/sgml+xml/schemas/xml-dtd/docbook/4.3.nix { };

  docbook_xml_dtd_45 = callPackage ../data/sgml+xml/schemas/xml-dtd/docbook/4.5.nix { };

  docbook_xml_ebnf_dtd = callPackage ../data/sgml+xml/schemas/xml-dtd/docbook-ebnf { };

  docbook_xml_xslt = docbook_xsl;

  docbook_xsl = callPackage ../data/sgml+xml/stylesheets/xslt/docbook-xsl { };

  docbook5_xsl = docbook_xsl_ns;

  docbook_xsl_ns = callPackage ../data/sgml+xml/stylesheets/xslt/docbook-xsl-ns { };

  freefont_ttf = callPackage ../data/fonts/freefont-ttf { };

  hicolor_icon_theme = callPackage ../data/misc/hicolor-icon-theme { };

  junicode = callPackage ../data/fonts/junicode { };

  liberation_ttf = callPackage ../data/fonts/redhat-liberation-fonts { };

  libertine = builderDefsPackage (import ../data/fonts/libertine/2.7.nix) {
    inherit fontforge;
  };
  libertineBin = builderDefsPackage (import ../data/fonts/libertine/2.7.bin.nix) {
  };

  lmodern = callPackage ../data/fonts/lmodern { };

  manpages = callPackage ../data/documentation/man-pages { };

  miscfiles = callPackage ../data/misc/miscfiles { };

  mph_2b_damase = callPackage ../data/fonts/mph-2b-damase { };

  pthreadmanpages = callPackage ../data/documentation/pthread-man-pages { };

  shared_mime_info = callPackage ../data/misc/shared-mime-info { };

  shared_desktop_ontologies = callPackage ../data/misc/shared-desktop-ontologies { };

  stdmanpages = callPackage ../data/documentation/std-man-pages { };

  iana_etc = callPackage ../data/misc/iana-etc { };

  popplerData = callPackage ../data/misc/poppler-data { };

  r3rs = callPackage ../data/documentation/rnrs/r3rs.nix { };

  r4rs = callPackage ../data/documentation/rnrs/r4rs.nix { };

  r5rs = callPackage ../data/documentation/rnrs/r5rs.nix { };

  themes = name: import (../data/misc/themes + ("/" + name + ".nix")) {
    inherit fetchurl;
  };

  terminus_font = callPackage ../data/fonts/terminus-font { };

  ttf_bitstream_vera = callPackage ../data/fonts/ttf-bitstream-vera { };

  ucsFonts = callPackage ../data/fonts/ucs-fonts { };

  unifont = callPackage ../data/fonts/unifont { };

  vistafonts = callPackage ../data/fonts/vista-fonts { };

  wqy_zenhei = callPackage ../data/fonts/wqy-zenhei { };

  xhtml1 = callPackage ../data/sgml+xml/schemas/xml-dtd/xhtml1 { };

  xkeyboard_config = callPackage ../data/misc/xkeyboard-config { };


  ### APPLICATIONS


  aangifte2005 = callPackage_i686 ../applications/taxes/aangifte-2005 { };

  aangifte2006 = callPackage_i686 ../applications/taxes/aangifte-2006 { };

  aangifte2007 = callPackage_i686 ../applications/taxes/aangifte-2007 { };

  aangifte2008 = callPackage_i686 ../applications/taxes/aangifte-2008 { };

  aangifte2009 = callPackage_i686 ../applications/taxes/aangifte-2009 { };

  abcde = callPackage ../applications/audio/abcde { };

  abiword = callPackage ../applications/office/abiword {
    inherit (gnome) libglade libgnomecanvas;
  };

  adobeReader = callPackage_i686 ../applications/misc/adobe-reader {
    inherit (pkgsi686Linux.gtkLibs) glib pango atk gtk;
  };

  amarok = newScope pkgs.kde4 ../applications/audio/amarok { };

  amsn = callPackage ../applications/networking/instant-messengers/amsn {
    libstdcpp = gcc33.gcc;
  };

  ardour = callPackage ../applications/audio/ardour {
    inherit (gtkLibs) glib pango gtk glibmm gtkmm;
    inherit (gnome) libgnomecanvas;
  };

  arora = callPackage ../applications/networking/browsers/arora { };

  audacious = callPackage ../applications/audio/audacious { };

  audacity = callPackage ../applications/audio/audacity { };

  aumix = callPackage ../applications/audio/aumix {
    gtkGUI = false;
  };

  autopanosiftc = callPackage ../applications/graphics/autopanosiftc { };

  avidemux = callPackage ../applications/video/avidemux {
  };

  awesome = callPackage ../applications/window-managers/awesome {
    inherit (gtkLibs) glib pango;
    lua = lua5;
    cairo = cairo.override { xcbSupport = true; };
  };

  bangarang = newScope pkgs.kde4 ../applications/video/bangarang { };

  batik = callPackage ../applications/graphics/batik { };

  bazaar = callPackage ../applications/version-management/bazaar {
    python = pythonFull;
  };

  bazaarTools = builderDefsPackage (import ../applications/version-management/bazaar/tools.nix) {
    inherit bazaar;
  };

  beast = callPackage ../applications/audio/beast {
    inherit (gnome) libgnomecanvas libart_lgpl;
  };

  bitlbee = callPackage ../applications/networking/instant-messengers/bitlbee { };

  bitlbeeOtr = callPackage ../applications/networking/instant-messengers/bitlbee-otr { };

  # commented out because it's using the new configuration style proposal which is unstable
  #biew = import ../applications/misc/biew {
  #  inherit lib stdenv fetchurl ncurses;
  #};

  # only to be able to compile blender - I couldn't compile the default openal software
  # Perhaps this can be removed - don't know which one openal{,soft} is better
  freealut_soft = callPackage ../development/libraries/freealut {
    openal = openalSoft;  };

  blender = callPackage ../applications/misc/blender/2.49.nix {
    python = python26Base;
  };

  blender_2_50 = lowPrio (import ../applications/misc/blender {
    inherit stdenv fetchurl cmake mesa gettext libjpeg libpng zlib openal SDL openexr
      libsamplerate libtiff ilmbase;
    inherit (xlibs) libXi;
    python = python31Base;
  });

  bmp = callPackage ../applications/audio/bmp {
    inherit (gnome) esound libglade;
  };

  bmp_plugin_musepack = callPackage ../applications/audio/bmp-plugins/musepack { };

  bmp_plugin_wma = callPackage ../applications/audio/bmp-plugins/wma { };

  bvi = callPackage ../applications/editors/bvi { };

  calibre = callPackage ../applications/misc/calibre {
    python = python26Full;
    inherit (python26Packages) mechanize lxml dateutil cssutils beautifulsoap;
  };

  carrier = builderDefsPackage (import ../applications/networking/instant-messengers/carrier/2.5.0.nix) {
    inherit fetchurl stdenv pkgconfig perl perlXMLParser libxml2 openssl nss
      gtkspell aspell gettext ncurses avahi dbus dbus_glib python
      libtool automake autoconf;
    GStreamer = gst_all.gstreamer;
    inherit (gtkLibs) gtk glib;
    inherit (gnome) startupnotification GConf ;
    inherit (xlibs) libXScrnSaver scrnsaverproto libX11 xproto kbproto;
  };
  funpidgin = carrier;

  cddiscid = callPackage ../applications/audio/cd-discid { };

  cdparanoia = cdparanoiaIII;

  cdparanoiaIII = callPackage ../applications/audio/cdparanoia { };

  cdrtools = callPackage ../applications/misc/cdrtools { };

  chatzilla =
    xulrunnerWrapper {
      launcher = "chatzilla";
      application = callPackage ../applications/networking/irc/chatzilla { };
    };

  chrome = callPackage ../applications/networking/browsers/chromium {
    inherit (gtkLibs) gtk glib pango atk;
    inherit (gnome) GConf;
    patchelf = patchelf06;
    libjpeg = libjpeg62;
  };

  chromeWrapper = wrapFirefox chrome "chrome" "";

  cinelerra = callPackage ../applications/video/cinelerra {
    fftw = fftwSinglePrec;
    inherit (gnome) esound;
  };

  compiz = callPackage ../applications/window-managers/compiz/core.nix { };

  compiz_ccsm = callPackage ../applications/window-managers/compiz/ccsm.nix { };

  compizconfig_python = callPackage ../applications/window-managers/compiz/config-python.nix { };

  libcompizconfig = callPackage ../applications/window-managers/compiz/libcompizconfig.nix { };

  compiz_bcop = callPackage ../applications/window-managers/compiz/bcop.nix { };

  compiz_plugins_main = callPackage ../applications/window-managers/compiz/plugins-main.nix { };

  compiz_plugins_extra = callPackage ../applications/window-managers/compiz/plugins-extra.nix { };

  cinepaint = callPackage ../applications/graphics/cinepaint {
    fltk = fltk11;
  };

  codeville = builderDefsPackage (import ../applications/version-management/codeville/0.8.0.nix) {
    inherit makeWrapper;
    python = pythonFull;
  };

  comical = callPackage ../applications/graphics/comical {
    wxGTK = wxGTK26;
  };

  conkeror = xulrunnerWrapper {
    launcher = "conkeror";
    application = callPackage ../applications/networking/browsers/conkeror { };
  };

  cuneiform = builderDefsPackage (import ../tools/graphics/cuneiform) {
    inherit cmake patchelf;
    imagemagick=imagemagick;
  };

  cvs = callPackage ../applications/version-management/cvs { };

  cvsps = callPackage ../applications/version-management/cvsps { };

  cvs2svn = callPackage ../applications/version-management/cvs2svn { };

  d4x = callPackage ../applications/misc/d4x { };

  darcs = haskellPackages.darcs;

  dia = callPackage ../applications/graphics/dia { };

  digikam = newScope pkgs.kde4 ../applications/graphics/digikam { };

  djvulibre = callPackage ../applications/misc/djvulibre { };

  djview4 = callPackage ../applications/graphics/djview { };

  dmenu = callPackage ../applications/misc/dmenu { };

  dmtx = builderDefsPackage (import ../tools/graphics/dmtx) {
    inherit libpng libtiff libjpeg imagemagick librsvg
      pkgconfig bzip2 zlib libtool freetype fontconfig
      ghostscript jasper;
    inherit (xlibs) libX11;
  };

  dvdauthor = callPackage ../applications/video/dvdauthor { };

  dwm = callPackage ../applications/window-managers/dwm {
    patches = getConfig [ "dwm" "patches" ] [];
  };

  eaglemode = callPackage ../applications/misc/eaglemode {
    stdenv = stdenv2;
  };

  eclipse = callPackage ../applications/editors/eclipse {
    # GTK 2.18 gives glitches such as mouse clicks on buttons not
    # working correctly.
    inherit (gtkLibs216) glib gtk;
  };
  eclipseLatest = eclipse.override { version = "latest"; };

  ed = callPackage ../applications/editors/ed { };

  elinks = callPackage ../applications/networking/browsers/elinks { };

  elvis = callPackage ../applications/editors/elvis { };

  emacs = emacs23;

  emacs22 = callPackage ../applications/editors/emacs-22 {
    xaw3dSupport = getPkgConfig "emacs" "xaw3dSupport" false;
    gtkGUI = getPkgConfig "emacs" "gtkSupport" true;
  };

  emacs23 = callPackage ../applications/editors/emacs-23 {
    # use override to select the appropriate gui toolkit
    libXaw = if stdenv.isDarwin then xlibs.libXaw else null;
    Xaw3d = null;
    gtk = if stdenv.isDarwin then null else gtkLibs.gtk;
    # TODO: these packages don't build on Darwin.
    gconf = if stdenv.isDarwin then null else gnome.GConf;
    librsvg = if stdenv.isDarwin then null else librsvg;
  };

  emacsSnapshot = lowPrio (callPackage ../applications/editors/emacs-snapshot {
    xawSupport = getPkgConfig "emacs" "xawSupport" false;
    xaw3dSupport = getPkgConfig "emacs" "xaw3dSupport" false;
    gtkGUI = getPkgConfig "emacs" "gtkSupport" true;
    xftSupport = getPkgConfig "emacs" "xftSupport" true;
    dbusSupport = getPkgConfig "emacs" "dbusSupport" true;
  });

  emacsPackages = emacs: self: let callPackage = newScope self; in rec {
    inherit emacs;

    bbdb = callPackage ../applications/editors/emacs-modes/bbdb { };

    cedet = callPackage ../applications/editors/emacs-modes/cedet { };

    cua = callPackage ../applications/editors/emacs-modes/cua { };

    ecb = callPackage ../applications/editors/emacs-modes/ecb { };

    jabber = callPackage ../applications/editors/emacs-modes/jabber { };

    emacsSessionManagement = callPackage ../applications/editors/emacs-modes/session-management-for-emacs { };

    emacsw3m = callPackage ../applications/editors/emacs-modes/emacs-w3m { };

    emms = callPackage ../applications/editors/emacs-modes/emms { };

    jdee = callPackage ../applications/editors/emacs-modes/jdee {
      # Requires Emacs 23, for `avl-tree'.
    };

    stratego = callPackage ../applications/editors/emacs-modes/stratego { };

    haskellMode = callPackage ../applications/editors/emacs-modes/haskell { };

    hol_light_mode = callPackage ../applications/editors/emacs-modes/hol_light { };

    htmlize = callPackage ../applications/editors/emacs-modes/htmlize { };

    magit = callPackage ../applications/editors/emacs-modes/magit { };

    maudeMode = callPackage ../applications/editors/emacs-modes/maude { };

    nxml = callPackage ../applications/editors/emacs-modes/nxml { };

    # This is usually a newer version of Org-Mode than that found in GNU Emacs, so
    # we want it to have higher precedence.
    org = hiPrio (callPackage ../applications/editors/emacs-modes/org { });

    prologMode = callPackage ../applications/editors/emacs-modes/prolog { };

    proofgeneral = callPackage ../applications/editors/emacs-modes/proofgeneral { };

    quack = callPackage ../applications/editors/emacs-modes/quack { };

    remember = callPackage ../applications/editors/emacs-modes/remember { };

    rudel = callPackage ../applications/editors/emacs-modes/rudel { };

    scalaMode = callPackage ../applications/editors/emacs-modes/scala-mode { };
  };

  emacs22Packages = emacsPackages emacs22 pkgs.emacs22Packages;
  emacs23Packages = recurseIntoAttrs (emacsPackages emacs23 pkgs.emacs23Packages);

  epdfview = callPackage ../applications/misc/epdfview { };

  espeak = callPackage ../applications/audio/espeak { };

  evince = callPackage ../applications/misc/evince {
    inherit (gnome) gnomedocutils gnomeicontheme libgnome
      libgnomeui libglade glib gtk scrollkeeper gnome_keyring;
  };

  evolution_data_server = (newScope (gnome // gtkLibs))
  ../servers/evolution-data-server {
  };

  exrdisplay = callPackage ../applications/graphics/exrdisplay {
    fltk = fltk20;
  };

  fbpanel = callPackage ../applications/window-managers/fbpanel { };

  fetchmail = import ../applications/misc/fetchmail {
    inherit stdenv fetchurl openssl;
  };

  fossil = callPackage ../applications/version-management/fossil { };

  grass = import ../applications/misc/grass {
    inherit (xlibs) libXmu libXext libXp libX11 libXt libSM libICE libXpm
      libXaw libXrender;
    inherit getConfig composableDerivation stdenv fetchurl
      lib flex bison cairo fontconfig
      gdal zlib ncurses gdbm proj pkgconfig swig
      blas liblapack libjpeg libpng mysql unixODBC mesa postgresql python
      readline sqlite tcl tk libtiff freetype ffmpeg makeWrapper wxGTK;
    fftw = fftwSinglePrec;
    motif = lesstif;
    opendwg = libdwg;
    wxPython = wxPython28;
  };

  grip = callPackage ../applications/misc/grip {
    inherit (gnome) libgnome libgnomeui vte;
  };

  wavesurfer = callPackage ../applications/misc/audio/wavesurfer { };

  wireshark = callPackage ../applications/networking/sniffers/wireshark { };

  wvdial = callPackage ../os-specific/linux/wvdial { };

  fbida = builderDefsPackage ../applications/graphics/fbida {
    inherit libjpeg libexif giflib libtiff libpng
      imagemagick ghostscript which curl pkgconfig
      freetype fontconfig;
  };

  fdupes = callPackage ../tools/misc/fdupes { };

  feh = callPackage ../applications/graphics/feh { };

  filelight = newScope pkgs.kde4 ../applications/misc/filelight { };

  firefox = firefox36Pkgs.firefox;
  firefoxWrapper = firefox36Wrapper;

  firefox35Pkgs = callPackage ../applications/networking/browsers/firefox/3.5.nix {
    inherit (gtkLibs) gtk pango;
    inherit (gnome) libIDL;
  };

  firefox35Wrapper = wrapFirefox firefox35Pkgs.firefox "firefox" "";

  firefox36Pkgs = callPackage ../applications/networking/browsers/firefox/3.6.nix {
    inherit (gtkLibs) gtk pango;
    inherit (gnome) libIDL;
  };

  firefox40Pkgs = callPackage ../applications/networking/browsers/firefox/4.0.nix {
    inherit (gtkLibs) gtk pango;
    inherit (gnome) libIDL;
  };

  firefox36Wrapper = wrapFirefox firefox36Pkgs.firefox "firefox" "";

  flac = callPackage ../applications/audio/flac { };

  flashplayer = flashplayer10;

  flashplayer9 = (
    import ../applications/networking/browsers/mozilla-plugins/flashplayer-9 {
      inherit fetchurl stdenv zlib alsaLib nss nspr fontconfig freetype expat;
      inherit (xlibs) libX11 libXext libXrender libXt;
      inherit (gtkLibs) gtk glib pango atk;
    });

  flashplayer10 = (
    import ../applications/networking/browsers/mozilla-plugins/flashplayer-10 {
      inherit fetchurl stdenv zlib alsaLib curl nss nspr fontconfig freetype expat cairo;
      inherit (xlibs) libX11 libXext libXrender libXt ;
      inherit (gtkLibs) gtk glib pango atk;
      debug = getConfig ["flashplayer" "debug"] false;
    });

  flite = callPackage ../applications/misc/flite { };

  freemind = callPackage ../applications/misc/freemind {
    jdk = jdk;
    jre = jdk;
  };

  freepv = callPackage ../applications/graphics/freepv { };

  xfontsel = callPackage ../applications/misc/xfontsel { };
  xlsfonts = callPackage ../applications/misc/xlsfonts { };

  fspot = callPackage ../applications/graphics/f-spot {
    inherit (gnome) libgnome libgnomeui;
    gtksharp = gtksharp1;
  };

  gimp = callPackage ../applications/graphics/gimp {
    inherit (gnome) gtk libart_lgpl;
  };

  gimpPlugins = recurseIntoAttrs (import ../applications/graphics/gimp/plugins {
    inherit pkgs gimp;
  });

  gitAndTools = recurseIntoAttrs (import ../applications/version-management/git-and-tools {
    inherit pkgs;
  });
  git = gitAndTools.git;
  gitFull = gitAndTools.gitFull;

  gnucash = callPackage ../applications/office/gnucash {
    inherit (gnome) gtk glib libglade libgnomeui libgtkhtml gtkhtml
      libgnomeprint;
    gconf = gnome.GConf;
  };

  qcad = callPackage ../applications/misc/qcad { };

  qjackctl = callPackage ../applications/audio/qjackctl { };

  gkrellm = callPackage ../applications/misc/gkrellm { };

  gnash = callPackage ../applications/video/gnash {
    inherit (gnome) gtkglext;
    inherit (gst_all) gstreamer gstPluginsBase gstPluginsGood gstFfmpeg;
  };

  gnome_mplayer = callPackage ../applications/video/gnome-mplayer {
    inherit (gnome) GConf;
  };

  gnunet = callPackage ../applications/networking/p2p/gnunet {
    inherit (gnome) gtk libglade;
    gtkSupport = getConfig [ "gnunet" "gtkSupport" ] true;
  };

  gocr = callPackage ../applications/graphics/gocr { };

  gobby5 = callPackage ../applications/editors/gobby {
    inherit (gtkLibs) gtkmm;
    inherit (gnome) gtksourceview;
  };

  gphoto2 = callPackage ../applications/misc/gphoto2 { };

  gphoto2fs = builderDefsPackage ../applications/misc/gphoto2/gphotofs.nix {
    inherit libgphoto2 fuse pkgconfig glib;
  };

  graphicsmagick = callPackage ../applications/graphics/graphicsmagick { };

  graphicsmagick137 = callPackage ../applications/graphics/graphicsmagick/1.3.7.nix { };

  gtkpod = callPackage ../applications/audio/gtkpod {
    inherit (gnome) libglade;
  };

  qrdecode = builderDefsPackage (import ../tools/graphics/qrdecode) {
    inherit libpng opencv;
  };

  qrencode = builderDefsPackage (import ../tools/graphics/qrencode) {
    inherit libpng pkgconfig;
  };

  gecko_mediaplayer = callPackage ../applications/networking/browsers/mozilla-plugins/gecko-mediaplayer {
    inherit (gnome) GConf;
    browser = firefox;
  };

  geeqie = callPackage ../applications/graphics/geeqie { };

  gqview = callPackage ../applications/graphics/gqview { };

  googleearth = callPackage_i686 ../applications/misc/googleearth { };

  gosmore = builderDefsPackage ../applications/misc/gosmore {
    inherit fetchsvn curl pkgconfig libxml2;
    inherit (gtkLibs) gtk;
  };

  gpsbabel = callPackage ../applications/misc/gpsbabel { };

  gpscorrelate = callPackage ../applications/misc/gpscorrelate { };

  gpsd = callPackage ../servers/gpsd {
    # We need a Python with NCurses bindings.
    python = pythonFull;
  };

  gv = callPackage ../applications/misc/gv { };

  hello = callPackage ../applications/misc/hello/ex-2 { };

  homebank = callPackage ../applications/office/homebank { };

  htmldoc = callPackage ../applications/misc/htmldoc {
    fltk = fltk11;
  };

  hugin = callPackage ../applications/graphics/hugin {
  };

  i810switch = callPackage ../os-specific/linux/i810switch { };

  icecat3 = lowPrio (import ../applications/networking/browsers/icecat-3 {
    inherit fetchurl stdenv xz pkgconfig perl zip libjpeg libpng zlib cairo
      python dbus dbus_glib freetype fontconfig bzip2 xlibs alsaLib libnotify
      wirelesstools;
    inherit (gnome) libIDL libgnomeui gnomevfs gtk pango;
    inherit (xlibs) pixman;
    inherit (pythonPackages) ply;
  });

  icecatXulrunner3 = lowPrio (import ../applications/networking/browsers/icecat-3 {
    application = "xulrunner";
    inherit fetchurl stdenv xz pkgconfig perl zip libjpeg libpng zlib cairo
      python dbus dbus_glib freetype fontconfig bzip2 xlibs alsaLib libnotify
      wirelesstools;
    inherit (gnome) libIDL libgnomeui gnomevfs gtk pango;
    inherit (xlibs) pixman;
    inherit (pythonPackages) ply;
  });

  icecat3Xul =
    (symlinkJoin "icecat-with-xulrunner-${icecat3.version}"
       [ icecat3 icecatXulrunner3 ])
    // { inherit (icecat3) gtk isFirefox3Like meta; };

  icecatWrapper = wrapFirefox icecat3Xul "icecat" "";

  icewm = callPackage ../applications/window-managers/icewm {
    inherit (gtkLibs) gtk;
  };

  id3v2 = callPackage ../applications/audio/id3v2 { };

  ikiwiki = callPackage ../applications/misc/ikiwiki {
    inherit (perlPackages) TextMarkdown URI HTMLParser HTMLScrubber
      HTMLTemplate TimeDate CGISession DBFile CGIFormBuilder LocaleGettext
      RpcXML XMLSimple PerlMagick;
    gitSupport = getPkgConfig "ikiwiki" "git" false;
    monotoneSupport = getPkgConfig "ikiwiki" "monotone" false;
    extraUtils = [];
  };

  imagemagick = callPackage ../applications/graphics/ImageMagick {
    tetex = null;
    librsvg = null;
  };

  imagemagickBig = callPackage ../applications/graphics/ImageMagick { };

  # Impressive, formerly known as "KeyJNote".
  impressive = callPackage ../applications/office/impressive {

    # XXX These are the PyOpenGL dependencies, which we need here.

    inherit (pythonPackages) pyopengl;  };

  inkscape = callPackage ../applications/graphics/inkscape {
    inherit (pythonPackages) lxml;
    inherit (gtkLibs) gtk glib glibmm gtkmm;
  };

  ion3 = callPackage ../applications/window-managers/ion-3 {
    lua = lua5;
  };

  iptraf = callPackage ../applications/networking/iptraf { };

  irssi = callPackage ../applications/networking/irc/irssi { };

  jackmeter = callPackage ../applications/audio/jackmeter { };

  jedit = callPackage ../applications/editors/jedit { };

  jigdo = callPackage ../applications/misc/jigdo { };

  joe = callPackage ../applications/editors/joe { };

  jwm = callPackage ../applications/window-managers/jwm { };

  k3b = newScope pkgs.kde4 ../applications/misc/k3b { };

  kadu = newScope pkgs.kde45 ../applications/networking/instant-messengers/kadu { };

  kbluetooth = newScope pkgs.kde4 ../tools/bluetooth/kbluetooth { };

  kdenlive = newScope pkgs.kde4 ../applications/video/kdenlive { };

  kdesvn = newScope pkgs.kde4 ../applications/version-management/kdesvn { };

  kdevelop = newScope pkgs.kde4 ../applications/editors/kdevelop { };

  kermit = callPackage ../tools/misc/kermit { };

  kino = import ../applications/video/kino {
    inherit fetchurl stdenv pkgconfig libxml2 perl perlXMLParser
      libdv libraw1394 libavc1394 libiec61883 x11 gettext cairo; /* libavformat */
    inherit libsamplerate ffmpeg;
    inherit (gnome) libglade gtk glib;
    inherit (xlibs) libXv libX11;
  };

  kipi_plugins = newScope pkgs.kde4 ../applications/graphics/kipi-plugins { };

  kmplayer = newScope pkgs.kde4 ../applications/video/kmplayer {
    inherit (pkgs.gtkLibs) pango;
  };

  koffice = newScope pkgs.kde4 ../applications/office/koffice { };

  konq_plugins = newScope pkgs.kde4 ../applications/networking/browsers/konq-plugins { };

  konversation = newScope pkgs.kde4 ../applications/networking/irc/konversation { };

  krename = newScope pkgs.kde4 ../applications/misc/krename { };

  krusader = newScope pkgs.kde4 ../applications/misc/krusader { };

  ktorrent = newScope pkgs.kde4 ../applications/networking/ktorrent { };

  lame = callPackage ../applications/audio/lame { };

  larswm = callPackage ../applications/window-managers/larswm { };

  ladspaH = callPackage ../applications/audio/ladspa-plugins/ladspah.nix { };

  ladspaPlugins = callPackage ../applications/audio/ladspa-plugins {
    fftw = fftwSinglePrec;
  };

  ldcpp = callPackage ../applications/networking/p2p/ldcpp {
    inherit (gnome) libglade;
  };

  links = callPackage ../applications/networking/browsers/links { };

  ledger = callPackage ../applications/office/ledger { };

  links2 = (builderDefsPackage ../applications/networking/browsers/links2) {
    inherit fetchurl stdenv bzip2 zlib libjpeg libpng libtiff
      gpm openssl SDL SDL_image SDL_net pkgconfig;
    inherit (xlibs) libX11 libXau xproto libXt;
  };

  lxdvdrip = callPackage ../applications/video/lxdvdrip { };

  lynx = callPackage ../applications/networking/browsers/lynx { };

  lyx = callPackage ../applications/misc/lyx {
   qt = qt4;
  };

  matchbox = callPackage ../applications/window-managers/matchbox { };

  meld = callPackage ../applications/version-management/meld {
    inherit (gnome) scrollkeeper;
    pygtk = pyGtkGlade;
  };

  mercurial = callPackage ../applications/version-management/mercurial {
    guiSupport = getConfig ["mercurial" "guiSupport"] false; # for hgk (gitk gui for hg)
    python = # allow cloning sources from https servers.
      if getConfig ["mercurial" "httpsSupport"] true
      then pythonFull
      else pythonBase;
  };

  merkaartor = callPackage ../applications/misc/merkaartor {
    qt = qt4;
  };

  meshlab = callPackage ../applications/graphics/meshlab {
    qt = qt4;
  };

  midori = builderDefsPackage (import ../applications/networking/browsers/midori) {
    inherit imagemagick intltool python pkgconfig webkit libxml2
      which gettext makeWrapper file libidn sqlite docutils libnotify
      vala dbus_glib;
    inherit (gtkLibs) gtk glib;
    inherit (gnome28) gtksourceview;
    inherit (webkit.passthru.args) libsoup;
    inherit (xlibs) kbproto xproto libXScrnSaver scrnsaverproto;
  };

  minicom = callPackage ../tools/misc/minicom { };

  mmex = callPackage ../applications/office/mmex { };

  monodevelop = callPackage ../applications/editors/monodevelop {
    inherit (gnome) gnomevfs libbonobo libglade libgnome GConf glib gtk;
    mozilla = firefox;
    gtksharp = gtksharp2;
  };

  monodoc = callPackage ../applications/editors/monodoc {
    gtksharp = gtksharp1;
  };

  monotone = callPackage ../applications/version-management/monotone {
    lua = lua5;
  };

  monotoneViz = builderDefsPackage (import ../applications/version-management/monotone-viz/mtn-head.nix) {
    inherit ocaml lablgtk graphviz pkgconfig autoconf automake libtool;
    inherit (gnome) gtk libgnomecanvas glib;
  };

  mozilla = callPackage ../applications/networking/browsers/mozilla {
    inherit (gnome) libIDL;
  };

  mozplugger = builderDefsPackage (import ../applications/networking/browsers/mozilla-plugins/mozplugger) {
    inherit firefox;
    inherit (xlibs) libX11 xproto;
  };

  mp3info = callPackage ../applications/audio/mp3info { };

  mpc123 = callPackage ../applications/audio/mpc123 { };

  mpg123 = callPackage ../applications/audio/mpg123 { };

  mpg321 = callPackage ../applications/audio/mpg321 { };

  MPlayer = callPackage ../applications/video/MPlayer { };

  MPlayerPlugin = browser:
    import ../applications/networking/browsers/mozilla-plugins/mplayerplug-in {
      inherit browser;
      inherit fetchurl stdenv pkgconfig gettext;
      inherit (xlibs) libXpm;
      # !!! should depend on MPlayer
    };

  mrxvt = callPackage ../applications/misc/mrxvt { };

  multisync = callPackage ../applications/misc/multisync {
    inherit (gnome) gtk glib ORBit2 libbonobo libgnomeui GConf;
  };

  mutt = callPackage ../applications/networking/mailreaders/mutt { };

  msmtp = callPackage ../applications/networking/msmtp { };

  mupdf = callPackage ../applications/misc/mupdf {
  };

  mythtv = callPackage ../applications/video/mythtv {
    qt3 = qt3mysql;
  };

  nano = callPackage ../applications/editors/nano { };

  navipowm = callPackage ../applications/misc/navipowm {
  };

  navit = callPackage ../applications/misc/navit { };

  nedit = callPackage ../applications/editors/nedit {
      motif = lesstif;
  };

  netsurfBrowser = netsurf.browser;
  netsurf = recurseIntoAttrs (import ../applications/networking/browsers/netsurf { inherit pkgs; });

  nvi = callPackage ../applications/editors/nvi { };

  openjump = callPackage ../applications/misc/openjump { };

  openoffice = callPackage ../applications/office/openoffice {
    inherit (perlPackages) ArchiveZip CompressZlib;
    inherit (gnome) GConf ORBit2;
    neon = neon029;
  };

  go_oo = callPackage ../applications/office/openoffice/go-oo.nix {
    inherit (perlPackages) ArchiveZip CompressZlib;
    inherit (gnome) GConf ORBit2;
    neon = neon029;
  };

  opera = callPackage ../applications/networking/browsers/opera {
    qt = qt3;
  };

  pan = callPackage ../applications/networking/newsreaders/pan {
    gmime = gmime_2_2;
    spellChecking = false;
  };

  panotools = callPackage ../applications/graphics/panotools { };

  pavucontrol = callPackage ../applications/audio/pavucontrol {
    inherit (gtkLibs) gtkmm;
    inherit (gnome) libglademm;
  };

  paraview = callPackage ../applications/graphics/paraview {
  };

  partitionManager = newScope pkgs.kde4 ../tools/misc/partition-manager { };

  pdftk = callPackage ../tools/typesetting/pdftk { };

  pidgin = import ../applications/networking/instant-messengers/pidgin {
    inherit fetchurl stdenv pkgconfig perl perlXMLParser libxml2 nss nspr farsight2 python
      gtkspell aspell gettext ncurses avahi dbus dbus_glib lib intltool libidn;
    openssl = if (getConfig ["pidgin" "openssl"] true) then openssl else null;
    gnutls = if (getConfig ["pidgin" "gnutls"] false) then gnutls else null;
    GStreamer = gst_all.gstreamer;
    inherit (gtkLibs) gtk;
    inherit (gnome) startupnotification;
    inherit (xlibs) libXScrnSaver;
    inherit (gst_all) gstPluginsBase;
  };

  pidginlatex = callPackage ../applications/networking/instant-messengers/pidgin-plugins/pidgin-latex {
    imagemagick = imagemagickBig;
  };

  pidginlatexSF = builderDefsPackage
    (import ../applications/networking/instant-messengers/pidgin-plugins/pidgin-latex/pidgin-latex-sf.nix)
    {
      inherit pkgconfig pidgin texLive imagemagick which;
      inherit (gtkLibs) glib gtk;
    };

  pidginmsnpecan = callPackage ../applications/networking/instant-messengers/pidgin-plugins/msn-pecan { };

  pidginotr = callPackage ../applications/networking/instant-messengers/pidgin-plugins/otr { };

  pidginsipe = callPackage ../applications/networking/instant-messengers/pidgin-plugins/sipe { };

  pinfo = callPackage ../applications/misc/pinfo { };

  pinta = callPackage ../applications/graphics/pinta {
    gtksharp = gtksharp2;
  };

  pqiv = callPackage ../applications/graphics/pqiv { };

  # perhaps there are better apps for this task? It's how I had configured my preivous system.
  # And I don't want to rewrite all rules
  procmail = callPackage ../applications/misc/procmail { };

  pstree = callPackage ../applications/misc/pstree { };

  pythonmagick = callPackage ../applications/graphics/PythonMagick { };

  qemu = callPackage ../applications/virtualization/qemu/0.12.3.nix { };

  qemuSVN = callPackage ../applications/virtualization/qemu/svn-6642.nix { };

  qemuImage = callPackage ../applications/virtualization/qemu/linux-img { };

  qtpfsgui = callPackage ../applications/graphics/qtpfsgui { };

  rapidsvn = callPackage ../applications/version-management/rapidsvn { };

  ratpoison = callPackage ../applications/window-managers/ratpoison { };

  rawtherapee = callPackage ../applications/graphics/rawtherapee {
    inherit (gtkLibs) gtk gtkmm;
  };

  rcs = callPackage ../applications/version-management/rcs { };

  rdesktop = callPackage ../applications/networking/remote/rdesktop { };

  RealPlayer = callPackage ../applications/video/RealPlayer {
      inherit (gtkLibs) glib pango atk gtk;
      libstdcpp5 = gcc33.gcc;
  };

  rekonq = newScope pkgs.kde4 ../applications/networking/browsers/rekonq { };

  rsibreak = newScope pkgs.kde4 ../applications/misc/rsibreak { };

  recode = callPackage ../tools/text/recode { };

  rsync = callPackage ../applications/networking/sync/rsync {
    enableACLs = !(stdenv.isDarwin || stdenv.isSunOS);
  };

  rxvt = callPackage ../applications/misc/rxvt { };

  # = urxvt
  rxvt_unicode = callPackage ../applications/misc/rxvt_unicode {
    perlSupport = false;  };

  sakura = callPackage ../applications/misc/sakura {
    inherit (gnome) vte;
  };

  sbagen = callPackage ../applications/misc/sbagen { };

  scribus = callPackage ../applications/office/scribus {
    inherit (gnome) libart_lgpl;
    qt = qt3;
  };

  seeks = callPackage ../tools/networking/p2p/seeks { };

  seg3d = callPackage ../applications/graphics/seg3d {
    wxGTK = wxGTK28.override {
      unicode = false;
  };
  };

  semnotes = newScope pkgs.kde4 ../applications/misc/semnotes { };

  skype_linux = callPackage_i686 ../applications/networking/skype { };

  slim = callPackage ../applications/display-managers/slim { };

  sndBase = builderDefsPackage (import ../applications/audio/snd) {
    inherit fetchurl stdenv stringsWithDeps lib fftw;
    inherit pkgconfig gmp gettext;
    inherit (xlibs) libXpm libX11;
    inherit (gtkLibs) gtk glib;
  };

  snd = sndBase.passthru.function {
    inherit guile mesa libtool jackaudio alsaLib;
  };

  sonicVisualizer = callPackage ../applications/audio/sonic-visualizer {
    inherit (vamp) vampSDK;
    qt = qt4;
  };

  sox = callPackage ../applications/misc/audio/sox { };

  stumpwm = builderDefsPackage (import ../applications/window-managers/stumpwm) {
    inherit texinfo;
    clisp = clisp_2_44_1;
  };

  subversion = callPackage ../applications/version-management/subversion/default.nix {
    neon = neon029;
    bdbSupport = getConfig ["subversion" "bdbSupport"] true;
    httpServer = getConfig ["subversion" "httpServer"] false;
    httpSupport = getConfig ["subversion" "httpSupport"] true;
    sslSupport = getConfig ["subversion" "sslSupport"] true;
    pythonBindings = getConfig ["subversion" "pythonBindings"] false;
    perlBindings = getConfig ["subversion" "perlBindings"] false;
    javahlBindings = supportsJDK && getConfig ["subversion" "javahlBindings"] false;
    compressionSupport = getConfig ["subversion" "compressionSupport"] true;
    httpd = apacheHttpd;
  };

  svk = perlPackages.SVK;

  sylpheed = callPackage ../applications/networking/mailreaders/sylpheed {
    sslSupport = true;
    gpgSupport = true;
  };

  # linux only by now
  synergy = callPackage ../applications/misc/synergy { };

  tahoelafs = callPackage ../tools/networking/p2p/tahoe-lafs {
    inherit (pythonPackages) twisted foolscap simplejson nevow zfec
      pycryptopp pysqlite darcsver setuptoolsTrial setuptoolsDarcs
      numpy pyasn1;
    mock = pythonPackages.mock060;
  };

  tailor = builderDefsPackage (import ../applications/version-management/tailor) {
    inherit makeWrapper python;
  };

  tangogps = callPackage ../applications/misc/tangogps {
    gconf = gnome.GConf;
  };

  teamspeak_client = callPackage ../applications/networking/instant-messengers/teamspeak/client.nix { };

  taskJuggler = callPackage ../applications/misc/taskjuggler {
    qt = qt3;

    # KDE support is not working yet.
    inherit (kde3) kdelibs kdebase;
    withKde = getPkgConfig "taskJuggler" "kde" false;
  };

  thinkingRock = callPackage ../applications/misc/thinking-rock { };

  thunderbird = thunderbird3;

  thunderbird2 = callPackage ../applications/networking/mailreaders/thunderbird/2.x.nix {
    inherit (gnome) libIDL;
  };

  thunderbird3 = callPackage ../applications/networking/mailreaders/thunderbird/3.x.nix {
    inherit (gnome) libIDL;
  };

  timidity = callPackage ../tools/misc/timidity { };

  tkcvs = callPackage ../applications/version-management/tkcvs { };

  tla = callPackage ../applications/version-management/arch { };

  transmission = callPackage ../applications/networking/p2p/transmission { };

  twinkle = callPackage ../applications/networking/twinkle {
    qt = qt3;
    boost = boostFull;
  };

  unison = callPackage ../applications/networking/sync/unison { };

  uucp = callPackage ../tools/misc/uucp { };

  uzbl = builderDefsPackage (import ../applications/networking/browsers/uzbl) {
    inherit pkgconfig webkit makeWrapper;
    inherit (gtkLibs) gtk glib;
    inherit (xlibs) libX11 kbproto;
    libsoup = gnome28.libsoup_2_31;
  };

  valknut = callPackage ../applications/networking/p2p/valknut {
    qt = qt3;
  };

  veracity = callPackage ../applications/version-management/veracity {};

  viewMtn = builderDefsPackage (import ../applications/version-management/viewmtn/0.10.nix)
  {
    inherit monotone cheetahTemplate highlight ctags
      makeWrapper graphviz which python;
    flup = pythonPackages.flup;
  };

  vim = callPackage ../applications/editors/vim { };

  vimHugeX = vim_configurable;

  vim_configurable = import ../applications/editors/vim/configurable.nix {
    inherit (pkgs) fetchurl stdenv ncurses pkgconfig gettext composableDerivation lib
      getConfig;
    inherit (pkgs.xlibs) libX11 libXext libSM libXpm
        libXt libXaw libXau libXmu libICE;
    inherit (pkgs.gtkLibs) glib gtk;
    features = "huge"; # one of  tiny, small, normal, big or huge
    # optional features by passing
    # python
    # TODO mzschemeinterp perlinterp
    inherit (pkgs) python perl tcl ruby /*x11*/;

    lua = pkgs.lua5;

    # optional features by flags
    flags = [ "X11" ]; # only flag "X11" by now
  };

  virtualgl = callPackage ../tools/X11/virtualgl { };

  vlc = callPackage ../applications/video/vlc {
    dbus = dbus.libs;
    alsa = alsaLib;
    lua = lua5;
  };

  vnstat = callPackage ../applications/networking/vnstat { };

  vorbisTools = callPackage ../applications/audio/vorbis-tools { };

  vwm = callPackage ../applications/window-managers/vwm { };

  w3m = callPackage ../applications/networking/browsers/w3m {
    graphicsSupport = false;
  };

  weechat = callPackage ../applications/networking/irc/weechat { };

  wings = callPackage ../applications/graphics/wings { };

  # I'm keen on wmiimenu only  >wmii-3.5 no longer has it...
  wmiimenu = import ../applications/window-managers/wmii31 {
    libixp = libixp_for_wmii;
    inherit fetchurl /* fetchhg */ stdenv gawk;
    inherit (xlibs) libX11;
  };

  wmiiSnap = import ../applications/window-managers/wmii {
    libixp = libixp_for_wmii;
    inherit fetchurl /* fetchhg */ stdenv gawk;
    inherit (xlibs) libX11 xextproto libXt libXext;
    includeUnpack = getConfig ["stdenv" "includeUnpack"] false;
  };

  wordnet = callPackage ../applications/misc/wordnet { };

  wrapFirefox = browser: browserName: nameSuffix: import ../applications/networking/browsers/firefox/wrapper.nix {
    inherit stdenv nameSuffix makeWrapper makeDesktopItem browser browserName;
    plugins =
      let
        enableAdobeFlash = getConfig [ browserName "enableAdobeFlash" ] true;
        enableGnash = getConfig [ browserName "enableGnash" ] false;
      in
       assert !(enableGnash && enableAdobeFlash);
       ([]
        ++ lib.optional enableGnash gnash
        ++ lib.optional enableAdobeFlash flashplayer
        # RealPlayer is disabled by default for legal reasons.
        ++ lib.optional (system != "i686-linux" && getConfig [browserName "enableRealPlayer"] false) RealPlayer
        ++ lib.optional (getConfig [browserName "enableMPlayer"] false) (MPlayerPlugin browser)
        ++ lib.optional (getConfig [browserName "enableGeckoMediaPlayer"] false) gecko_mediaplayer
        ++ lib.optional (supportsJDK && getConfig [browserName "jre"] false && jrePlugin ? mozillaPlugin) jrePlugin
       );
  };

  x11vnc = callPackage ../tools/X11/x11vnc { };

  x2vnc = callPackage ../tools/X11/x2vnc { };

  xaos = builderDefsPackage (import ../applications/graphics/xaos) {
    inherit (xlibs) libXt libX11 libXext xextproto xproto;
    inherit gsl aalib zlib libpng intltool gettext perl;
  };

  xara = callPackage ../applications/graphics/xara {
    wxGTK = wxGTK26;
  };

  xawtv = callPackage ../applications/video/xawtv { };

  xchat = callPackage ../applications/networking/irc/xchat { };

  xchm = callPackage ../applications/misc/xchm { };

  xcompmgr = callPackage ../applications/window-managers/xcompmgr { };

  xdg_utils = callPackage ../tools/X11/xdg-utils { };

  xen = callPackage ../applications/virtualization/xen {
    python = pythonFull;
  };

  xfig = callPackage ../applications/graphics/xfig {
    stdenv = overrideGCC stdenv gcc34;
  };

  xineUI = callPackage ../applications/video/xine-ui { };

  xmms = callPackage ../applications/audio/xmms {
    inherit (gnome) esound;
    inherit (gtkLibs1x) glib gtk;
    stdenv = overrideGCC stdenv gcc34; # due to problems with gcc 4.x
  };

  xneur = callPackage ../applications/misc/xneur {
    GStreamer=gst_all.gstreamer;
    inherit (gtkLibs) glib gtk pango atk;
  };

  xneur_0_8 = callPackage ../applications/misc/xneur/0.8.nix {
    GStreamer = gst_all.gstreamer;
  };

  xournal = callPackage ../applications/graphics/xournal {
    inherit (gtkLibs) gtk atk pango glib;
    inherit (gnome) libgnomeprint libgnomeprintui
      libgnomecanvas;
  };

  xpdf = callPackage ../applications/misc/xpdf {
    motif = lesstif;
    base14Fonts = "${ghostscript}/share/ghostscript/fonts";
  };

  libxpdf = callPackage ../applications/misc/xpdf/libxpdf.nix {
  };

  xpra = callPackage ../tools/X11/xpra {
    pyrex = pyrex095;
  };

  xscreensaver = callPackage ../applications/graphics/xscreensaver {
    inherit (gnome) libglade;
  };

  xterm = callPackage ../applications/misc/xterm { };

  xtrace = callPackage ../tools/X11/xtrace { };

  xlaunch = callPackage ../tools/X11/xlaunch { };

  xmacro = callPackage ../tools/X11/xmacro { };

  xmove = callPackage ../applications/misc/xmove { };

  xnee = builderDefsPackage (import ../tools/X11/xnee) {
    inherit (gtkLibs) gtk;
    inherit (xlibs) libX11 libXtst xextproto libXext
      inputproto libXi xproto recordproto;
    inherit pkgconfig;
  };

  xvidcap = callPackage ../applications/video/xvidcap {
    inherit (gnome) scrollkeeper libglade;
  };

  yate = callPackage ../applications/misc/yate {
    qt = qt4;
  };

  # doesn't compile yet - in case someone else want's to continue ..
  # use Trunk because qgisReleased segfaults no resize for now
  qgis = qgisTrunk;
  qgisReleased = (import ../applications/misc/qgis) {
    inherit composableDerivation fetchsvn stdenv flex lib
            ncurses fetchurl perl cmake gdal geos proj x11
            gsl libpng zlib bison
            sqlite glibc fontconfig freetype /* use libc from stdenv ? - to lazy now - Marc */
            python postgresql pyqt4;
    inherit (xlibs) libSM libXcursor libXinerama libXrandr libXrender;
    inherit (xorg) libICE;
    qt = qt4;

    # optional features
    # grass = "not yet supported" # cmake -D WITH_GRASS=TRUE  and GRASS_PREFX=..
  };

  qgisTrunk = callPackage ../applications/misc/qgis/trunk.nix {
    qgis = qgisReleased;
  };

  yakuake = newScope pkgs.kde4 ../applications/misc/yakuake { };

  zapping = callPackage ../applications/video/zapping {
    inherit (gnome) scrollkeeper libgnomeui libglade esound;
    teletextSupport = true;
    jpegSupport = true;
    pngSupport = true;
    recordingSupport = true;
  };

  zathura = callPackage ../applications/misc/zathura { };

  ### GAMES

  asc = callPackage ../games/asc {
    lua = lua5;
    libsigcxx = libsigcxx12;
  };

  ballAndPaddle = callPackage ../games/ball-and-paddle { };

  blackshades = callPackage ../games/blackshades { };

  blackshadeselite = callPackage ../games/blackshadeselite { };

  bsdgames = callPackage ../games/bsdgames { };

  castle_combat = callPackage ../games/castle-combat { };

  construoBase = callPackage ../games/construo {
    mesa = null;
    freeglut = null;
  };

  construo = construoBase.override {
    inherit mesa freeglut;
  };

  crack_attack = callPackage ../games/crack-attack { };

  dwarf_fortress = callPackage ../games/dwarf-fortress { 
    gnomegtk = gnome.gtk;
  };

  eduke32 = callPackage ../games/eduke32 { };

  egoboo = callPackage ../games/egoboo { };

  exult = callPackage ../games/exult {
    stdenv = overrideGCC stdenv gcc42;
  };

  /*
  exultSnapshot = lowPrio (import ../games/exult/snapshot.nix {
    inherit fetchurl stdenv SDL SDL_mixer zlib libpng unzip
      autoconf automake libtool flex bison;
  });
  */

  freedink = callPackage ../games/freedink { };

  fsg = callPackage ../games/fsg {
    wxGTK = wxGTK28.override { unicode = false; };
  };

  gemrb = callPackage ../games/gemrb { };

  gltron = callPackage ../games/gltron { };

  gnuchess = builderDefsPackage (import ../games/gnuchess) {
    flex = flex2535;
  };

  gnugo = callPackage ../games/gnugo { };

  gparted = callPackage ../tools/misc/gparted {
    inherit (gtkLibs) gtk glib gtkmm;
    inherit (gnome) gnomedocutils;
  };

  hexen = callPackage ../games/hexen { };

  instead = callPackage ../games/instead {
    lua = lua5;
  };

  kobodeluxe = callPackage ../games/kobodeluxe { };

  lincity = builderDefsPackage (import ../games/lincity) {
    inherit (xlibs) libX11 libXext xextproto
      libICE libSM xproto;
    inherit libpng zlib;
  };

  micropolis = callPackage ../games/micropolis { };

  openttd = callPackage ../games/openttd {
    zlib = zlibStatic;
  };

  pioneers = callPackage ../games/pioneers { };

  prboom = callPackage ../games/prboom { };

  quake3demo = callPackage ../games/quake3/wrapper {
    name = "quake3-demo-${quake3game.name}";
    description = "Demo of Quake 3 Arena, a classic first-person shooter";
    game = quake3game;
    paks = [quake3demodata];
  };

  quake3demodata = callPackage ../games/quake3/demo { };

  quake3game = callPackage ../games/quake3/game { };

  rogue = callPackage ../games/rogue { };

  scummvm = callPackage ../games/scummvm { };

  scorched3d = callPackage ../games/scorched3d {
    wxGTK = wxGTK26;
  };

  sgtpuzzles = builderDefsPackage (import ../games/sgt-puzzles) {
    inherit (gtkLibs) gtk;
    inherit pkgconfig fetchsvn perl;
    inherit (xlibs) libX11;
  };

  six = callPackage ../games/six {
    inherit (kde3) arts kdelibs;
  };

  # You still can override by passing more arguments.
  spaceOrbit = callPackage ../games/orbit {
    inherit (gnome) esound;  };

  superTux = callPackage ../games/super-tux { };

  superTuxKart = callPackage ../games/super-tux-kart { };

  teeworlds = callPackage ../games/teeworlds { };

  tennix = callPackage ../games/tennix { };

  /*tpm = import ../games/thePenguinMachine {
    inherit stdenv fetchurl pil pygame SDL;
    python24 = python;
  };*/

  tremulous = callPackage ../games/tremulous { };

  torcs = callPackage ../games/torcs {
    # Torcs wants to make shared libraries linked with plib libraries (it provides static).
    # i686 is the only platform I know than can do that linking without plib built with -fPIC
    plib = plib.override { enablePIC = if stdenv.isi686 then false else true; };
  };

  ufoai = callPackage ../games/ufoai {
    inherit (gnome) gtksourceview gtkglext;
  };

  ultimatestunts = callPackage ../games/ultimatestunts { };

  urbanterror = callPackage ../games/urbanterror { };

  ut2004demo = callPackage ../games/ut2004demo { };

  warsow = callPackage ../games/warsow {
    libjpeg = libjpeg62;
  };

  warzone2100 = callPackage ../games/warzone2100 {
    flex = flex2535;
  };

  xboard = builderDefsPackage (import ../games/xboard) {
    inherit (xlibs) libX11 xproto libXt libXaw libSM
      libICE libXmu libXext libXpm;
    inherit gnuchess texinfo;
  };

  xsokoban = builderDefsPackage (import ../games/xsokoban) {
    inherit (xlibs) libX11 xproto libXpm libXt;
  };

  zdoom = callPackage ../games/zdoom { };

  zoom = callPackage ../games/zoom { };

  keen4 = callPackage ../games/keen4 { };


  ### DESKTOP ENVIRONMENTS


  enlightenment = callPackage ../desktops/enlightenment { };

  gnome28 = recurseIntoAttrs (import ../desktops/gnome-2.28 pkgs);

  gnome = gnome28;

  kde3 = recurseIntoAttrs {

    kdelibs = callPackage ../desktops/kde-3/kdelibs {
      stdenv = overrideGCC stdenv gcc43;
      qt = qt3;
    };

    kdebase = callPackage ../desktops/kde-3/kdebase {
      stdenv = overrideGCC stdenv gcc43;
      inherit (kde3) kdelibs;
      qt = qt3;
    };

    arts = callPackage ../development/libraries/arts {
      qt = qt3;
      inherit (gnome) glib;
      inherit (kde3) kdelibs;
    };

    k3b = callPackage ../applications/misc/k3b/1.0.nix {
      inherit (kde3) kdelibs;
    };

    kbasket = callPackage ../applications/misc/kbasket {
      stdenv = overrideGCC stdenv gcc43;
      inherit (kde3) kdelibs;
    };

    kile = callPackage ../applications/editors/kile {
      inherit (kde3) arts kdelibs;
      qt = qt3;
    };

    kphone = callPackage ../applications/networking/kphone {
      qt = qt3;
      stdenv = overrideGCC stdenv gcc42; # I'm to lazy to clean up header files
    };

    kuickshow = callPackage ../applications/graphics/kuickshow {
      inherit (kde3) arts kdelibs;
      qt = qt3;
    };

    kcachegrind = callPackage ../development/tools/misc/kcachegrind {
      inherit (kde3) kdelibs;
      qt = qt3;
    };

  };

  kde4 = kde45;

  kde44 = makeOverridable (import ../desktops/kde-4.4) (
    applyGlobalOverrides (p: { kde4 = p.kde44; qt4 = p.qt46; }));

  kde45 = callPackage ../desktops/kde-4.5 {
    callPackage =
      let
        # !!! Ugly, inefficient.
        pkgs_for_45 = (applyGlobalOverrides (p: { kde4 = p.kde45; }));
      in
        pkgs_for_45.newScope pkgs_for_45.kde45;
  };

  xfce = xfce4;

  xfce4 = recurseIntoAttrs
    (let callPackage = newScope pkgs.xfce4; in
     import ../desktops/xfce-4 { inherit callPackage pkgs; });


  ### SCIENCE

  xplanet = callPackage ../applications/science/xplanet {
    inherit (gtkLibs) pango;
  };


  ### SCIENCE/GEOMETRY

  drgeo = builderDefsPackage (import ../applications/science/geometry/drgeo) {
    inherit (gnome) libglade gtk;
    inherit libxml2 guile perl intltool libtool pkgconfig;
  };

  tetgen = callPackage ../applications/science/geometry/tetgen { };


  ### SCIENCE/BIOLOGY

  alliance = callPackage ../applications/science/electronics/alliance {
    motif = lesstif;
  };

  arb = callPackage ../applications/science/biology/arb {
    lesstif = lesstif93;
    stdenv = overrideGCC stdenv gcc42;
  };

  biolib = callPackage ../development/libraries/science/biology/biolib { };

  emboss = callPackage ../applications/science/biology/emboss { };

  mrbayes = callPackage ../applications/science/biology/mrbayes { };

  ncbiCTools = builderDefsPackage ../development/libraries/ncbi {
    inherit tcsh mesa lesstif;
    inherit (xlibs) libX11 libXaw xproto libXt libSM libICE
      libXmu libXext;
  };

  ncbi_tools = callPackage ../applications/science/biology/ncbi-tools { };

  paml = callPackage ../applications/science/biology/paml { };

  /* slr = import ../applications/science/biology/slr {
    inherit fetchurl stdenv liblapack;
  }; */

  pal2nal = callPackage ../applications/science/biology/pal2nal { };


  ### SCIENCE/MATH

  atlas = callPackage ../development/libraries/science/math/atlas { };

  blas = callPackage ../development/libraries/science/math/blas { };

  content = builderDefsPackage ../applications/science/math/content {
    inherit mesa lesstif;
    inherit (xlibs) libX11 libXaw xproto libXt libSM libICE
      libXmu libXext libXcursor;
  };

  liblapack = callPackage ../development/libraries/science/math/liblapack { };


  ### SCIENCE/LOGIC

  coq = callPackage ../applications/science/logic/coq {
    camlp5 = camlp5_transitional;
  };

  coq_devel = callPackage ../applications/science/logic/coq/8.3rc1.nix {
    camlp5 = camlp5_transitional;
  };

  eprover = callPackage ../applications/science/logic/eProver {
    texLive = texLiveAggregationFun {
      paths = [
        texLive texLiveExtra
      ];
  };
  };

  hol = callPackage ../applications/science/logic/hol { };

  hol_light = callPackage ../applications/science/logic/hol_light { };

  hol_light_sources = callPackage ../applications/science/logic/hol_light/sources.nix { };

  hol_light_checkpoint_dmtcp =
     recurseIntoAttrs (callPackage ../applications/science/logic/hol_light/dmtcp_checkpoint.nix { });

  isabelle = import ../applications/science/logic/isabelle {
    inherit (pkgs) stdenv fetchurl nettools perl polyml;
    inherit (pkgs.emacs23Packages) proofgeneral;
  };

  prover9 = callPackage ../applications/science/logic/prover9 { };

  ssreflect = callPackage ../applications/science/logic/ssreflect {
    camlp5 = camlp5_transitional;
  };

  ### SCIENCE / ELECTRONICS

<<<<<<< HEAD
  kicad = callPackage ../applications/science/electronics/kicad { };
=======
  caneda = callPackage ../applications/science/electronics/caneda {
    stdenv = stdenv2;
    # At the time of writing, it fails to build with qt47
    qt4 = qt46;
  };

  gtkwave = callPackage ../applications/science/electronics/gtkwave { };

  kicad = callPackage ../applications/science/electronics/kicad {
    stdenv = stdenv2;
  };
>>>>>>> a6087616

  ngspice = callPackage ../applications/science/electronics/ngspice { };

  qucs = callPackage ../applications/science/electronics/qucs {
    qt = qt3;
  };

  xoscope = callPackage ../applications/science/electronics/xoscope { };


  ### SCIENCE / MATH

  maxima = callPackage ../applications/science/math/maxima { };

  wxmaxima = callPackage ../applications/science/math/wxmaxima { };

  scilab = callPackage ../applications/science/math/scilab {
    withXaw3d = false;
    withTk = true;
    withGtk = false;
    withOCaml = true;
    withX = true;
  };

  yacas = callPackage ../applications/science/math/yacas { };

  ### SCIENCE / MISC

  golly = callPackage ../applications/science/misc/golly { };

  simgrid = callPackage ../applications/science/misc/simgrid { };

  tulip = callPackage ../applications/science/misc/tulip {
    qt = qt4;
  };

  vite = callPackage ../applications/science/misc/vite {
    qt = qt4;
  };

  ### MISC

  atari800 = callPackage ../misc/emulators/atari800 { };

  ataripp = callPackage ../misc/emulators/atari++ { };

  auctex = callPackage ../misc/tex/auctex { };

  busybox = callPackage ../misc/busybox {
    enableStatic = true;
  };

  cups = callPackage ../misc/cups { };

  gutenprint = callPackage ../misc/drivers/gutenprint { };

  gutenprintBin = callPackage ../misc/drivers/gutenprint/bin.nix { };

  cupsBjnp = callPackage ../misc/cups/drivers/cups-bjnp { };

  dblatex = callPackage ../misc/tex/dblatex { };

  dosbox = callPackage ../misc/emulators/dosbox { };

  dpkg = callPackage ../tools/package-management/dpkg { };

  ekiga = lib.callPackageWith (pkgs // pkgs.xorg // pkgs.gtkLibs // pkgs.gnome)
    ../applications/networking/ekiga {};

  electricsheep = callPackage ../misc/screensavers/electricsheep { };

  foldingathome = callPackage ../misc/foldingathome { };

  freestyle = callPackage ../misc/freestyle {
    #stdenv = overrideGCC stdenv gcc41;
  };

  gajim = builderDefsPackage (import ../applications/networking/instant-messengers/gajim) {
    inherit perl intltool pyGtkGlade gettext pkgconfig makeWrapper pygobject
      pyopenssl gtkspell libsexy pycrypto aspell pythonDBus pythonSexy
      docutils;
    dbus = dbus.libs;
    inherit (gnome) gtk libglade;
    inherit (xlibs) libXScrnSaver libXt xproto libXext xextproto libX11
      scrnsaverproto;
    python = pythonFull;
  };

  generator = callPackage ../misc/emulators/generator {
    inherit (gtkLibs1x) gtk;
  };

  gensgs = callPackage_i686 ../misc/emulators/gens-gs { };

  ghostscript = callPackage ../misc/ghostscript {
    x11Support = false;
    cupsSupport = getPkgConfig "ghostscript" "cups" true;
  };

  ghostscriptX = appendToName "with-X" (ghostscript.override {
    x11Support = true;
  });

  gxemul = callPackage ../misc/gxemul { };

  hplip = callPackage ../misc/drivers/hplip {
    qtSupport = true;
  };

  # using the new configuration style proposal which is unstable
  jackaudio = callPackage ../misc/jackaudio { };

  keynav = callPackage ../tools/X11/keynav { };

  lazylist = callPackage ../misc/tex/lazylist { };

  lilypond = callPackage ../misc/lilypond {
    inherit (gtkLibs) pango;
    flex = flex2535;
  };

  martyr = callPackage ../development/libraries/martyr { };

  maven = callPackage ../misc/maven/maven-1.0.nix { };

  maven2 = callPackage ../misc/maven { };

  mess = callPackage ../misc/emulators/mess { };

  nix = nixStable;

  nixStable = callPackage ../tools/package-management/nix {
    storeDir = getPkgConfig "nix" "storeDir" "/nix/store";
    stateDir = getPkgConfig "nix" "stateDir" "/nix/var";
  };

  nixUnstable = callPackage ../tools/package-management/nix/unstable.nix {
    storeDir = getPkgConfig "nix" "storeDir" "/nix/store";
    stateDir = getPkgConfig "nix" "stateDir" "/nix/var";
  };

  # The SQLite branch.
  nixSqlite = lowPrio (makeOverridable (import ../tools/package-management/nix/sqlite.nix) {
    inherit fetchurl stdenv perl curl bzip2 openssl sqlite;
    storeDir = getPkgConfig "nix" "storeDir" "/nix/store";
    stateDir = getPkgConfig "nix" "stateDir" "/nix/var";
  });

  nixCustomFun = src: preConfigure: enableScripts: configureFlags:
    import ../tools/package-management/nix/custom.nix {
      inherit fetchurl stdenv perl curl bzip2 openssl src preConfigure automake
        autoconf libtool configureFlags enableScripts lib libxml2 boehmgc
	pkgconfig;
      flex = flex2535;
      bison = bison24;
      aterm = aterm25;
      db4 = db45;
      inherit docbook5_xsl libxslt docbook5 docbook_xml_dtd_43 w3m;
    };

  disnix = callPackage ../tools/package-management/disnix { };

  disnix_activation_scripts = callPackage ../tools/package-management/disnix/activation-scripts { };

  DisnixService = callPackage ../tools/package-management/disnix/DisnixService { };

  latex2html = callPackage ../misc/tex/latex2html/default.nix {
    tex = tetex;
  };

  mysqlWorkbench = newScope gnome ../applications/misc/mysql-workbench {
    lua = lua5;
    inherit (pythonPackages) pexpect paramiko;
  };

  pgadmin = callPackage ../applications/misc/pgadmin { };

  pgf = pgf2;

  # Keep the old PGF since some documents don't render properly with
  # the new one.
  pgf1 = callPackage ../misc/tex/pgf/1.x.nix { };

  pgf2 = callPackage ../misc/tex/pgf/2.x.nix { };

  polytable = callPackage ../misc/tex/polytable { };

  psi = newScope pkgs.kde45 ../applications/networking/instant-messengers/psi { };

  putty = callPackage ../applications/networking/remote/putty { };

  rssglx = callPackage ../misc/screensavers/rss-glx { };

  xlockmore = callPackage ../misc/screensavers/xlockmore {
    pam = if getPkgConfig "xlockmore" "pam" true then pam else null;
  };

  saneBackends = callPackage ../misc/sane-backends {
    gt68xxFirmware = getConfig ["sane" "gt68xxFirmware"] null;
  };

  saneFrontends = callPackage ../misc/sane-front { };

  sourceAndTags = import ../misc/source-and-tags {
    inherit pkgs stdenv unzip lib ctags;
    hasktags = haskellPackages.myhasktags;
  };

  splix = callPackage ../misc/cups/drivers/splix { };

  tetex = callPackage ../misc/tex/tetex { };

  tex4ht = callPackage ../misc/tex/tex4ht { };

  texFunctions = import ../misc/tex/nix pkgs;

  texLive = builderDefsPackage (import ../misc/tex/texlive) {
    inherit builderDefs zlib bzip2 ncurses libpng ed
      gd t1lib freetype icu perl ruby expat curl
      libjpeg bison python fontconfig;
    inherit (xlibs) libXaw libX11 xproto libXt libXpm
      libXmu libXext xextproto libSM libICE;
    flex = flex2535;
    ghostscript = ghostscriptX;
  };

  /* Look in configurations/misc/raskin.nix for usage example (around revisions
  where TeXLive was added)

  (texLiveAggregationFun {
    paths = [texLive texLiveExtra texLiveCMSuper
      texLiveBeamer
    ];
  })

  You need to use texLiveAggregationFun to regenerate, say, ls-R (TeX-related file list)
  Just installing a few packages doesn't work.
  */
  texLiveAggregationFun =
    (builderDefsPackage (import ../misc/tex/texlive/aggregate.nix));

  texLiveContext = builderDefsPackage (import ../misc/tex/texlive/context.nix) {
    inherit texLive;
  };

  texLiveExtra = builderDefsPackage (import ../misc/tex/texlive/extra.nix) {
    inherit texLive;
  };

  texLiveCMSuper = builderDefsPackage (import ../misc/tex/texlive/cm-super.nix) {
    inherit texLive;
  };

  texLiveLatexXColor = builderDefsPackage (import ../misc/tex/texlive/xcolor.nix) {
    inherit texLive;
  };

  texLivePGF = builderDefsPackage (import ../misc/tex/texlive/pgf.nix) {
    inherit texLiveLatexXColor texLive;
  };

  texLiveBeamer = builderDefsPackage (import ../misc/tex/texlive/beamer.nix) {
    inherit texLiveLatexXColor texLivePGF texLive;
  };

  trac = callPackage ../misc/trac {
    inherit (pythonPackages) pysqlite;
  };

  vice = callPackage ../misc/emulators/vice { };

  # Wine cannot be built in 64-bit; use a 32-bit build instead.
  wine = callPackage_i686 ../misc/emulators/wine {
    flex = pkgsi686Linux.flex2535;
  };

  wineWarcraft = callPackage_i686 ../misc/emulators/wine/wine-warcraft.nix {
    flex = pkgsi686Linux.flex2535;
  };

  x2x = callPackage ../tools/X11/x2x { };

  xosd = callPackage ../misc/xosd { };

  xsane = callPackage ../misc/xsane { };

  yafc = callPackage ../applications/networking/yafc { };

  myEnvFun = import ../misc/my-env {
    inherit substituteAll pkgs;
    inherit (stdenv) mkDerivation;
  };

  misc = import ../misc/misc.nix { inherit pkgs stdenv; };

}; in pkgs<|MERGE_RESOLUTION|>--- conflicted
+++ resolved
@@ -5468,9 +5468,7 @@
     patches = getConfig [ "dwm" "patches" ] [];
   };
 
-  eaglemode = callPackage ../applications/misc/eaglemode {
-    stdenv = stdenv2;
-  };
+  eaglemode = callPackage ../applications/misc/eaglemode { };
 
   eclipse = callPackage ../applications/editors/eclipse {
     # GTK 2.18 gives glitches such as mouse clicks on buttons not
@@ -6903,21 +6901,14 @@
 
   ### SCIENCE / ELECTRONICS
 
-<<<<<<< HEAD
-  kicad = callPackage ../applications/science/electronics/kicad { };
-=======
   caneda = callPackage ../applications/science/electronics/caneda {
-    stdenv = stdenv2;
     # At the time of writing, it fails to build with qt47
     qt4 = qt46;
   };
 
   gtkwave = callPackage ../applications/science/electronics/gtkwave { };
 
-  kicad = callPackage ../applications/science/electronics/kicad {
-    stdenv = stdenv2;
-  };
->>>>>>> a6087616
+  kicad = callPackage ../applications/science/electronics/kicad { };
 
   ngspice = callPackage ../applications/science/electronics/ngspice { };
 
