--- conflicted
+++ resolved
@@ -340,15 +340,11 @@
       inherit stdenv perl cpio contents ubootChooser compressor;
     };
 
-<<<<<<< HEAD
   stdenvMulti = stdenv // {
     mkDerivation = import ../build-support/multiple-outputs.nix { inherit (pkgs) stdenv; };
   };
 
-  makeWrapper = makeSetupHook {} ../build-support/make-wrapper/make-wrapper.sh;
-=======
   makeWrapper = makeSetupHook { } ../build-support/setup-hooks/make-wrapper.sh;
->>>>>>> 8c4a613f
 
   makeModulesClosure = {kernel, rootModules, allowMissing ? false}:
     import ../build-support/kernel/modules-closure.nix {
@@ -4079,32 +4075,35 @@
       gtkmm;
   };
 
-<<<<<<< HEAD
-  glib = callPackage ../development/libraries/glib/2.30.x.nix {
+  glib = callPackage ../development/libraries/glib/2.34.x.nix {
     stdenv = stdenvMulti;
   };
 
-  glibmm = callPackage ../development/libraries/glibmm/2.30.x.nix { };
+  glibmm = callPackage ../development/libraries/glibmm { };
 
   glib_networking = callPackage ../development/libraries/glib-networking {};
 
-  atk = callPackage ../development/libraries/atk/2.2.x.nix {
+  atk = callPackage ../development/libraries/atk/2.6.x.nix {
     stdenv = stdenvMulti;
   };
 
-  atkmm = callPackage ../development/libraries/atkmm/2.22.x.nix { };
+  atkmm = callPackage ../development/libraries/atkmm { };
 
   cairo = callPackage ../development/libraries/cairo {
     stdenv = stdenvMulti;
   };
 
-  pango = callPackage ../development/libraries/pango/1.29.x.nix {
+  cairomm = callPackage ../development/libraries/cairomm { };
+
+  cairo_1_12_2 = callPackage ../development/libraries/cairo/1.12.2.nix { };
+
+  pango = callPackage ../development/libraries/pango/1.30.x.nix {
     stdenv = stdenvMulti;
   };
 
   pangomm = callPackage ../development/libraries/pangomm/2.28.x.nix { };
 
-  gdk_pixbuf = callPackage ../development/libraries/gdk-pixbuf/2.24.x.nix {
+  gdk_pixbuf = callPackage ../development/libraries/gdk-pixbuf/2.26.x.nix {
     stdenv = stdenvMulti;
   };
 
@@ -4112,27 +4111,8 @@
     stdenv = stdenvMulti;
   };
 
-=======
-  glib = callPackage ../development/libraries/glib/2.34.x.nix { };
-  glibmm = callPackage ../development/libraries/glibmm { };
-
-  glib_networking = callPackage ../development/libraries/glib-networking {};
-
-  atk = callPackage ../development/libraries/atk/2.6.x.nix { };
-  atkmm = callPackage ../development/libraries/atkmm { };
-
-  cairo = callPackage ../development/libraries/cairo { };
-  cairomm = callPackage ../development/libraries/cairomm { };
-  cairo_1_12_2 = callPackage ../development/libraries/cairo/1.12.2.nix { };
-
-  pango = callPackage ../development/libraries/pango/1.30.x.nix { };
-  pangomm = callPackage ../development/libraries/pangomm/2.28.x.nix { };
-
-  gdk_pixbuf = callPackage ../development/libraries/gdk-pixbuf/2.26.x.nix { };
-
-  gtk2 = callPackage ../development/libraries/gtk+/2.24.x.nix { };
   gtk3 = lowPrio (callPackage ../development/libraries/gtk+/3.2.x.nix { });
->>>>>>> 8c4a613f
+
   gtk = pkgs.gtk2;
 
   gtkmm = callPackage ../development/libraries/gtkmm/2.x.nix { };
@@ -4494,16 +4474,12 @@
 
   libQGLViewer = callPackage ../development/libraries/libqglviewer { };
 
-<<<<<<< HEAD
+  libre = callPackage ../development/libraries/libre {};
+  librem = callPackage ../development/libraries/librem {};
+
   libsamplerate = callPackage ../development/libraries/libsamplerate {
     stdenv = stdenvMulti;
   };
-=======
-  libre = callPackage ../development/libraries/libre {};
-  librem = callPackage ../development/libraries/librem {};
-
-  libsamplerate = callPackage ../development/libraries/libsamplerate { };
->>>>>>> 8c4a613f
 
   libspectre = callPackage ../development/libraries/libspectre { };
 
@@ -7319,15 +7295,7 @@
     inherit (pythonPackages) pysqlite;
   };
 
-<<<<<<< HEAD
-  firefox13Wrapper = lowPrio (wrapFirefox { browser = firefox13Pkgs.firefox; });
-
-  flac = callPackage ../applications/audio/flac {
-    stdenv = stdenvMulti;
-  };
-=======
   firefox20Wrapper = lowPrio (wrapFirefox { browser = firefox20Pkgs.firefox; });
->>>>>>> 8c4a613f
 
   firefox21Pkgs = callPackage ../applications/networking/browsers/firefox/21.0.nix {
     inherit (gnome) libIDL;
@@ -7336,7 +7304,9 @@
 
   firefox21Wrapper = lowPrio (wrapFirefox { browser = firefox21Pkgs.firefox; });
 
-  flac = callPackage ../applications/audio/flac { };
+  flac = callPackage ../applications/audio/flac {
+    stdenv = stdenvMulti;
+  };
 
   flashplayer = callPackage ../applications/networking/browsers/mozilla-plugins/flashplayer-11 {
     debug = config.flashplayer.debug or false;
