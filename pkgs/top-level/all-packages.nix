/* This file composes the Nix Packages collection.  That is, it
   imports the functions that build the various packages, and calls
   them with appropriate arguments.  The result is a set of all the
   packages in the Nix Packages collection for some particular
   platform. */


{ # The system (e.g., `i686-linux') for which to build the packages.
  system ? builtins.currentSystem

  # Usually, the system type uniquely determines the stdenv and thus
  # how to build the packages.  But on some platforms we have
  # different stdenvs, leading to different ways to build the
  # packages.  For instance, on Windows we support both Cygwin and
  # Mingw builds.  In both cases, `system' is `i686-cygwin'.  The
  # attribute `stdenvType' is used to select the specific kind of
  # stdenv to use, e.g., `i686-mingw'.
, stdenvType ? system

, # The standard environment to use.  Only used for bootstrapping.  If
  # null, the default standard environment is used.
  bootStdenv ? null

  # More flags for the bootstrapping of stdenv.
, noSysDirs ? true
, gccWithCC ? true
, gccWithProfiling ? true

, # Allow a configuration attribute set to be passed in as an
  # argument.  Otherwise, it's read from $NIXPKGS_CONFIG or
  # ~/.nixpkgs/config.nix.
  config ? null

, crossSystem ? null
, platform ? null
}:


let config_ = config; platform_ = platform; in # rename the function arguments

let

  lib = import ../lib;

  # The contents of the configuration file found at $NIXPKGS_CONFIG or
  # $HOME/.nixpkgs/config.nix.
  # for NIXOS (nixos-rebuild): use nixpkgs.config option
  config =
    let
      toPath = builtins.toPath;
      getEnv = x: if builtins ? getEnv then builtins.getEnv x else "";
      pathExists = name:
        builtins ? pathExists && builtins.pathExists (toPath name);

      configFile = getEnv "NIXPKGS_CONFIG";
      homeDir = getEnv "HOME";
      configFile2 = homeDir + "/.nixpkgs/config.nix";

      configExpr =
        if config_ != null then config_
        else if configFile != "" && pathExists configFile then import (toPath configFile)
        else if homeDir != "" && pathExists configFile2 then import (toPath configFile2)
        else {};

    in
      # allow both:
      # { /* the config */ } and
      # { pkgs, ... } : { /* the config */ }
      if builtins.isFunction configExpr
        then configExpr { inherit pkgs; }
        else configExpr;

  # Allow setting the platform in the config file. Otherwise, let's use a reasonable default (pc)
  platform = if platform_ != null then platform_
    else getConfig [ "platform" ] (import ./platforms.nix).pc;

  # Return an attribute from the Nixpkgs configuration file, or
  # a default value if the attribute doesn't exist.
  getConfig = attrPath: default: lib.attrByPath attrPath default config;


  # Helper functions that are exported through `pkgs'.
  helperFunctions =
    stdenvAdapters //
    (import ../build-support/trivial-builders.nix { inherit (pkgs) stdenv; inherit (pkgs.xorg) lndir; });

  stdenvAdapters =
    import ../stdenv/adapters.nix { inherit (pkgs) dietlibc fetchurl runCommand; };


  # Allow packages to be overriden globally via the `packageOverrides'
  # configuration option, which must be a function that takes `pkgs'
  # as an argument and returns a set of new or overriden packages.
  # The `packageOverrides' function is called with the *original*
  # (un-overriden) set of packages, allowing packageOverrides
  # attributes to refer to the original attributes (e.g. "foo =
  # ... pkgs.foo ...").
  pkgs = applyGlobalOverrides (getConfig ["packageOverrides"] (pkgs: {}));


  # Return the complete set of packages, after applying the overrides
  # returned by the `overrider' function (see above).  Warning: this
  # function is very expensive!
  applyGlobalOverrides = overrider:
    let
      # Call the overrider function.  We don't want stdenv overrides
      # in the case of cross-building, or otherwise the basic
      # overrided packages will not be built with the crossStdenv
      # adapter.
      overrides = overrider pkgsOrig //
        (lib.optionalAttrs (pkgsOrig.stdenv ? overrides && crossSystem == null) pkgsOrig.stdenv.overrides);

      # The un-overriden packages, passed to `overrider'.
      pkgsOrig = pkgsFun pkgs {};

      # The overriden, final packages.
      pkgs = pkgsFun pkgs overrides;
    in pkgs;


  # The package compositions.  Yes, this isn't properly indented.
  pkgsFun = pkgs: __overrides:
    with helperFunctions;
    let defaultScope = pkgs // pkgs.xorg; in
    helperFunctions // rec {

  # `__overrides' is a magic attribute that causes the attributes in
  # its value to be added to the surrounding `rec'.  We'll remove this
  # eventually.
  inherit __overrides;


  # We use `callPackage' to be able to omit function arguments that
  # can be obtained from `pkgs' or `pkgs.xorg' (i.e. `defaultScope').
  # Use `newScope' for sets of packages in `pkgs' (see e.g. `gtkLibs'
  # below).
  callPackage = newScope {};

  newScope = extra: lib.callPackageWith (defaultScope // extra);


  # Override system. This is useful to build i686 packages on x86_64-linux.
  forceSystem = system: (import ./all-packages.nix) {
    inherit system;
    inherit bootStdenv noSysDirs gccWithCC gccWithProfiling config;
  };


  # Used by wine, firefox with debugging version of Flash, ...
  pkgsi686Linux = forceSystem "i686-linux";

  callPackage_i686 = lib.callPackageWith (pkgsi686Linux // pkgsi686Linux.xorg);


  # For convenience, allow callers to get the path to Nixpkgs.
  path = ../..;


  ### Symbolic names.


  x11 = xlibsWrapper;

  # `xlibs' is the set of X library components.  This used to be the
  # old modular X libraries project (called `xlibs') but now it's just
  # the set of packages in the modular X.org tree (which also includes
  # non-library components like the server, drivers, fonts, etc.).
  xlibs = xorg // {xlibs = xlibsWrapper;};


  ### Helper functions.


  inherit lib config getConfig stdenvAdapters;

  inherit (lib) lowPrio hiPrio appendToName makeOverridable;

  # Applying this to an attribute set will cause nix-env to look
  # inside the set for derivations.
  recurseIntoAttrs = attrs: attrs // {recurseForDerivations = true;};

  builderDefs = lib.composedArgsAndFun (import ../build-support/builder-defs/builder-defs.nix) {
    inherit stringsWithDeps lib stdenv writeScript
      fetchurl fetchmtn fetchgit;
  };

  builderDefsPackage = builderDefs.builderDefsPackage builderDefs;

  stringsWithDeps = lib.stringsWithDeps;


  ### STANDARD ENVIRONMENT


  allStdenvs = import ../stdenv {
    inherit system stdenvType platform;
    allPackages = args: import ./all-packages.nix ({ inherit config; } // args);
  };

  defaultStdenv = allStdenvs.stdenv // { inherit platform; };

  stdenvCross = makeStdenvCross defaultStdenv crossSystem binutilsCross
    gccCrossStageFinal;

  stdenv =
    if bootStdenv != null then (bootStdenv // {inherit platform;}) else
      let changer = getConfig ["replaceStdenv"] null;
      in if changer != null then
        changer {
          stdenv = stdenvCross;
          overrideSetup = overrideSetup;
        }
      else if crossSystem != null then
        stdenvCross
      else
        defaultStdenv;

  forceBuildDrv = drv : if (crossSystem == null) then drv else
    (drv // { hostDrv = drv.buildDrv; });

  # A stdenv capable of building 32-bit binaries.  On x86_64-linux,
  # it uses GCC compiled with multilib support; on i686-linux, it's
  # just the plain stdenv.
  stdenv_32bit =
    if system == "x86_64-linux" then
      overrideGCC stdenv gcc43_multi
    else
      stdenv;


  ### BUILD SUPPORT

  attrSetToDir = arg : import ../build-support/upstream-updater/attrset-to-dir.nix {
    inherit writeTextFile stdenv lib;
    theAttrSet = arg;
  };

  buildEnv = import ../build-support/buildenv {
    inherit runCommand perl;
  };

  dotnetenv = import ../build-support/dotnetenv {
    inherit stdenv;
    dotnetfx = dotnetfx40;
  };

  vsenv = callPackage ../build-support/vsenv {
    vs = vs90wrapper;
  };

  fetchbzr = import ../build-support/fetchbzr {
    inherit stdenv bazaar;
  };

  fetchcvs = import ../build-support/fetchcvs {
    inherit stdenv cvs;
  };

  fetchdarcs = import ../build-support/fetchdarcs {
    inherit stdenv darcs nix;
  };

  fetchgit = import ../build-support/fetchgit {
    inherit stdenv git cacert;
  };

  fetchgitrevision = import ../build-support/fetchgitrevision runCommand git;

  fetchmtn = callPackage ../build-support/fetchmtn (getConfig ["fetchmtn"] {});

  fetchsvn = import ../build-support/fetchsvn {
    inherit stdenv subversion openssh;
    sshSupport = true;
  };

  fetchsvnrevision = import ../build-support/fetchsvnrevision runCommand subversion;

  fetchsvnssh = import ../build-support/fetchsvnssh {
    inherit stdenv subversion openssh expect;
    sshSupport = true;
  };

  fetchhg = import ../build-support/fetchhg {
    inherit stdenv mercurial nix;
  };

  # `fetchurl' downloads a file from the network.
  fetchurl = import ../build-support/fetchurl {
    inherit curl stdenv;
  };

  # A wrapper around fetchurl that generates miror://gnome URLs automatically
  fetchurl_gnome = callPackage ../build-support/fetchurl/gnome.nix { };

  # fetchurlBoot is used for curl and its dependencies in order to
  # prevent a cyclic dependency (curl depends on curl.tar.bz2,
  # curl.tar.bz2 depends on fetchurl, fetchurl depends on curl).  It
  # uses the curl from the previous bootstrap phase (e.g. a statically
  # linked curl in the case of stdenv-linux).
  fetchurlBoot = stdenv.fetchurlBoot;

  resolveMirrorURLs = {url}: fetchurl {
    showURLs = true;
    inherit url;
  };

  makeDesktopItem = import ../build-support/make-desktopitem {
    inherit stdenv;
  };

  makeInitrd = {contents}: import ../build-support/kernel/make-initrd.nix {
    inherit stdenv perl cpio contents ubootChooser;
  };

  makeWrapper = makeSetupHook {} ../build-support/make-wrapper/make-wrapper.sh;

  makeModulesClosure = {kernel, rootModules, allowMissing ? false}:
    import ../build-support/kernel/modules-closure.nix {
      inherit stdenv module_init_tools kernel nukeReferences
        rootModules allowMissing;
    };

  pathsFromGraph = ../build-support/kernel/paths-from-graph.pl;

  srcOnly = args: (import ../build-support/src-only) ({inherit stdenv; } // args);

  substituteAll = import ../build-support/substitute/substitute-all.nix {
    inherit stdenv;
  };

  nukeReferences = callPackage ../build-support/nuke-references/default.nix { };

  vmTools = import ../build-support/vm/default.nix {
    inherit pkgs;
  };

  releaseTools = import ../build-support/release/default.nix {
    inherit pkgs;
  };

  composableDerivation = (import ../lib/composable-derivation.nix) {
    inherit pkgs lib;
  };

  platforms = import ./platforms.nix;


  ### TOOLS

  acct = callPackage ../tools/system/acct { };

  aefs = callPackage ../tools/filesystems/aefs { };

  aircrackng = callPackage ../tools/networking/aircrack-ng { };

  archivemount = callPackage ../tools/filesystems/archivemount { };

  asymptote = builderDefsPackage ../tools/graphics/asymptote {
    inherit freeglut ghostscriptX imagemagick fftw boehmgc
      mesa ncurses readline gsl libsigsegv python zlib perl
      texinfo lzma;
    texLive = texLiveAggregationFun {
      paths = [
        texLive texLiveExtra
      ];
    };
  };

  ec2apitools = callPackage ../tools/virtualization/amazon-ec2-api-tools { };

  ec2amitools = callPackage ../tools/virtualization/amazon-ec2-ami-tools { };

  altermime = callPackage ../tools/networking/altermime {};

  amule = callPackage ../tools/networking/p2p/amule { };

  amuleDaemon = appendToName "daemon" (amule.override {
    monolithic = false;
    daemon = true;
  });

  amuleGui = appendToName "gui" (amule.override {
    monolithic = false;
    client = true;
  });

  aria = builderDefsPackage (import ../tools/networking/aria) { };

  aria2 = callPackage ../tools/networking/aria2 { };

  at = callPackage ../tools/system/at { };

  atftp = callPackage ../tools/networking/atftp {};

  autogen = callPackage ../development/tools/misc/autogen {
    guile = guile_1_8;
  };

  autojump = callPackage ../tools/misc/autojump { };

  avahi = callPackage ../development/libraries/avahi {
    qt4Support = getConfig [ "avahi" "qt4Support" ] false;
  };

  aws_mturk_clt = callPackage ../tools/misc/aws-mturk-clt { };

  axel = callPackage ../tools/networking/axel { };

  azureus = callPackage ../tools/networking/p2p/azureus { };

  banner = callPackage ../games/banner {};

  barcode = callPackage ../tools/graphics/barcode {};

  bc = callPackage ../tools/misc/bc { };

  bfr = callPackage ../tools/misc/bfr { };

  bootchart = callPackage ../tools/system/bootchart { };

  btrfsProgs = builderDefsPackage (import ../tools/filesystems/btrfsprogs) {
    inherit libuuid zlib acl;
  };

  catdoc = callPackage ../tools/text/catdoc { };

  eggdrop = callPackage ../tools/networking/eggdrop { };

  mcrl = callPackage ../tools/misc/mcrl { };

  mcrl2 = callPackage ../tools/misc/mcrl2 { };

  syslogng = callPackage ../tools/system/syslog-ng { };

  asciidoc = callPackage ../tools/typesetting/asciidoc { };

  autossh = callPackage ../tools/networking/autossh { };

  bacula = callPackage ../tools/backup/bacula { };

  bibtextools = callPackage ../tools/typesetting/bibtex-tools {
    inherit (strategoPackages016) strategoxt sdf;
  };

  bittorrent = callPackage ../tools/networking/p2p/bittorrent {
    gui = true;
  };

  bittornado = callPackage ../tools/networking/p2p/bit-tornado {
    inherit (pythonPackages) ssl;
  };

  blueman = callPackage ../tools/bluetooth/blueman {
    inherit (pythonPackages) notify;
  };

  bmrsa = builderDefsPackage (import ../tools/security/bmrsa/11.nix) {
    inherit unzip;
  };

  bogofilter = callPackage ../tools/misc/bogofilter {
    bdb = db4;
  };

  bsdiff = callPackage ../tools/compression/bsdiff { };

  bup = callPackage ../tools/backup/bup { };

  bzip2 = callPackage ../tools/compression/bzip2 { };

  cabextract = callPackage ../tools/archivers/cabextract { };

  ccid = callPackage ../tools/security/ccid { };

  ccrypt = callPackage ../tools/security/ccrypt { };

  cdecl = callPackage ../development/tools/cdecl { };

  cdrdao = callPackage ../tools/cd-dvd/cdrdao { };

  cdrkit = callPackage ../tools/cd-dvd/cdrkit { };

  cfdg = builderDefsPackage ../tools/graphics/cfdg {
    inherit libpng bison flex;
  };

  checkinstall = callPackage ../tools/package-management/checkinstall { };

  cheetahTemplate = builderDefsPackage (import ../tools/text/cheetah-template/2.0.1.nix) {
    inherit makeWrapper python;
  };

  chkrootkit = callPackage ../tools/security/chkrootkit { };

  cksfv = callPackage ../tools/networking/cksfv { };

  colordiff = callPackage ../tools/text/colordiff { };

  convertlit = callPackage ../tools/text/convertlit { };

  unifdef = callPackage ../development/tools/misc/unifdef { };

  usb_modeswitch = callPackage ../development/tools/misc/usb-modeswitch { };

  cloog = callPackage ../development/libraries/cloog { };

  cloogppl = callPackage ../development/libraries/cloog-ppl { };

  convmv = callPackage ../tools/misc/convmv { };

  coreutils = callPackage (if stdenv ? isDietLibC
      then ../tools/misc/coreutils-5
      else ../tools/misc/coreutils)
    {
      # TODO: Add ACL support for cross-Linux.
      aclSupport = crossSystem == null && stdenv.isLinux;
    };

  cpio = callPackage ../tools/archivers/cpio { };

  cromfs = callPackage ../tools/archivers/cromfs { };

  cron = callPackage ../tools/system/cron {  # see also fcron
  };

  curl = makeOverridable (import ../tools/networking/curl) rec {
    fetchurl = fetchurlBoot;
    inherit stdenv zlib openssl libssh2;
    zlibSupport = ! ((stdenv ? isDietLibC) || (stdenv ? isStatic));
    sslSupport = zlibSupport;
    scpSupport = zlibSupport && !stdenv.isSunOS && !stdenv.isCygwin;
  };

  cunit = callPackage ../tools/misc/cunit { };

  curlftpfs = callPackage ../tools/filesystems/curlftpfs { };

  dadadodo = builderDefsPackage (import ../tools/text/dadadodo) {
  };

  dar = callPackage ../tools/archivers/dar { };

  davfs2 = callPackage ../tools/filesystems/davfs2 {
    neon = neon029;
  };

  dbench = callPackage ../development/tools/misc/dbench { };

  dcraw = callPackage ../tools/graphics/dcraw { };

  debootstrap = callPackage ../tools/misc/debootstrap { };

  detox = callPackage ../tools/misc/detox { };

  ddclient = callPackage ../tools/networking/ddclient { };

  dd_rescue = callPackage ../tools/system/dd_rescue { };

  ddrescue = callPackage ../tools/system/ddrescue { };

  desktop_file_utils = callPackage ../tools/misc/desktop-file-utils { };

  dev86 = callPackage ../development/compilers/dev86 {
    /* Using GNU Make 3.82 leads to this:
         make[4]: *** No rule to make target `__ldivmod.o)'
       So use 3.81.  */
    stdenv = overrideInStdenv stdenv [gnumake381];
  };

  dnsmasq = callPackage ../tools/networking/dnsmasq {
    # TODO i18n can be installed as well, implement it?
  };

  dhcp = callPackage ../tools/networking/dhcp { };

  dhcpcd = callPackage ../tools/networking/dhcpcd { };

  diffstat = callPackage ../tools/text/diffstat { };

  diffutils = callPackage ../tools/text/diffutils { };

  dirmngr = callPackage ../tools/security/dirmngr { };

  dmg2img = callPackage ../tools/misc/dmg2img { };

  docbook2x = callPackage ../tools/typesetting/docbook2x {
    inherit (perlPackages) XMLSAX XMLParser XMLNamespaceSupport;
    libiconv = if stdenv.isDarwin then libiconv else null;
  };

  dosfstools = callPackage ../tools/filesystems/dosfstools { };

  dotnetfx35 = callPackage ../development/libraries/dotnetfx35 { };

  dotnetfx40 = callPackage ../development/libraries/dotnetfx40 { };

  dropbear = callPackage ../tools/networking/dropbear {
    enableStatic = true;
    zlib = zlibStatic;
  };

  duplicity = callPackage ../tools/backup/duplicity {
    inherit (pythonPackages) boto;
    gnupg = gnupg1;
  };

  dvdplusrwtools = callPackage ../tools/cd-dvd/dvd+rw-tools { };

  dvgrab = callPackage ../tools/video/dvgrab { };

  e2fsprogs = callPackage ../tools/filesystems/e2fsprogs { };

  ebook_tools = callPackage ../tools/text/ebook-tools { };

  ecryptfs = callPackage ../tools/security/ecryptfs { };

  efibootmgr = callPackage ../tools/system/efibootmgr { };

  enblendenfuse = callPackage ../tools/graphics/enblend-enfuse { };

  encfs = callPackage ../tools/filesystems/encfs { };

  enscript = callPackage ../tools/text/enscript { };

  ethtool = callPackage ../tools/misc/ethtool { };

  euca2ools = callPackage ../tools/virtualization/euca2ools { };

  exif = callPackage ../tools/graphics/exif { };

  exiftags = callPackage ../tools/graphics/exiftags { };

  expect = callPackage ../tools/misc/expect { };

  fakeroot = callPackage ../tools/system/fakeroot { };

  fcron = callPackage ../tools/system/fcron {  # see also cron
  };

  fdisk = callPackage ../tools/system/fdisk { parted = parted_2_3; };

  fdm = callPackage ../tools/networking/fdm {};

  figlet = callPackage ../tools/misc/figlet { };

  file = callPackage ../tools/misc/file { };

  fileschanged = callPackage ../tools/misc/fileschanged { };

  findutils =
    if stdenv.isDarwin
    then findutils4227
    else callPackage ../tools/misc/findutils { };

  findutils4227 = callPackage ../tools/misc/findutils/4.2.27.nix { };

  finger_bsd = callPackage ../tools/networking/bsd-finger { };

  flvstreamer = callPackage ../tools/networking/flvstreamer { };

  flvtool2 = callPackage ../tools/video/flvtool2 { };

  fontforge = callPackage ../tools/misc/fontforge { };

  fontforgeX = callPackage ../tools/misc/fontforge {
    withX11 = true;
  };

  freeipmi = callPackage ../tools/system/freeipmi {};

  freetalk = callPackage ../applications/networking/instant-messengers/freetalk {
    guile = guile_1_8;
  };

  ftgl = callPackage ../development/libraries/ftgl { };

  fuppes = callPackage ../tools/networking/fuppes {
    ffmpeg = ffmpeg_0_6_90;
  };

  fsfs = callPackage ../tools/filesystems/fsfs { };

  dos2unix = callPackage ../tools/text/dos2unix { };

  uni2ascii = callPackage ../tools/text/uni2ascii { };

  gawk = callPackage ../tools/text/gawk { };

  gdmap = callPackage ../tools/system/gdmap {
    inherit (pkgs.gtkLibs) gtk;
  };

  genext2fs = callPackage ../tools/filesystems/genext2fs { };

  gengetopt = callPackage ../development/tools/misc/gengetopt { };

  getmail = callPackage ../tools/networking/getmail { };

  getopt = callPackage ../tools/misc/getopt { };

  gftp = callPackage ../tools/networking/gftp { };

  gifsicle = callPackage ../tools/graphics/gifsicle { };

  glusterfs = builderDefsPackage ../tools/filesystems/glusterfs {
    inherit fuse flex bison;
  };

  glxinfo = callPackage ../tools/graphics/glxinfo { };

  gnokii = builderDefsPackage (import ../tools/misc/gnokii) {
    inherit intltool perl gettext libusb pkgconfig bluez readline pcsclite
      libical;
    inherit (gtkLibs) gtk glib;
    inherit (xorg) libXpm;
  };

  gnugrep =
    # Use libiconv only on non-GNU platforms (we can't test with
    # `stdenv ? glibc' at this point.)
    let gnu = stdenv.isLinux; in
      callPackage ../tools/text/gnugrep {
        libiconv = if gnu then null else libiconv;
      };

  gnupatch = callPackage ../tools/text/gnupatch { };

  gnupg1orig = callPackage ../tools/security/gnupg1 {
    ideaSupport = false;
  };

  gnupg1compat = callPackage ../tools/security/gnupg1compat { };

  # use config.packageOverrides if you prefer original gnupg1
  gnupg1 = gnupg1compat;

  gnupg = callPackage ../tools/security/gnupg { };

  gnuplot = callPackage ../tools/graphics/gnuplot {
    inherit (gtkLibs) pango;
    texLive = null;
    lua = null;
  };

  gnused = callPackage ../tools/text/gnused { };

  gnused_4_2 = callPackage ../tools/text/gnused/4.2.nix { };

  gnutar = callPackage ../tools/archivers/gnutar { };

  gnuvd = callPackage ../tools/misc/gnuvd { };

  gource = callPackage ../tools/misc/gource { };

  gptfdisk = callPackage ../tools/system/gptfdisk { };

  graphviz = callPackage ../tools/graphics/graphviz {
    inherit (gtkLibs) pango;
  };

  /* Last version to export to dia */
  graphviz_2_24 = callPackage ../tools/graphics/graphviz/2.0.nix {
    inherit (gtkLibs) pango;
  };

  /* Readded by Michael Raskin. There are programs in the wild
   * that do want 2.0 but not 2.22. Please give a day's notice for
   * objections before removal.
   */
  graphviz_2_0 = callPackage ../tools/graphics/graphviz/2.0.nix {
    inherit (gtkLibs) pango;
  };

  groff = callPackage ../tools/text/groff {
    ghostscript = null;
  };

  grub = callPackage_i686 ../tools/misc/grub {
    buggyBiosCDSupport = getConfig ["grub" "buggyBiosCDSupport"] true;
  };

  grub19x = callPackage ../tools/misc/grub/1.9x.nix { };

  grub198 = callPackage ../tools/misc/grub/1.98.nix { };

  grub2 = grub19x;

  # grub2_efi = callPackage ../tools/misc/grub/1.9x.nix { EFIsupport = true; };

  gssdp = callPackage ../development/libraries/gssdp {
    inherit (gnome) libsoup;
  };

  gt5 = callPackage ../tools/system/gt5 { };

  gtkgnutella = callPackage ../tools/networking/p2p/gtk-gnutella { };

  gtkvnc = callPackage ../tools/admin/gtk-vnc {};

  gupnp = callPackage ../development/libraries/gupnp {
    inherit (gnome) libsoup;
  };

  gupnptools = callPackage ../tools/networking/gupnp-tools {
    inherit (gnome) libsoup libglade gnomeicontheme;
  };

  gvpe = builderDefsPackage ../tools/networking/gvpe {
    inherit openssl gmp nettools iproute;
  };

  gzip = callPackage ../tools/compression/gzip { };

  pigz = callPackage ../tools/compression/pigz { };

  halibut = callPackage ../tools/typesetting/halibut { };

  hddtemp = callPackage ../tools/misc/hddtemp { };

  hdf5 = callPackage ../tools/misc/hdf5 { };

  heimdall = callPackage ../tools/misc/heimdall { };

  hevea = callPackage ../tools/typesetting/hevea { };

  highlight = callPackage ../tools/text/highlight {
    lua = lua5;
  };

  host = callPackage ../tools/networking/host { };

  httpfs2 = callPackage ../tools/filesystems/httpfs { };

  hydra = callPackage ../development/tools/misc/hydra {
    nix = nixUnstable;
  };

  iasl = callPackage ../development/compilers/iasl { };

  idutils = callPackage ../tools/misc/idutils { };

  iftop = callPackage ../tools/networking/iftop { };

  imapsync = callPackage ../tools/networking/imapsync {
    inherit (perlPackages) MailIMAPClient;
  };

  inadyn = callPackage ../tools/networking/inadyn { };

  inetutils = callPackage ../tools/networking/inetutils { };

  ioping = callPackage ../tools/system/ioping {};

  iodine = callPackage ../tools/networking/iodine { };

  iperf = callPackage ../tools/networking/iperf { };

  ipmitool = callPackage ../tools/system/ipmitool {
    static = false;
  };

  ipmiutil = callPackage ../tools/system/ipmiutil {};

  ised = callPackage ../tools/misc/ised {};

  isl = callPackage ../development/libraries/isl { };

  isync = callPackage ../tools/networking/isync { };

  jdiskreport = callPackage ../tools/misc/jdiskreport { };

  jfsrec = callPackage ../tools/filesystems/jfsrec {
    boost = boost144;
  };

  jfsutils = callPackage ../tools/filesystems/jfsutils { };

  jhead = callPackage ../tools/graphics/jhead { };

  jing = callPackage ../tools/text/xml/jing { };

  jing_tools = callPackage ../tools/text/xml/jing/jing-script.nix { };

  jnettop = callPackage ../tools/networking/jnettop {
    inherit (gnome) glib;
  };

  jscoverage = callPackage ../development/tools/misc/jscoverage { };

  jwhois = callPackage ../tools/networking/jwhois { };

  keychain = callPackage ../tools/misc/keychain { };

  kismet = callPackage ../applications/networking/sniffers/kismet { };

  less = callPackage ../tools/misc/less { };

  most = callPackage ../tools/misc/most { };

  ninka = callPackage ../development/tools/misc/ninka { };

  nodejs = callPackage ../development/web/nodejs {};

  lftp = callPackage ../tools/networking/lftp { };

  libtorrent = callPackage ../tools/networking/p2p/libtorrent { };

  logrotate = callPackage ../tools/system/logrotate { };

  lout = callPackage ../tools/typesetting/lout { };

  lrzip = callPackage ../tools/compression/lrzip { };

  # lsh installs `bin/nettle-lfib-stream' and so does Nettle.  Give the
  # former a lower priority than Nettle.
  lsh = lowPrio (callPackage ../tools/networking/lsh { });

  lshw = callPackage ../tools/system/lshw { };

  lxc = callPackage ../applications/virtualization/lxc { };

  lzma = xz;

  xz = callPackage ../tools/compression/xz { };

  lzop = callPackage ../tools/compression/lzop { };

  mailutils = callPackage ../tools/networking/mailutils {
    guile = guile_1_8;
  };

  mairix = callPackage ../tools/text/mairix { };

  man = callPackage ../tools/misc/man { };

  man_db = callPackage ../tools/misc/man-db { };

  memtest86 = callPackage ../tools/misc/memtest86 { };

  mc = callPackage ../tools/misc/mc { };

  mcabber = callPackage ../applications/networking/instant-messengers/mcabber { };

  mcron = callPackage ../tools/system/mcron {
    guile = guile_1_8;
  };

  mdbtools = callPackage ../tools/misc/mdbtools { };

  mdbtools_git = callPackage ../tools/misc/mdbtools/git.nix { };

  miniupnpc = callPackage ../tools/networking/miniupnpc { };

  miniupnpd = callPackage ../tools/networking/miniupnpd { };

  minixml = callPackage ../development/libraries/minixml { };

  mjpegtools = callPackage ../tools/video/mjpegtools { };

  mkcue = callPackage ../tools/cd-dvd/mkcue { };

  mktemp = callPackage ../tools/security/mktemp { };

  mldonkey = callPackage ../applications/networking/p2p/mldonkey { };

  monit = builderDefsPackage ../tools/system/monit {
    inherit openssl flex bison;
  };

  mpage = callPackage ../tools/text/mpage { };

  msf = builderDefsPackage (import ../tools/security/metasploit/3.1.nix) {
    inherit ruby makeWrapper;
  };

  mssys = callPackage ../tools/misc/mssys { };

  mtdutils = callPackage ../tools/filesystems/mtdutils { };

  mtools = callPackage ../tools/filesystems/mtools { };

  mtr = callPackage ../tools/networking/mtr {};

  multitran = recurseIntoAttrs (let callPackage = newScope pkgs.multitran; in rec {
    multitrandata = callPackage ../tools/text/multitran/data { };

    libbtree = callPackage ../tools/text/multitran/libbtree { };

    libmtsupport = callPackage ../tools/text/multitran/libmtsupport { };

    libfacet = callPackage ../tools/text/multitran/libfacet { };

    libmtquery = callPackage ../tools/text/multitran/libmtquery { };

    mtutils = callPackage ../tools/text/multitran/mtutils { };
  });

  muscleframework = callPackage ../tools/security/muscleframework { };

  muscletool = callPackage ../tools/security/muscletool { };

  mysql2pgsql = callPackage ../tools/misc/mysql2pgsql { };

  namazu = callPackage ../tools/text/namazu { };

  nbd = callPackage ../tools/networking/nbd {
    glib = gtkLibs.glib.override {
      stdenv = makeStaticBinaries stdenv;
    };
  };

  netcdf = callPackage ../development/libraries/netcdf { };

  nc6 = callPackage ../tools/networking/nc6 { };

  ncat = callPackage ../tools/networking/ncat { };

  ncftp = callPackage ../tools/networking/ncftp { };

  ncompress = callPackage ../tools/compression/ncompress { };

  ndisc6 = callPackage ../tools/networking/ndisc6 { };

  netboot = callPackage ../tools/networking/netboot {};

  netcat = callPackage ../tools/networking/netcat { };

  netkittftp = callPackage ../tools/networking/netkit/tftp { };

  netpbm = callPackage ../tools/graphics/netpbm { };

  netselect = callPackage ../tools/networking/netselect { };

  networkmanager = callPackage ../tools/networking/network-manager { };

  networkmanager_pptp = callPackage ../tools/networking/network-manager/pptp.nix { };

  networkmanagerapplet = newScope gnome ../tools/networking/network-manager-applet { };

  nilfs_utils = callPackage ../tools/filesystems/nilfs-utils {};

  nlopt = callPackage ../development/libraries/nlopt {};

  nmap = callPackage ../tools/security/nmap {
    inherit (pythonPackages) pysqlite;
  };

  ntfs3g = callPackage ../tools/filesystems/ntfs-3g { };

  ntfsprogs = callPackage ../tools/filesystems/ntfsprogs { };

  ntp = callPackage ../tools/networking/ntp { };

  nssmdns = callPackage ../tools/networking/nss-mdns { };

  nylon = callPackage ../tools/networking/nylon { };

  nzbget = callPackage ../tools/networking/nzbget { };

  obex_data_server = callPackage ../tools/bluetooth/obex-data-server { };

  obexd = callPackage ../tools/bluetooth/obexd { };

  obexfs = callPackage ../tools/bluetooth/obexfs { };

  obexftp = callPackage ../tools/bluetooth/obexftp { };

  offlineimap = callPackage ../tools/networking/offlineimap {
    ssl = pythonPackages.ssl;
  };

  opendbx = callPackage ../development/libraries/opendbx { };

  opendkim = callPackage ../development/libraries/opendkim { };

  openjade = callPackage ../tools/text/sgml/openjade {
    stdenv = overrideGCC stdenv gcc33;
    opensp = opensp.override { stdenv = overrideGCC stdenv gcc33; };
  };

  openobex = callPackage ../tools/bluetooth/openobex { };

  opensc_0_11_7 = callPackage ../tools/security/opensc/0.11.7.nix { };

  opensc = opensc_0_11_7;

  opensc_dnie_wrapper = callPackage ../tools/security/opensc-dnie-wrapper { };

  openssh = callPackage ../tools/networking/openssh {
    hpnSupport = false;
    etcDir = "/etc/ssh";
    pam = if stdenv.isLinux then pam else null;
  };

  opensp = callPackage ../tools/text/sgml/opensp { };

  spCompat = callPackage ../tools/text/sgml/opensp/compat.nix { };

  openvpn = callPackage ../tools/networking/openvpn { };

  optipng = callPackage ../tools/graphics/optipng { };

  p7zip = callPackage ../tools/archivers/p7zip { };

  pal = callPackage ../tools/misc/pal { };

  panomatic = callPackage ../tools/graphics/panomatic { };

  par2cmdline = callPackage ../tools/networking/par2cmdline { };

  parallel = callPackage ../tools/misc/parallel { };

  patchutils = callPackage ../tools/text/patchutils { };

  parted = callPackage ../tools/misc/parted { };
  parted_2_3 = callPackage ../tools/misc/parted/2.3.nix { };

  hurdPartedCross =
    if crossSystem != null && crossSystem.config == "i586-pc-gnu"
    then (callPackage ../tools/misc/parted {
        # Needs the Hurd's libstore.
        hurd = hurdCrossIntermediate;

        # The Hurd wants a libparted.a.
        enableStatic = true;

        gettext = null;
        readline = null;
        devicemapper = null;
      }).hostDrv
    else null;

  patch = gnupatch;

  pbzip2 = callPackage ../tools/compression/pbzip2 { };

  pciutils = callPackage ../tools/system/pciutils { };

  pcsclite = callPackage ../tools/security/pcsclite { };

  pdf2djvu = callPackage ../tools/typesetting/pdf2djvu { };

  pdfjam = callPackage ../tools/typesetting/pdfjam { };

  pdfread = callPackage ../tools/graphics/pdfread { };

  pdnsd = callPackage ../tools/networking/pdnsd { };

  pg_top = callPackage ../tools/misc/pg_top { };

  pdsh = callPackage ../tools/networking/pdsh {
    rsh = true;          # enable internal rsh implementation
    ssh = openssh;
  };

  pfstools = callPackage ../tools/graphics/pfstools { };

  philter = callPackage ../tools/networking/philter { };

  pinentry = callPackage ../tools/security/pinentry {
    inherit (gnome) glib gtk;
  };

  pius = callPackage ../tools/security/pius { };

  pk2cmd = callPackage ../tools/misc/pk2cmd { };

  plan9port = callPackage ../tools/system/plan9port { };

  ploticus = callPackage ../tools/graphics/ploticus { };

  plotutils = callPackage ../tools/graphics/plotutils { };

  pngcrush = callPackage ../tools/graphics/pngcrush { };

  pngnq = callPackage ../tools/graphics/pngnq { };

  polipo = callPackage ../servers/polipo { };

  polkit_gnome = callPackage ../tools/security/polkit-gnome { };

  povray = callPackage ../tools/graphics/povray { };

  ppl = callPackage ../development/libraries/ppl { };

  ppl0_11 = callPackage ../development/libraries/ppl/0.11.nix { };

  /* WARNING: this version is unsuitable for using with a setuid wrapper */
  ppp = builderDefsPackage (import ../tools/networking/ppp) {
  };

  pptp = callPackage ../tools/networking/pptp {};

  proxychains = callPackage ../tools/networking/proxychains { };

  proxytunnel = callPackage ../tools/misc/proxytunnel { };

  psmisc = callPackage ../os-specific/linux/psmisc { };

  pstoedit = callPackage ../tools/graphics/pstoedit { };

  pv = callPackage ../tools/misc/pv { };

  pwgen = callPackage ../tools/security/pwgen { };

  pydb = callPackage ../tools/pydb { };

  pystringtemplate = callPackage ../development/python-modules/stringtemplate { };

  pythonDBus = callPackage ../development/python-modules/dbus { };

  pythonIRClib = builderDefsPackage (import ../development/python-modules/irclib) {
    inherit python;
  };

  pythonSexy = builderDefsPackage (import ../development/python-modules/libsexy) {
    inherit python libsexy pkgconfig libxml2 pygtk;
    inherit (gtkLibs) pango gtk glib;
  };

  openmpi = callPackage ../development/libraries/openmpi { };

  qdu = callPackage ../tools/misc/qdu { };

  qhull = callPackage ../development/libraries/qhull { };

  qshowdiff = callPackage ../tools/text/qshowdiff { };

  radvd = callPackage ../tools/networking/radvd { };

  rtmpdump = callPackage ../tools/video/rtmpdump { };

  recutils = callPackage ../tools/misc/recutils { };

  reiser4progs = callPackage ../tools/filesystems/reiser4progs { };

  reiserfsprogs = callPackage ../tools/filesystems/reiserfsprogs { };

  relfs = callPackage ../tools/filesystems/relfs {
    inherit (gnome) gnomevfs GConf;
  };

  remind = callPackage ../tools/misc/remind { };

  replace = callPackage ../tools/text/replace { };

  rdiff_backup = callPackage ../tools/backup/rdiff-backup { };

  ripmime = callPackage ../tools/networking/ripmime {};

  rsnapshot = callPackage ../tools/backup/rsnapshot {

    # For the `logger' command, we can use either `utillinux' or
    # GNU Inetutils.  The latter is more portable.
    logger = inetutils;
  };

  rlwrap = callPackage ../tools/misc/rlwrap { };

  rockbox_utility = callPackage ../tools/misc/rockbox-utility { };

  rpPPPoE = builderDefsPackage (import ../tools/networking/rp-pppoe) {
    inherit ppp;
  };

  rpm = callPackage ../tools/package-management/rpm {
    db4 = db45;
  };

  rrdtool = callPackage ../tools/misc/rrdtool {
    inherit (gtkLibs) pango;
  };

  rtorrent = callPackage ../tools/networking/p2p/rtorrent { };

  rubber = callPackage ../tools/typesetting/rubber { };

  rxp = callPackage ../tools/text/xml/rxp { };

  rzip = callPackage ../tools/compression/rzip { };

  s3backer = callPackage ../tools/filesystems/s3backer { };

  s3cmd = callPackage ../tools/networking/s3cmd { };

  s3sync = callPackage ../tools/networking/s3sync { };

  sablotron = callPackage ../tools/text/xml/sablotron { };

  screen = callPackage ../tools/misc/screen { };

  scrot = callPackage ../tools/graphics/scrot { };

  seccure = callPackage ../tools/security/seccure/0.4.nix { };

  setserial = builderDefsPackage (import ../tools/system/setserial) {
    inherit groff;
  };

  sg3_utils = callPackage ../tools/system/sg3_utils { };

  sharutils = callPackage ../tools/archivers/sharutils { };

  shebangfix = callPackage ../tools/misc/shebangfix { };

  siege = callPackage ../tools/networking/siege {};

  sleuthkit = callPackage ../tools/system/sleuthkit {};

  slimrat = callPackage ../tools/networking/slimrat {
    inherit (perlPackages) WWWMechanize LWP;
  };

  slsnif = callPackage ../tools/misc/slsnif { };

  smartmontools = callPackage ../tools/system/smartmontools { };

  smbnetfs = callPackage ../tools/filesystems/smbnetfs {};

  fusesmb = callPackage ../tools/filesystems/fusesmb { };

  socat = callPackage ../tools/networking/socat { };

  sourceHighlight = callPackage ../tools/text/source-highlight { };

  socat2pre = builderDefsPackage ../tools/networking/socat/2.0.0-b3.nix {
    inherit fetchurl stdenv openssl;
  };

  squashfsTools = callPackage ../tools/filesystems/squashfs { };

  sshfsFuse = callPackage ../tools/filesystems/sshfs-fuse { };

  sudo = callPackage ../tools/security/sudo { };

  suidChroot = builderDefsPackage (import ../tools/system/suid-chroot) { };

  super = callPackage ../tools/security/super { };

  ssmtp = callPackage ../tools/networking/ssmtp {
    tlsSupport = true;
  };

  ssss = callPackage ../tools/security/ssss { };

  stun = callPackage ../tools/networking/stun { };

  stunnel = callPackage ../tools/networking/stunnel { };

  su = shadow;

  swec = callPackage ../tools/networking/swec {
    inherit (perlPackages) LWP URI HTMLParser HTTPServerSimple Parent;
  };

  svnfs = callPackage ../tools/filesystems/svnfs { };

  system_config_printer = callPackage ../tools/misc/system-config-printer {
    libxml2 = libxml2Python;
   };

  sitecopy = callPackage ../tools/networking/sitecopy { };

  privoxy = callPackage ../tools/networking/privoxy {
    autoconf = autoconf213;
  };

  tcpdump = callPackage ../tools/networking/tcpdump { };

  tcng = callPackage ../tools/networking/tcng {
    kernel = linux_2_6_28;
  };

  telnet = callPackage ../tools/networking/telnet { };

  texmacs = callPackage ../applications/editors/texmacs {
    tex = texLive; /* tetex is also an option */
    extraFonts = true;
    guile = guile_1_8;
  };

  tmux = callPackage ../tools/misc/tmux { };

  tor = callPackage ../tools/security/tor { };

  torsocks = callPackage ../tools/security/tor/torsocks.nix { };

  ttf2pt1 = callPackage ../tools/misc/ttf2pt1 { };
  ttf2pt1_cl_pdf = callPackage ../tools/misc/ttf2pt1 { };

  ucl = callPackage ../development/libraries/ucl { };

  udftools = callPackage ../tools/filesystems/udftools {};

  ufraw = callPackage ../applications/graphics/ufraw {
    inherit (gnome) gtk;
  };

  unetbootin = callPackage ../tools/cd-dvd/unetbootin { };

  upx = callPackage ../tools/compression/upx { };

  usbmuxd = callPackage ../tools/misc/usbmuxd {};

  vacuum = callPackage ../applications/networking/instant-messengers/vacuum {};

  vbetool = builderDefsPackage ../tools/system/vbetool {
    inherit pciutils libx86 zlib;
  };

  vde2 = callPackage ../tools/networking/vde2 { };

  verilog = callPackage ../applications/science/electronics/verilog {};

  vfdecrypt = callPackage ../tools/misc/vfdecrypt { };

  vifm = callPackage ../applications/misc/vifm {};

  viking = callPackage ../applications/misc/viking { };

  vncrec = builderDefsPackage ../tools/video/vncrec {
    inherit (xlibs) imake libX11 xproto gccmakedep libXt
      libXmu libXaw libXext xextproto libSM libICE libXpm
      libXp;
  };

  vorbisgain = callPackage ../tools/misc/vorbisgain { };

  vpnc = callPackage ../tools/networking/vpnc { };

  vtun = callPackage ../tools/networking/vtun { };

  welkin = callPackage ../tools/graphics/welkin {};

  testdisk = callPackage ../tools/misc/testdisk { };

  htmlTidy = callPackage ../tools/text/html-tidy { };

  tftp_hpa = callPackage ../tools/networking/tftp-hpa {};

  tigervnc = callPackage ../tools/admin/tigervnc {
    fontDirectories = [ xorg.fontadobe75dpi xorg.fontmiscmisc xorg.fontcursormisc
      xorg.fontbhlucidatypewriter75dpi ];
  };

  tightvnc = callPackage ../tools/admin/tightvnc {
    fontDirectories = [ xorg.fontadobe75dpi xorg.fontmiscmisc xorg.fontcursormisc
      xorg.fontbhlucidatypewriter75dpi ];
  };

  time = callPackage ../tools/misc/time { };

  tm = callPackage ../tools/system/tm { };

  trang = callPackage ../tools/text/xml/trang { };

  tre = callPackage ../development/libraries/tre { };

  ts = callPackage ../tools/system/ts { };

  transfig = callPackage ../tools/graphics/transfig { };

  truecrypt = callPackage ../applications/misc/truecrypt {
    wxGUI = getConfig [ "truecrypt" "wxGUI" ] true;
  };

  ttmkfdir = callPackage ../tools/misc/ttmkfdir { };

  unbound = callPackage ../tools/networking/unbound { };

  units = callPackage ../tools/misc/units { };

  unrar = callPackage ../tools/archivers/unrar { };

  unarj = callPackage ../tools/archivers/unarj { };

  unshield = callPackage ../tools/archivers/unshield { };

<<<<<<< HEAD
  unzip = callPackage ../tools/archivers/unzip { };
=======
  unzip = unzip60;

  unzip552 = callPackage ../tools/archivers/unzip/5.52.nix { };

  unzip60 = callPackage ../tools/archivers/unzip/6.0.nix { };
>>>>>>> dce7ac1f

  uptimed = callPackage ../tools/system/uptimed { };

  vlan = callPackage ../tools/networking/vlan { };

  wakelan = callPackage ../tools/networking/wakelan { };

  wavemon = callPackage ../tools/networking/wavemon { };

  w3cCSSValidator = callPackage ../tools/misc/w3c-css-validator {
    tomcat = tomcat6;
  };

  wdfs = callPackage ../tools/filesystems/wdfs { };

  wdiff = callPackage ../tools/text/wdiff { };

  webalizer = callPackage ../tools/networking/webalizer { };

  webdruid = builderDefsPackage ../tools/admin/webdruid {
    inherit zlib libpng freetype gd which
      libxml2 geoip;
  };

  wget = callPackage ../tools/networking/wget {
    inherit (perlPackages) LWP;
  };

  which = callPackage ../tools/system/which { };

  wicd = callPackage ../tools/networking/wicd { };

  wv = callPackage ../tools/misc/wv { };

  wv2 = callPackage ../tools/misc/wv2 { };

  x11_ssh_askpass = callPackage ../tools/networking/x11-ssh-askpass { };

  xbursttools = assert stdenv ? glibc; import ../tools/misc/xburst-tools {
    inherit stdenv fetchgit autoconf automake libusb confuse;
    # It needs a cross compiler for mipsel to build the firmware it will
    # load into the Ben Nanonote
    gccCross =
      let
        pkgsCross = (import ./all-packages.nix) {
          inherit system;
          inherit bootStdenv noSysDirs gccWithCC gccWithProfiling config;
          # Ben Nanonote system
          crossSystem = {
            config = "mipsel-unknown-linux";
            bigEndian = true;
            arch = "mips";
            float = "soft";
            withTLS = true;
            libc = "uclibc";
            platform = {
              name = "ben_nanonote";
              kernelMajor = "2.6";
              # It's not a bcm47xx processor, but for the headers this should work
              kernelHeadersBaseConfig = "bcm47xx_defconfig";
              kernelArch = "mips";
            };
            gcc = {
              arch = "mips32";
            };
          };
        };
      in
        pkgsCross.gccCrossStageStatic;
  };

  xclip = callPackage ../tools/misc/xclip { };

  xdelta = callPackage ../tools/compression/xdelta { };

  xfsprogs = callPackage ../tools/filesystems/xfsprogs { };

  xmlroff = callPackage ../tools/typesetting/xmlroff {
    inherit (gtkLibs) glib pango gtk;
    inherit (gnome) libgnomeprint;
  };

  xmlstarlet = callPackage ../tools/text/xml/xmlstarlet { };

  xmlto = callPackage ../tools/typesetting/xmlto { };

  xmltv = callPackage ../tools/misc/xmltv { };

  xmpppy = builderDefsPackage (import ../development/python-modules/xmpppy) {
    inherit python setuptools;
  };

  xorriso = callPackage ../tools/cd-dvd/xorriso { };

  xpf = callPackage ../tools/text/xml/xpf {
    libxml2 = libxml2Python;
  };

  xsel = callPackage ../tools/misc/xsel { };

  xtreemfs = callPackage ../tools/filesystems/xtreemfs {};

  zbar = callPackage ../tools/graphics/zbar {};

  zdelta = callPackage ../tools/compression/zdelta { };

  zile = callPackage ../applications/editors/zile { };

  zip = callPackage ../tools/archivers/zip { };

  zsync = callPackage ../tools/compression/zsync { };


  ### SHELLS


  bash = lowPrio (callPackage ../shells/bash {
    texinfo = null;
  });

  bashInteractive = appendToName "interactive" (callPackage ../shells/bash {
    interactive = true;
  });

  bashCompletion = callPackage ../shells/bash-completion { };

  dash = callPackage ../shells/dash { };

  ipython = callPackage ../shells/ipython { };

  tcsh = callPackage ../shells/tcsh { };

  rush = callPackage ../shells/rush { };

  zsh = callPackage ../shells/zsh { };


  ### DEVELOPMENT / COMPILERS


  abc =
    abcPatchable [];

  abcPatchable = patches :
    import ../development/compilers/abc/default.nix {
      inherit stdenv fetchurl patches jre apacheAnt;
      javaCup = callPackage ../development/libraries/java/cup { };
    };

  aspectj = callPackage ../development/compilers/aspectj { };

  bigloo = callPackage ../development/compilers/bigloo { };

  ccl = builderDefsPackage ../development/compilers/ccl {};

  clang = llvm.override {
    buildClang = true;
  };

  clangSVN = llvmSVN.override {
    buildClang = true;
  };

  clean = callPackage ../development/compilers/clean { };

  cmucl_binary = callPackage ../development/compilers/cmucl/binary.nix { };

  dylan = callPackage ../development/compilers/gwydion-dylan {
    dylan =
      import ../development/compilers/gwydion-dylan/binary.nix {
        inherit fetchurl stdenv;
  };
  };

  ecl = callPackage ../development/compilers/ecl { };

  eql = callPackage ../development/compilers/eql {};

  adobe_flex_sdk = callPackage ../development/compilers/adobe-flex-sdk { };

  fpc = callPackage ../development/compilers/fpc { };
  fpc_2_4_0 = callPackage ../development/compilers/fpc/2.4.0.nix { };

  gambit = callPackage ../development/compilers/gambit { };

  gcc = gcc46;

  gcc295 = wrapGCC (import ../development/compilers/gcc-2.95 {
    inherit fetchurl stdenv noSysDirs;
  });

  gcc33 = wrapGCC (import ../development/compilers/gcc-3.3 {
    inherit fetchurl stdenv noSysDirs;
  });

  gcc34 = wrapGCC (import ../development/compilers/gcc-3.4 {
    inherit fetchurl stdenv noSysDirs;
  });

  # XXX: GCC 4.2 (and possibly others) misdetects `makeinfo' when
  # using Texinfo >= 4.10, just because it uses a stupid regexp that
  # expects a single digit after the dot.  As a workaround, we feed
  # GCC with Texinfo 4.9.  Stupid bug, hackish workaround.

  gcc40 = wrapGCC (makeOverridable (import ../development/compilers/gcc-4.0) {
    inherit fetchurl stdenv noSysDirs;
    texinfo = texinfo49;
    profiledCompiler = true;
  });

  gcc41 = wrapGCC (makeOverridable (import ../development/compilers/gcc-4.1) {
    inherit fetchurl noSysDirs gmp mpfr;
    stdenv = overrideGCC stdenv gcc42;
    texinfo = texinfo49;
    profiledCompiler = false;
  });

  gcc42 = wrapGCC (makeOverridable (import ../development/compilers/gcc-4.2) {
    inherit fetchurl stdenv noSysDirs;
    profiledCompiler = false;
  });

  gcc43 = lowPrio (wrapGCC (makeOverridable (import ../development/compilers/gcc-4.3) {
    inherit stdenv fetchurl texinfo gmp mpfr noSysDirs;
    profiledCompiler = true;
  }));

  gcc43_realCross = makeOverridable (import ../development/compilers/gcc-4.3) {
    inherit stdenv fetchurl texinfo gmp mpfr noSysDirs;
    binutilsCross = binutilsCross;
    libcCross = libcCross;
    profiledCompiler = false;
    enableMultilib = true;
    crossStageStatic = false;
    cross = assert crossSystem != null; crossSystem;
  };

  gcc44_realCross = lib.addMetaAttrs { platforms = []; }
    (makeOverridable (import ../development/compilers/gcc-4.4) {
      inherit stdenv fetchurl texinfo gmp mpfr /* ppl cloogppl */ noSysDirs
          gettext which;
      binutilsCross = binutilsCross;
      libcCross = libcCross;
      profiledCompiler = false;
      enableMultilib = false;
      crossStageStatic = false;
      cross = assert crossSystem != null; crossSystem;
    });

  gcc45 = gcc45_real;

  gcc46 = gcc46_real;

  gcc45_realCross = lib.addMetaAttrs { platforms = []; }
    (makeOverridable (import ../development/compilers/gcc-4.5) {
      inherit fetchurl stdenv texinfo gmp mpfr mpc libelf zlib
        ppl cloogppl gettext which noSysDirs;
      binutilsCross = binutilsCross;
      libcCross = libcCross;
      profiledCompiler = false;
      enableMultilib = false;
      crossStageStatic = false;
      cross = assert crossSystem != null; crossSystem;
    });

  gcc46_realCross = lib.addMetaAttrs { platforms = []; }
    (makeOverridable (import ../development/compilers/gcc-4.6) {
      inherit fetchurl stdenv texinfo gmp mpfr mpc libelf zlib
        cloog gettext which noSysDirs;
      ppl = ppl0_11;
      binutilsCross = binutilsCross;
      libcCross = libcCross;
      profiledCompiler = false;
      enableMultilib = false;
      crossStageStatic = false;
      cross = assert crossSystem != null; crossSystem;
    });

  gcc_realCross = gcc45_realCross;

  gccCrossStageStatic = let
      isMingw = (stdenv.cross.libc == "msvcrt");
      libcCross1 = if isMingw then windows.mingw_headers1 else null;
    in
      wrapGCCCross {
      gcc = forceBuildDrv (lib.addMetaAttrs { platforms = []; } (
        gcc_realCross.override {
          crossStageStatic = true;
          langCC = false;
          libcCross = libcCross1;
          enableShared = false;
        }));
      libc = libcCross1;
      binutils = binutilsCross;
      cross = assert crossSystem != null; crossSystem;
  };

  # Only needed for mingw builds
  gccCrossMingw2 = wrapGCCCross {
    gcc = gccCrossStageStatic.gcc;
    libc = windows.mingw_headers2;
    binutils = binutilsCross;
    cross = assert crossSystem != null; crossSystem;
  };

  gccCrossStageFinal = wrapGCCCross {
    gcc = forceBuildDrv (gcc_realCross.override {
      libpthreadCross =
        # FIXME: Don't explicitly refer to `i586-pc-gnu'.
        if crossSystem != null && crossSystem.config == "i586-pc-gnu"
        then hurdLibpthreadCross
        else null;
     });
    libc = libcCross;
    binutils = binutilsCross;
    cross = assert crossSystem != null; crossSystem;
  };

  gcc43_multi = lowPrio (wrapGCCWith (import ../build-support/gcc-wrapper) glibc_multi (gcc43.gcc.override {
    stdenv = overrideGCC stdenv (wrapGCCWith (import ../build-support/gcc-wrapper) glibc_multi gcc);
    profiledCompiler = false;
    enableMultilib = true;
  }));

  gcc44 = lowPrio (wrapGCC (makeOverridable (import ../development/compilers/gcc-4.4) {
    inherit fetchurl stdenv texinfo gmp mpfr /* ppl cloogppl */
      gettext which noSysDirs;
    profiledCompiler = true;
  }));

  gcc45_real = lowPrio (wrapGCC (makeOverridable (import ../development/compilers/gcc-4.5) {
    inherit fetchurl stdenv texinfo gmp mpfr mpc libelf zlib perl
      ppl cloogppl
      gettext which noSysDirs;
    # bootstrapping a profiled compiler does not work in the sheevaplug:
    # http://gcc.gnu.org/bugzilla/show_bug.cgi?id=43944
    profiledCompiler = if stdenv.system == "armv5tel-linux" then false else true;
  }));

  # A non-stripped version of GCC.
  gcc45_debug = lowPrio (wrapGCC (callPackage ../development/compilers/gcc-4.5 {
    stripped = false;

    inherit noSysDirs;
    cross = null;
    libcCross = null;
    binutilsCross = null;

    # bootstrapping a profiled compiler does not work in the sheevaplug:
    # http://gcc.gnu.org/bugzilla/show_bug.cgi?id=43944
    profiledCompiler = if stdenv.system == "armv5tel-linux" then false else true;
  }));

  gcc46_real = lowPrio (wrapGCC (callPackage ../development/compilers/gcc-4.6 {
    inherit noSysDirs;
    cross = null;
    libcCross = null;
    binutilsCross = null;

    ppl = ppl0_11;
    cloogppl = null;

    # bootstrapping a profiled compiler does not work in the sheevaplug:
    # http://gcc.gnu.org/bugzilla/show_bug.cgi?id=43944
    profiledCompiler = if stdenv.system == "armv5tel-linux" then false else true;
  }));

  # A non-stripped version of GCC.
  gcc46_debug = lowPrio (wrapGCC (callPackage ../development/compilers/gcc-4.6 {
    stripped = false;

    inherit noSysDirs;
    cross = null;
    libcCross = null;
    binutilsCross = null;

    ppl = ppl0_11;
    cloogppl = null;
  }));

  gccApple =
    wrapGCC ( (if stdenv.system == "i686-darwin" then import ../development/compilers/gcc-apple else import ../development/compilers/gcc-apple64) {
      inherit fetchurl stdenv noSysDirs;
      profiledCompiler = true;
    }) ;

  gccupc40 = wrapGCCUPC (import ../development/compilers/gcc-upc-4.0 {
    inherit fetchurl stdenv bison autoconf gnum4 noSysDirs;
    texinfo = texinfo49;
  });

  gfortran = gfortran45;

  gfortran40 = wrapGCC (gcc40.gcc.override {
    langFortran = true;
    langCC = false;
    inherit gmp mpfr;
  });

  gfortran41 = wrapGCC (gcc41.gcc.override {
    name = "gfortran";
    langFortran = true;
    langCC = false;
    langC = false;
    inherit gmp mpfr;
  });

  gfortran42 = wrapGCC (gcc42.gcc.override {
    name = "gfortran";
    langFortran = true;
    langCC = false;
    langC = false;
    inherit gmp mpfr;
  });

  gfortran43 = wrapGCC (gcc43.gcc.override {
    name = "gfortran";
    langFortran = true;
    langCC = false;
    langC = false;
    profiledCompiler = false;
  });

  gfortran44 = wrapGCC (gcc44.gcc.override {
    name = "gfortran";
    langFortran = true;
    langCC = false;
    langC = false;
    profiledCompiler = false;
  });

  gfortran45 = wrapGCC (gcc45_real.gcc.override {
    name = "gfortran";
    langFortran = true;
    langCC = false;
    langC = false;
    profiledCompiler = false;
  });

  gfortran46 = wrapGCC (gcc46_real.gcc.override {
    name = "gfortran";
    langFortran = true;
    langCC = false;
    langC = false;
    profiledCompiler = false;
  });

  gcj = gcj45;

  gcj44 = wrapGCC (gcc44.gcc.override {
    name = "gcj";
    langJava = true;
    langFortran = false;
    langCC = true;
    langC = false;
    profiledCompiler = false;
    inherit zip unzip zlib boehmgc gettext pkgconfig;
    inherit (gtkLibs) gtk;
    inherit (gnome) libart_lgpl;
    inherit (xlibs) libX11 libXt libSM libICE libXtst libXi libXrender
      libXrandr xproto renderproto xextproto inputproto randrproto;
  });

  gcj45 = wrapGCC (gcc45.gcc.override {
    name = "gcj";
    langJava = true;
    langFortran = false;
    langCC = true;
    langC = false;
    profiledCompiler = false;
    inherit zip unzip zlib boehmgc gettext pkgconfig perl;
    inherit (gtkLibs) gtk;
    inherit (gnome) libart_lgpl;
    inherit (xlibs) libX11 libXt libSM libICE libXtst libXi libXrender
      libXrandr xproto renderproto xextproto inputproto randrproto;
  });

  gcj46 = wrapGCC (gcc46.gcc.override {
    name = "gcj";
    langJava = true;
    langFortran = false;
    langCC = true;
    langC = false;
    profiledCompiler = false;
    inherit zip unzip zlib boehmgc gettext pkgconfig perl;
    inherit (gtkLibs) gtk;
    inherit (gnome) libart_lgpl;
    inherit (xlibs) libX11 libXt libSM libICE libXtst libXi libXrender
      libXrandr xproto renderproto xextproto inputproto randrproto;
  });

  gnat = gnat45;

  gnat44 = wrapGCC (gcc44.gcc.override {
    name = "gnat";
    langCC = false;
    langC = true;
    langAda = true;
    profiledCompiler = false;
    inherit gnatboot;
    # We can't use the ppl stuff, because we would have
    # libstdc++ problems.
    cloogppl = null;
    ppl = null;
  });

  gnat45 = wrapGCC (gcc45_real.gcc.override {
    name = "gnat";
    langCC = false;
    langC = true;
    langAda = true;
    profiledCompiler = false;
    inherit gnatboot;
    # We can't use the ppl stuff, because we would have
    # libstdc++ problems.
    cloogppl = null;
    ppl = null;
  });

  gnat46 = wrapGCC (gcc46_real.gcc.override {
    name = "gnat";
    langCC = false;
    langC = true;
    langAda = true;
    profiledCompiler = false;
    gnatboot = gnat45;
    # We can't use the ppl stuff, because we would have
    # libstdc++ problems.
    cloogppl = null;
    ppl = null;
    cloog = null;
  });

  gnatboot = wrapGCC (import ../development/compilers/gnatboot {
    inherit fetchurl stdenv;
  });

  gccgo = gccgo46;

  gccgo46 = wrapGCC (gcc46_real.gcc.override {
    name = "gccgo";
    langCC = true; #required for go
    langC = true;
    langGo = true;
  });

  ghdl = wrapGCC (import ../development/compilers/gcc-4.3 {
    inherit stdenv fetchurl texinfo gmp mpfr noSysDirs gnat;
    name = "ghdl";
    langVhdl = true;
    langCC = false;
    langC = false;
    profiledCompiler = false;
    enableMultilib = false;
  });

  # Not officially supported version for ghdl
  ghdl_gcc44 = lowPrio (wrapGCC (import ../development/compilers/gcc-4.4 {
    inherit stdenv fetchurl texinfo gmp mpfr noSysDirs gnat gettext which
      ppl cloogppl;
    name = "ghdl";
    langVhdl = true;
    langCC = false;
    langC = false;
    profiledCompiler = false;
    enableMultilib = false;
  }));

  gcl = builderDefsPackage ../development/compilers/gcl {
    inherit mpfr m4 binutils fetchcvs emacs zlib which
      gmp texinfo;
    inherit (xlibs) libX11 xproto inputproto libXi
      libXext xextproto libXt libXaw libXmu;
    inherit stdenv;
    texLive = texLiveAggregationFun {
      paths = [
        texLive texLiveExtra
      ];
    };
  };

  # GHC

  # GHC binaries are around for bootstrapping purposes

  # If we'd want to reactivate the 6.6 and 6.8 series of ghc, we'd
  # need to reenable an old binary such as this.
  /*
  ghc642Binary = lowPrio (import ../development/compilers/ghc/6.4.2-binary.nix {
    inherit fetchurl stdenv ncurses gmp;
    readline = if stdenv.system == "i686-linux" then readline4 else readline5;
    perl = perl58;
  });
  */

  ghc6101Binary = lowPrio (import ../development/compilers/ghc/6.10.1-binary.nix {
    inherit fetchurl stdenv perl ncurses gmp libedit;
  });

  ghc6102Binary = lowPrio (import ../development/compilers/ghc/6.10.2-binary.nix {
    inherit fetchurl stdenv perl ncurses gmp libedit;
  });

  ghc6121Binary = lowPrio (import ../development/compilers/ghc/6.12.1-binary.nix {
    inherit fetchurl stdenv perl ncurses gmp;
  });

  ghc704Binary = lowPrio (import ../development/compilers/ghc/7.0.4-binary.nix {
    inherit fetchurl stdenv perl ncurses gmp;
  });

  # For several compiler versions, we export a large set of Haskell-related
  # packages.

  # This should point to the current default version.
  haskellPackages = haskellPackages_ghc704;

  # NOTE (recurseIntoAttrs): After discussion, we originally decided to
  # enable it for all GHC versions. However, this is getting too much,
  # particularly in connection with Hydra builds for all these packages.
  # So we enable it for selected versions only.

  # Helper functions to abstract away from repetitive instantiations.
  haskellPackagesFun =
    ghcPath : ghcBinary : prefFun : profExplicit : profDefault : modifyPrio :
      import ./haskell-packages.nix {
        inherit pkgs newScope modifyPrio prefFun;
        enableLibraryProfiling =
          if profExplicit then profDefault
                          else getConfig [ "cabal" "libraryProfiling" ] profDefault;
        ghc = callPackage ghcPath { ghc = ghcBinary; };
      };

  # Currently active GHC versions.
  haskellPackages_ghc6104 =
    recurseIntoAttrs
      (haskellPackagesFun ../development/compilers/ghc/6.10.4.nix
        ghc6101Binary (x : x.ghc6104Prefs) false false lowPrio);

  haskellPackages_ghc6121 =
    haskellPackagesFun ../development/compilers/ghc/6.12.1.nix
      ghc6101Binary (x : x.ghc6121Prefs) false false lowPrio;

  haskellPackages_ghc6122 =
    haskellPackagesFun ../development/compilers/ghc/6.12.2.nix
      ghc6101Binary (x : x.ghc6122Prefs) false false lowPrio;

  haskellPackages_ghc6123 =
    recurseIntoAttrs
      (haskellPackagesFun ../development/compilers/ghc/6.12.3.nix
        ghc6101Binary (x : x.ghc6123Prefs) false false lowPrio);

  # Will never make it into a platform release, severe bugs; leave at lowPrio.
  haskellPackages_ghc701 =
    haskellPackagesFun ../development/compilers/ghc/7.0.1.nix
      ghc6101Binary (x : x.ghc701Prefs) false false lowPrio;

  haskellPackages_ghc702 =
    haskellPackagesFun ../development/compilers/ghc/7.0.2.nix
      ghc6101Binary (x : x.ghc702Prefs) false false lowPrio;

  haskellPackages_ghc703 =
    haskellPackagesFun ../development/compilers/ghc/7.0.3.nix
      ghc6101Binary (x : x.ghc703Prefs) false false lowPrio;

  # Current default version: 7.0.4
  # Note that the platform isn't officially released for ghc-7.0.4, but
  # it works without problems.

  # The following items are a bit convoluted, but they serve the
  # following purpose:
  #   - for the default version of GHC, both profiling and
  #     non-profiling versions should be built by Hydra --
  #     therefore, the _no_profiling and _profiling calls;
  #   - however, if a user just upgrades a profile, then the
  #     cabal/libraryProfiling setting should be respected; i.e.,
  #     the versions not matching the profiling config setting
  #     should have low priority -- therefore, the use of
  #     haskellDefaultVersionPrioFun;
  #   - it should be possible to select library versions that
  #     respect the config setting using the standard
  #     haskellPackages_ghc704 path -- therefore, the additional
  #     call in haskellPackages_ghc704, without recurseIntoAttrs,
  #     so that Hydra doesn't build these.
  haskellDefaultVersionPrioFun =
    profDefault :
    if getConfig [ "cabal" "libraryProfiling" ] false == profDefault
      then (x : x)
      else lowPrio;

  haskellPackages_ghc704_no_profiling =
    recurseIntoAttrs
      (haskellPackagesFun ../development/compilers/ghc/7.0.4.nix
        (if stdenv.isDarwin then ghc704Binary else ghc6101Binary)
        (x : x.ghc704Prefs) true false
        (haskellDefaultVersionPrioFun false));

  haskellPackages_ghc704_profiling =
    recurseIntoAttrs
      (haskellPackagesFun ../development/compilers/ghc/7.0.4.nix
        (if stdenv.isDarwin then ghc704Binary else ghc6101Binary)
        (x : x.ghc704Prefs) true true
        (haskellDefaultVersionPrioFun true));

  haskellPackages_ghc704 =
    haskellPackagesFun ../development/compilers/ghc/7.0.4.nix
      (if stdenv.isDarwin then ghc704Binary else ghc6101Binary)
      (x : x.ghc704Prefs) false false (x : x);

  haskellPackages_ghc721 =
    recurseIntoAttrs
      (haskellPackagesFun ../development/compilers/ghc/7.2.1.nix
        (if stdenv.isDarwin then ghc704Binary else ghc6121Binary)
        (x : x.ghc721Prefs) false false lowPrio);

  # Reasonably current HEAD snapshot. Should *always* be lowPrio.
  haskellPackages_ghcHEAD =
    haskellPackagesFun ../development/compilers/ghc/head.nix
      ghc6121Binary (x : x.ghcHEADPrefs) false false lowPrio;

  haxeDist = import ../development/compilers/haxe {
    inherit fetchurl sourceFromHead stdenv lib ocaml zlib makeWrapper neko;
  };
  haxe = haxeDist.haxe;
  haxelib = haxeDist.haxelib;

  falcon = builderDefsPackage (import ../development/interpreters/falcon) {
    inherit cmake;
  };

  go = callPackage ../development/compilers/go { };

  gprolog = callPackage ../development/compilers/gprolog { };

  gwt = callPackage ../development/compilers/gwt {
    inherit (gtkLibs) glib gtk pango atk;
    libstdcpp5 = gcc33.gcc;
  };

  ikarus = callPackage ../development/compilers/ikarus { };

  #TODO add packages http://cvs.haskell.org/Hugs/downloads/2006-09/packages/ and test
  # commented out because it's using the new configuration style proposal which is unstable
  hugs = callPackage ../development/compilers/hugs { };

  path64 = callPackage ../development/compilers/path64 { };

  openjdkDarwin = callPackage ../development/compilers/openjdk-darwin { };

  openjdk = callPackage ../development/compilers/openjdk { };

  openjre = callPackage ../development/compilers/openjdk {
    jreOnly = true;
  };

  j2sdk14x = (
    assert system == "i686-linux";
    import ../development/compilers/jdk/default-1.4.nix {
      inherit fetchurl stdenv;
    });

  jdk5 = (
    assert system == "i686-linux" || system == "x86_64-linux";
    callPackage ../development/compilers/jdk/default-5.nix { });

  jdk       = if stdenv.isDarwin then openjdkDarwin else jdkdistro true  false;
  jre       = jdkdistro false false;

  jdkPlugin = jdkdistro true true;
  jrePlugin = jdkdistro false true;

  supportsJDK =
    system == "i686-linux" ||
    system == "x86_64-linux" ||
    system == "i686-cygwin" ||
    system == "powerpc-linux";

  jdkdistro = installjdk: pluginSupport:
       (assert supportsJDK;
    (if pluginSupport then appendToName "plugin" else x: x) (import ../development/compilers/jdk {
      inherit fetchurl stdenv unzip installjdk xlibs pluginSupport makeWrapper cabextract;
    }));

  jikes = callPackage ../development/compilers/jikes { };

  lazarus = builderDefsPackage (import ../development/compilers/fpc/lazarus.nix) {
    inherit makeWrapper;
    inherit (gtkLibs) gtk glib pango atk gdk_pixbuf;
    inherit (xlibs) libXi inputproto libX11 xproto libXext xextproto;
    fpc = fpc;
  };

  llvm = callPackage ../development/compilers/llvm { };

  # Works partially
  llvmSVN = callPackage ../development/compilers/llvm/svn-head.nix { };

  mitscheme = callPackage ../development/compilers/mit-scheme { };

  mlton = callPackage ../development/compilers/mlton { };

  mono = callPackage ../development/compilers/mono { };

  monoDLLFixer = callPackage ../build-support/mono-dll-fixer { };

  mozart = callPackage ../development/compilers/mozart { };

  neko = callPackage ../development/compilers/neko { };

  nasm = callPackage ../development/compilers/nasm { };

  ocaml = ocaml_3_11_1;

  ocaml_3_08_0 = callPackage ../development/compilers/ocaml/3.08.0.nix { };

  ocaml_3_10_0 = callPackage ../development/compilers/ocaml/3.10.0.nix { };

  ocaml_3_11_1 = callPackage ../development/compilers/ocaml/3.11.1.nix { };

  ocaml_3_12_0 = lowPrio (callPackage ../development/compilers/ocaml/3.12.0.nix { });

  mkOcamlPackages = ocaml: self: let callPackage = newScope self; in rec {
    inherit ocaml;

    camlidl = callPackage ../development/tools/ocaml/camlidl { };

    camlp5_strict = callPackage ../development/tools/ocaml/camlp5 { };

    camlp5_transitional = callPackage ../development/tools/ocaml/camlp5 {
      transitional = true;
    };

    camlzip = callPackage ../development/ocaml-modules/camlzip { };

    camomile_0_8_2 = callPackage ../development/ocaml-modules/camomile/0.8.2.nix { };
    camomile = callPackage ../development/ocaml-modules/camomile { };

    cryptokit = callPackage ../development/ocaml-modules/cryptokit { };

    findlib = callPackage ../development/tools/ocaml/findlib { };

    gmetadom = callPackage ../development/ocaml-modules/gmetadom { };

    lablgtk = callPackage ../development/ocaml-modules/lablgtk {
      inherit (gnome) libgnomecanvas libglade gtksourceview;
    };

    lablgtkmathview = callPackage ../development/ocaml-modules/lablgtkmathview {
      gtkmathview = callPackage ../development/libraries/gtkmathview { };
    };

    menhir = callPackage ../development/ocaml-modules/menhir { };

    ocaml_batteries = callPackage ../development/ocaml-modules/batteries {
      camomile = camomile_0_8_2;
    };

    ocaml_cryptgps = callPackage ../development/ocaml-modules/cryptgps { };

    ocaml_expat = callPackage ../development/ocaml-modules/expat { };

    ocaml_http = callPackage ../development/ocaml-modules/http { };

    ocaml_lwt = callPackage ../development/ocaml-modules/lwt { };

    ocaml_mysql = callPackage ../development/ocaml-modules/mysql { };

    ocamlnet = callPackage ../development/ocaml-modules/ocamlnet { };

    ocaml_pcre = callPackage ../development/ocaml-modules/pcre {
      inherit pcre;
    };

    ocaml_react = callPackage ../development/ocaml-modules/react { };

    ocaml_sqlite3 = callPackage ../development/ocaml-modules/sqlite3 { };

    ocaml_ssl = callPackage ../development/ocaml-modules/ssl { };

    ounit = callPackage ../development/ocaml-modules/ounit { };

    ulex08 = callPackage ../development/ocaml-modules/ulex/0.8 {
      camlp5 = camlp5_transitional;
    };
  };

  ocamlPackages = recurseIntoAttrs ocamlPackages_3_11_1;
  ocamlPackages_3_10_0 = mkOcamlPackages ocaml_3_10_0 pkgs.ocamlPackages_3_10_0;
  ocamlPackages_3_11_1 = mkOcamlPackages ocaml_3_11_1 pkgs.ocamlPackages_3_11_1;
  ocamlPackages_3_12_0 = mkOcamlPackages ocaml_3_12_0 pkgs.ocamlPackages_3_12_0;

  opencxx = callPackage ../development/compilers/opencxx {
    gcc = gcc33;
  };

  qcmm = callPackage ../development/compilers/qcmm {
    lua   = lua4;
    ocaml = ocaml_3_08_0;
  };

  roadsend = callPackage ../development/compilers/roadsend { };

  # TODO: the corresponding nix file is missing
  # rust = pkgsi686Linux.callPackage ../development/compilers/rust {};

  sbcl = builderDefsPackage (import ../development/compilers/sbcl) {
    inherit makeWrapper clisp;
  };

  scala = callPackage ../development/compilers/scala { };

  stalin = callPackage ../development/compilers/stalin { };

  strategoPackages = strategoPackages018;

  strategoPackages016 = callPackage ../development/compilers/strategoxt/0.16.nix {
    stdenv = overrideInStdenv stdenv [gnumake380];
  };

  strategoPackages017 = callPackage ../development/compilers/strategoxt/0.17.nix {
    readline = readline5;
  };

  strategoPackages018 = callPackage ../development/compilers/strategoxt/0.18.nix {
    readline = readline5;
  };

  metaBuildEnv = callPackage ../development/compilers/meta-environment/meta-build-env { };

  swiProlog = callPackage ../development/compilers/swi-prolog { };

  tinycc = callPackage ../development/compilers/tinycc { };

  urweb = callPackage ../development/compilers/urweb { };

  vala = callPackage ../development/compilers/vala { };

  visualcpp = callPackage ../development/compilers/visual-c++ { };

  vs90wrapper = callPackage ../development/compilers/vs90wrapper { };

  webdsl = callPackage ../development/compilers/webdsl { };

  win32hello = callPackage ../development/compilers/visual-c++/test { };

  wrapGCCWith = gccWrapper: glibc: baseGCC: gccWrapper {
    nativeTools = stdenv ? gcc && stdenv.gcc.nativeTools;
    nativeLibc = stdenv ? gcc && stdenv.gcc.nativeLibc;
    nativePrefix = if stdenv ? gcc then stdenv.gcc.nativePrefix else "";
    gcc = baseGCC;
    libc = glibc;
    shell = bash;
    inherit stdenv binutils coreutils zlib;
  };

  wrapGCC = wrapGCCWith (import ../build-support/gcc-wrapper) glibc;

  wrapGCCCross =
    {gcc, libc, binutils, cross, shell ? "", name ? "gcc-cross-wrapper"}:

    forceBuildDrv (import ../build-support/gcc-cross-wrapper {
      nativeTools = false;
      nativeLibc = false;
      noLibc = (libc == null);
      inherit stdenv gcc binutils libc shell name cross;
    });

  # FIXME: This is a specific hack for GCC-UPC.  Eventually, we may
  # want to merge `gcc-upc-wrapper' and `gcc-wrapper'.
  wrapGCCUPC = baseGCC: import ../build-support/gcc-upc-wrapper {
    nativeTools = stdenv ? gcc && stdenv.gcc.nativeTools;
    nativeLibc = stdenv ? gcc && stdenv.gcc.nativeLibc;
    gcc = baseGCC;
    libc = glibc;
    inherit stdenv binutils;
  };

  # prolog
  yap = callPackage ../development/compilers/yap { };

  yasm = callPackage ../development/compilers/yasm { };

  ### DEVELOPMENT / INTERPRETERS

  acl2 = builderDefsPackage ../development/interpreters/acl2 {
    inherit sbcl;
  };

  angelscript = callPackage ../development/interpreters/angelscript {};

  clisp = callPackage ../development/interpreters/clisp { };

  # compatibility issues in 2.47 - at list 2.44.1 is known good
  # for sbcl bootstrap
  clisp_2_44_1 = callPackage ../development/interpreters/clisp/2.44.1.nix {
    libsigsegv = libsigsegv_25;  };

  clojure = callPackage ../development/interpreters/clojure { };

  clojure_binary = callPackage ../development/interpreters/clojure/binary.nix { };

  clojure_wrapper = callPackage ../development/interpreters/clojure/wrapper.nix {
    #clojure = clojure_binary;
  };

  clooj_standalone_binary = callPackage ../development/interpreters/clojure/clooj.nix { };

  clooj_wrapper = callPackage ../development/interpreters/clojure/clooj-wrapper.nix {
    clooj = clooj_standalone_binary;
  };

  erlang = callPackage ../development/interpreters/erlang { };

  erlangR13B = callPackage ../development/interpreters/erlang/R13B.nix { };

  groovy = callPackage ../development/interpreters/groovy { };

  guile_1_8 = callPackage ../development/interpreters/guile/1.8.nix { };

  guile_2_0 = callPackage ../development/interpreters/guile { };

  guile = guile_2_0;

  io = builderDefsPackage (import ../development/interpreters/io) {
    inherit sqlite zlib gmp libffi cairo ncurses freetype mesa
      libpng libtiff libjpeg readline libsndfile libxml2
      freeglut e2fsprogs libsamplerate pcre libevent libedit;
  };

  j = callPackage ../development/interpreters/j {};

  kaffe = callPackage ../development/interpreters/kaffe { };

  kona = callPackage ../development/interpreters/kona {};

  love = callPackage ../development/interpreters/love {};

  lua4 = callPackage ../development/interpreters/lua-4 { };

  lua5 = callPackage ../development/interpreters/lua-5 { };

  lua5_0 = callPackage ../development/interpreters/lua-5/5.0.3.nix { };

  maude = callPackage ../development/interpreters/maude { };

  octave = callPackage ../development/interpreters/octave {
    # Needed because later gm versions require an initialization the actual octave is not
    # doing.
    # http://www-old.cae.wisc.edu/pipermail/octave-maintainers/2010-February/015295.html
    graphicsmagick = graphicsmagick137;
  };

  # mercurial (hg) bleeding edge version
  octaveHG = callPackage ../development/interpreters/octave/hg.nix { };

  perl58 = callPackage ../development/interpreters/perl-5.8 {
    impureLibcPath = if stdenv.isLinux then null else "/usr";
  };

  perl510 = callPackage ../development/interpreters/perl-5.10 {
    fetchurl = fetchurlBoot;
  };

  perl = if system != "i686-cygwin" then perl510 else sysPerl;

  php = php5_3;

  php5_2 = makeOverridable (import ../development/interpreters/php/5.2.nix) {
    inherit
      stdenv fetchurl lib composableDerivation autoconf automake
      flex bison apacheHttpd mysql libxml2 readline
      zlib curl gd postgresql openssl pkgconfig sqlite getConfig libiconv libjpeg libpng;
  };

  php5_3 = makeOverridable (import ../development/interpreters/php/5.3.nix) {
    inherit
      stdenv fetchurl lib composableDerivation autoconf automake
      flex bison apacheHttpd mysql libxml2 readline
      zlib curl gd postgresql openssl pkgconfig sqlite getConfig libiconv libjpeg libpng;
  };

  php_apc = callPackage ../development/libraries/php-apc { };

  php_xcache = callPackage ../development/libraries/php-xcache { };

  phpXdebug = callPackage ../development/interpreters/php-xdebug { };

  picolisp = callPackage ../development/interpreters/picolisp {};

  pltScheme = builderDefsPackage (import ../development/interpreters/plt-scheme) {
    inherit cairo fontconfig freetype libjpeg libpng openssl
      perl mesa zlib which;
    inherit (xorg) libX11 libXaw libXft libXrender libICE xproto
      renderproto pixman libSM libxcb libXext xextproto libXmu
      libXt;
  };

  polyml = callPackage ../development/compilers/polyml { };

  pure = callPackage ../development/interpreters/pure {};

  python = python27;

  python26 = callPackage ../development/interpreters/python/2.6 { };

  python27 = callPackage ../development/interpreters/python/2.7 { };

  python3 = callPackage ../development/interpreters/python/3.1 {
    arch = if stdenv.isDarwin then pkgs.darwinArchUtility else null;
    sw_vers = if stdenv.isDarwin then pkgs.darwinSwVersUtility else null;
  };

  python32 = callPackage ../development/interpreters/python/3.2 {
    arch = if stdenv.isDarwin then pkgs.darwinArchUtility else null;
    sw_vers = if stdenv.isDarwin then pkgs.darwinSwVersUtility else null;
  };

  pythonFull = callPackage ../development/interpreters/python/wrapper.nix {
    extraLibs = lib.attrValues python.modules;
  };

  pythonhomeWrapper = callPackage ../development/interpreters/python/pythonhome-wrapper.nix { };

  pyrex = pyrex095;

  pyrex095 = callPackage ../development/interpreters/pyrex/0.9.5.nix { };

  pyrex096 = callPackage ../development/interpreters/pyrex/0.9.6.nix { };

  qi = callPackage ../development/compilers/qi { };

  racket = callPackage ../development/interpreters/racket {
    inherit (gtkLibs) pango glib gtk;
  };

  regina = callPackage ../development/interpreters/regina {};

  ruby18 = callPackage ../development/interpreters/ruby/ruby-18.nix { };
  ruby19 = callPackage ../development/interpreters/ruby/ruby-19.nix { };
  ruby = callPackage ../development/interpreters/ruby { };

  rubyLibs = recurseIntoAttrs (callPackage ../development/interpreters/ruby/libs.nix { });

  rake = callPackage ../development/ruby-modules/rake { };

  rubySqlite3 = callPackage ../development/ruby-modules/sqlite3 { };

  rLang = callPackage ../development/interpreters/r-lang {
    withBioconductor = getConfig ["rLang" "withBioconductor"] false;
  };

  rubygemsFun = ruby: builderDefsPackage (import ../development/interpreters/ruby/rubygems.nix) {
    inherit ruby makeWrapper;
  };
  rubygems = rubygemsFun ruby;

  rq = callPackage ../applications/networking/cluster/rq { };

  scsh = callPackage ../development/interpreters/scsh { };

  spidermonkey = callPackage ../development/interpreters/spidermonkey { };
  spidermonkey_1_8_0rc1 = callPackage ../development/interpreters/spidermonkey/1.8.0-rc1.nix { };

  sysPerl = callPackage ../development/interpreters/sys-perl { };

  tcl = callPackage ../development/interpreters/tcl { };

  xulrunnerWrapper = {application, launcher}:
    import ../development/interpreters/xulrunner/wrapper {
      inherit stdenv application launcher xulrunner;
    };

  xulrunner = pkgs.firefoxPkgs.xulrunner;

  ### DEVELOPMENT / MISC

  avrgcclibc = callPackage ../development/misc/avr-gcc-with-avr-libc {};

  avr8burnomat = callPackage ../development/misc/avr8-burn-omat { };

  /*
  toolbus = callPackage ../development/interpreters/toolbus { };
  */

  sourceFromHead = import ../build-support/source-from-head-fun.nix {
    inherit getConfig;
  };

  ecj = callPackage ../development/eclipse/ecj { };

  ecjDarwin = ecj.override { gcj = openjdkDarwin; ant = antDarwin; };

  jdtsdk = callPackage ../development/eclipse/jdt-sdk { };

  jruby116 = callPackage ../development/interpreters/jruby { };

  guileCairo = callPackage ../development/guile-modules/guile-cairo { };

  guileGnome = callPackage ../development/guile-modules/guile-gnome {
    gconf = gnome.GConf;
    inherit (gnome) glib gnomevfs gtk libglade libgnome libgnomecanvas
      libgnomeui pango;
  };

  guile_lib = callPackage ../development/guile-modules/guile-lib { };

  guile_ncurses = callPackage ../development/guile-modules/guile-ncurses { };

  windowssdk = (
    import ../development/misc/windows-sdk {
      inherit fetchurl stdenv cabextract;
    });


  ### DEVELOPMENT / TOOLS


  antlr = callPackage ../development/tools/parsing/antlr/2.7.7.nix { };

  antlr3 = callPackage ../development/tools/parsing/antlr { };

  antDarwin = apacheAnt.override rec { jdk = openjdkDarwin; name = "ant-" + jdk.name; } ;

  ant = apacheAnt;

  apacheAnt = callPackage ../development/tools/build-managers/apache-ant {
    name = "ant-" + jdk.name;
  };

  apacheAnt14 = callPackage ../development/tools/build-managers/apache-ant {
    jdk = j2sdk14x;
    name = "ant-" + j2sdk14x.name;
  };

  apacheAntGcj = callPackage ../development/tools/build-managers/apache-ant/from-source.nix {  # must be either pre-built or built with GCJ *alone*
    gcj = gcj.gcc; # use the raw GCJ, which has ${gcj}/lib/jvm
  };

  autobuild = callPackage ../development/tools/misc/autobuild { };

  autoconf = callPackage ../development/tools/misc/autoconf { };

  autoconf213 = callPackage ../development/tools/misc/autoconf/2.13.nix { };

  automake = automake111x;

  automake17x = callPackage ../development/tools/misc/automake/automake-1.7.x.nix { };

  automake19x = callPackage ../development/tools/misc/automake/automake-1.9.x.nix { };

  automake110x = callPackage ../development/tools/misc/automake/automake-1.10.x.nix { };

  automake111x = callPackage ../development/tools/misc/automake/automake-1.11.x.nix {
    doCheck = !stdenv.isArm && !stdenv.isCygwin
      # Some of the parallel tests seem to hang on `i386-pc-solaris2.11'.
      && stdenv.system != "i386-sunos";
  };

  automoc4 = callPackage ../development/tools/misc/automoc4 { };

  avrdude = callPackage ../development/tools/misc/avrdude { };

  bam = callPackage ../development/tools/build-managers/bam {};

  binutils = callPackage ../development/tools/misc/binutils {
    inherit noSysDirs;
  };

  binutils_gold = callPackage ../development/tools/misc/binutils {
    inherit noSysDirs;
    gold = true;
  };

  binutilsCross = forceBuildDrv (import ../development/tools/misc/binutils {
    inherit stdenv fetchurl zlib;
    noSysDirs = true;
    cross = assert crossSystem != null; crossSystem;
  });

  bison = bison25;

  bison1875 = callPackage ../development/tools/parsing/bison/bison-1.875.nix { };

  bison23 = callPackage ../development/tools/parsing/bison/bison-2.3.nix { };

  bison24 = callPackage ../development/tools/parsing/bison/bison-2.4.nix { };

  bison25 = callPackage ../development/tools/parsing/bison/bison-2.5.nix { };

  buildbot = callPackage ../development/tools/build-managers/buildbot {
    inherit (pythonPackages) twisted;
  };

  byacc = callPackage ../development/tools/parsing/byacc { };

  ccache = callPackage ../development/tools/misc/ccache { };

  complexity = callPackage ../development/tools/misc/complexity { };

  ctags = callPackage ../development/tools/misc/ctags { };

  ctagsWrapped = import ../development/tools/misc/ctags/wrapped.nix {
    inherit pkgs ctags writeScriptBin;
  };

  cmake = callPackage ../development/tools/build-managers/cmake { };

  cmakeCurses = cmake.override { useNcurses = true; };

  cmakeWithGui = cmakeCurses.override { useQt4 = true; };

  coccinelle = callPackage ../development/tools/misc/coccinelle { };

  cppi = callPackage ../development/tools/misc/cppi { };

  cproto = callPackage ../development/tools/misc/cproto { };

  cflow = callPackage ../development/tools/misc/cflow { };

  cscope = callPackage ../development/tools/misc/cscope { };

  csslint = callPackage ../development/web/csslint { };

  dejagnu = callPackage ../development/tools/misc/dejagnu { };

  ddd = callPackage ../development/tools/misc/ddd { };

  distcc = callPackage ../development/tools/misc/distcc { };

  docutils = builderDefsPackage (import ../development/tools/documentation/docutils) {
    inherit python pil makeWrapper;
  };

  doxygen = lowPrio (callPackage ../development/tools/documentation/doxygen {
    qt = null;
  });

  doxygen_gui = doxygen.override {
    qt = qt4;
  };

  eggdbus = callPackage ../development/tools/misc/eggdbus { };

  elfutils = callPackage ../development/tools/misc/elfutils { };

  epm = callPackage ../development/tools/misc/epm { };

  emma = callPackage ../development/tools/analysis/emma { };

  findbugs = callPackage ../development/tools/analysis/findbugs { };

  pmd = callPackage ../development/tools/analysis/pmd { };

  jdepend = callPackage ../development/tools/analysis/jdepend { };

  checkstyle = callPackage ../development/tools/analysis/checkstyle { };

  flex = flex2535;

  flex2535 = callPackage ../development/tools/parsing/flex/flex-2.5.35.nix { };

  flex2534 = callPackage ../development/tools/parsing/flex/flex-2.5.34.nix { };

  flex2533 = callPackage ../development/tools/parsing/flex/flex-2.5.33.nix { };

  # Note: 2.5.4a is much older than 2.5.35 but happens first when sorting
  # alphabetically, hence the low priority.
  flex254a = lowPrio (import ../development/tools/parsing/flex/flex-2.5.4a.nix {
    inherit fetchurl stdenv yacc;
  });

  m4 = gnum4;

  global = callPackage ../development/tools/misc/global { };

  gnum4 = callPackage ../development/tools/misc/gnum4 { };

  gnumake = callPackage ../development/tools/build-managers/gnumake { };

  gnumake380 = callPackage ../development/tools/build-managers/gnumake-3.80 { };
  gnumake381 = callPackage ../development/tools/build-managers/gnumake/3.81.nix { };

  gradle = callPackage ../development/tools/build-managers/gradle { };

  gperf = callPackage ../development/tools/misc/gperf { };

  gtkdialog = callPackage ../development/tools/misc/gtkdialog { };

  guileLint = callPackage ../development/tools/guile/guile-lint { };

  gwrap = callPackage ../development/tools/guile/g-wrap { };

  help2man = callPackage ../development/tools/misc/help2man {
    inherit (perlPackages) LocaleGettext;
  };

  hyenae = callPackage ../tools/networking/hyenae { };

  iconnamingutils = callPackage ../development/tools/misc/icon-naming-utils {
    inherit (perlPackages) XMLSimple;
  };

  indent = callPackage ../development/tools/misc/indent { };

  inotifyTools = callPackage ../development/tools/misc/inotify-tools { };

  intelgen4asm = callPackage ../development/misc/intelgen4asm { };

  ired = callPackage ../development/tools/analysis/radare/ired.nix { };

  jam = callPackage ../development/tools/build-managers/jam { };

  jikespg = callPackage ../development/tools/parsing/jikespg { };

  lcov = callPackage ../development/tools/analysis/lcov { };

  libtool = libtool_2;

  libtool_1_5 = callPackage ../development/tools/misc/libtool { };

  libtool_2 = callPackage ../development/tools/misc/libtool/libtool2.nix { };

  lsof = callPackage ../development/tools/misc/lsof { };

  ltrace = callPackage ../development/tools/misc/ltrace { };

  mig = callPackage ../os-specific/gnu/mig
    (if stdenv.isLinux
     then {
       # Build natively, but force use of a 32-bit environment because we're
       # targeting `i586-pc-gnu'.
       stdenv = (import ../stdenv {
         system = "i686-linux";
         stdenvType = "i686-linux";
         allPackages = args:
           import ./all-packages.nix ({ inherit config; } // args);
         inherit platform;
       }).stdenv;
     }
     else { });

  mk = callPackage ../development/tools/build-managers/mk { };

  noweb = callPackage ../development/tools/literate-programming/noweb { };

  omake = callPackage ../development/tools/ocaml/omake { };


  openocd = callPackage ../development/tools/misc/openocd { };

  oprofile = import ../development/tools/profiling/oprofile {
    inherit fetchurl stdenv binutils popt makeWrapper gawk which gnugrep zlib;

    # Optional build inputs for the (useless) GUI.
    /*
    qt = qt3;
    inherit (xlibs) libX11 libXext;
    inherit libpng;
     */
  };

  patchelf = callPackage ../development/tools/misc/patchelf { };

  patchelf06 = callPackage ../development/tools/misc/patchelf/0.6.nix { };

  peg = callPackage ../development/tools/parsing/peg { };

  pmccabe = callPackage ../development/tools/misc/pmccabe { };

  /* Make pkgconfig always return a buildDrv, never a proper hostDrv,
     because most usage of pkgconfig as buildInput (inheritance of
     pre-cross nixpkgs) means using it using as buildNativeInput
     cross_renaming: we should make all programs use pkgconfig as
     buildNativeInput after the renaming.
     */
  pkgconfig = forceBuildDrv (callPackage ../development/tools/misc/pkgconfig { });

  radare = callPackage ../development/tools/analysis/radare {
    inherit (gnome) vte;
    lua = lua5;
    useX11 = getConfig ["radare" "useX11"] false;
    pythonBindings = getConfig ["radare" "pythonBindings"] false;
    rubyBindings = getConfig ["radare" "rubyBindings"] false;
    luaBindings = getConfig ["radare" "luaBindings"] false;
  };

  ragel = callPackage ../development/tools/parsing/ragel { };

  remake = callPackage ../development/tools/build-managers/remake { };

  # couldn't find the source yet
  seleniumRCBin = callPackage ../development/tools/selenium/remote-control {
    jre = jdk;
  };

  scons = callPackage ../development/tools/build-managers/scons { };

  simpleBuildTool = callPackage ../development/tools/build-managers/simple-build-tool { };

  sloccount = callPackage ../development/tools/misc/sloccount { };

  sparse = callPackage ../development/tools/analysis/sparse { };

  spin = callPackage ../development/tools/analysis/spin { };

  splint = callPackage ../development/tools/analysis/splint { };

  strace = callPackage ../development/tools/misc/strace { };

  swig = callPackage ../development/tools/misc/swig { };

  swigWithJava = swig;

  swftools = callPackage ../tools/video/swftools { };

  texinfo49 = callPackage ../development/tools/misc/texinfo/4.9.nix { };

  texinfo = callPackage ../development/tools/misc/texinfo { };

  texi2html = callPackage ../development/tools/misc/texi2html { };

  uisp = callPackage ../development/tools/misc/uisp { };

  gdb = callPackage ../development/tools/misc/gdb {
    readline = readline5;
  };

  gdbCross = callPackage ../development/tools/misc/gdb {
    readline = readline5;
    target = crossSystem;
  };

  valgrind = callPackage ../development/tools/analysis/valgrind { };

  valkyrie = callPackage ../development/tools/analysis/valkyrie { };

  xxdiff = builderDefsPackage (import ../development/tools/misc/xxdiff/3.2.nix) {
    qt = qt3;
    inherit pkgconfig makeWrapper bison python flex;
    inherit (xlibs) libXext libX11;
  };

  yacc = bison;

  yodl = callPackage ../development/tools/misc/yodl { };


  ### DEVELOPMENT / LIBRARIES


  a52dec = callPackage ../development/libraries/a52dec { };

  aalib = callPackage ../development/libraries/aalib { };

  acl = callPackage ../development/libraries/acl { };

  adns = callPackage ../development/libraries/adns { };

  afflib = callPackage ../development/libraries/afflib {};

  agg = callPackage ../development/libraries/agg { };

  allegro = callPackage ../development/libraries/allegro {};
  allegro5 = callPackage ../development/libraries/allegro/5.nix {};

  amrnb = callPackage ../development/libraries/amrnb { };

  amrwb = callPackage ../development/libraries/amrwb { };

  apr = callPackage ../development/libraries/apr { };

  aprutil = callPackage ../development/libraries/apr-util {
    bdbSupport = true;
  };

  asio = callPackage ../development/libraries/asio { };

  aspell = callPackage ../development/libraries/aspell { };

  aspellDicts = recurseIntoAttrs (import ../development/libraries/aspell/dictionaries.nix {
    inherit fetchurl stdenv aspell which;
  });

  aterm = aterm25;

  aterm25 = callPackage ../development/libraries/aterm/2.5.nix { };

  aterm28 = lowPrio (callPackage ../development/libraries/aterm/2.8.nix { });

  attica = callPackage ../development/libraries/attica { };

  attr = callPackage ../development/libraries/attr { };

  aubio = callPackage ../development/libraries/aubio { };

  axis = callPackage ../development/libraries/axis { };

  babl = callPackage ../development/libraries/babl { };

  beecrypt = callPackage ../development/libraries/beecrypt { };

  boehmgc = callPackage ../development/libraries/boehm-gc { };

  boolstuff = callPackage ../development/libraries/boolstuff { };

  boost142 = callPackage ../development/libraries/boost/1.42.nix { };
  boost144 = callPackage ../development/libraries/boost/1.44.nix { };
  boost146 = callPackage ../development/libraries/boost/1.46.nix { };
  boost147 = callPackage ../development/libraries/boost/1.47.nix { };
  # 1.47.0 doesn't compile on Darwin. The issue is probably trivial to
  # fix, but no-one has done it yet.
  boost = if stdenv.isDarwin then boost146 else boost147;

  # A Boost build with all library variants enabled.  Very large (about 250 MB).
  boostFull = appendToName "full" (boost.override {
    enableDebug = true;
    enableSingleThreaded = true;
    enableStatic = true;
  });

  botan = callPackage ../development/libraries/botan { };

  box2d = callPackage ../development/libraries/box2d { };
  box2d_2_0_1 = callPackage ../development/libraries/box2d/2.0.1.nix { };

  buddy = callPackage ../development/libraries/buddy { };

  cairomm = callPackage ../development/libraries/cairomm { };

  scmccid = callPackage ../development/libraries/scmccid { };

  ccrtp = callPackage ../development/libraries/ccrtp { };
  ccrtp_1_8 = callPackage ../development/libraries/ccrtp/1.8.nix { };

  celt = callPackage ../development/libraries/celt {};
  celt_0_7 = callPackage ../development/libraries/celt/0.7.nix {};

  cgui = callPackage ../development/libraries/cgui {};

  check = callPackage ../development/libraries/check { };

  chipmunk = builderDefsPackage (import ../development/libraries/chipmunk) {
    inherit cmake freeglut mesa;
    inherit (xlibs) libX11 xproto inputproto libXi libXmu;
  };

  chmlib = callPackage ../development/libraries/chmlib { };

  cil = callPackage ../development/libraries/cil { };

  cilaterm = callPackage ../development/libraries/cil-aterm {
    stdenv = overrideInStdenv stdenv [gnumake380];
  };

  clanlib = callPackage ../development/libraries/clanlib { };

  clapack = callPackage ../development/libraries/clapack {
  };

  classads = callPackage ../development/libraries/classads { };

  classpath = callPackage ../development/libraries/java/classpath {
    javac = gcj;
    jvm = gcj;
    gconf = gnome.GConf;
  };

  clearsilver = callPackage ../development/libraries/clearsilver { };

  cln = callPackage ../development/libraries/cln { };

  clppcre = builderDefsPackage (import ../development/libraries/cl-ppcre) {
  };

  clucene_core = callPackage ../development/libraries/clucene-core { };

  cluceneCore = clucene_core; # !!! remove this

  clutter = callPackage ../development/libraries/clutter {
    inherit (gnome) glib pango gtk;
  };

  clutter_gtk = callPackage ../development/libraries/clutter-gtk {
    inherit (gnome) gtk;
  };

  cminpack = callPackage ../development/libraries/cminpack { };

  coin3d = callPackage ../development/libraries/coin3d { };

  commoncpp2 = callPackage ../development/libraries/commoncpp2 { };

  confuse = callPackage ../development/libraries/confuse { };

  consolekit = callPackage ../development/libraries/consolekit { };

  coredumper = callPackage ../development/libraries/coredumper { };

  ctl = callPackage ../development/libraries/ctl { };

  cppunit = callPackage ../development/libraries/cppunit { };
  cppunit_1_10 = callPackage ../development/libraries/cppunit/1.10.nix { };

  cracklib = callPackage ../development/libraries/cracklib { };

  cryptopp = callPackage ../development/libraries/crypto++ { };

  cyrus_sasl = callPackage ../development/libraries/cyrus-sasl { };

  db4 = db45;

  db44 = callPackage ../development/libraries/db4/db4-4.4.nix { };

  db45 = callPackage ../development/libraries/db4/db4-4.5.nix { };

  db47 = callPackage ../development/libraries/db4/db4-4.7.nix { };

  db48 = callPackage ../development/libraries/db4/db4-4.8.nix { };

  dbus = pkgs.dbus_all.libs // { inherit (pkgs.dbus_all) libs; };

  dbus_daemon = pkgs.dbus_all.daemon;

  dbus_tools = pkgs.dbus_all.tools;

  dbus_libs = pkgs.dbus_all.libs;

  dbus_all = callPackage ../development/libraries/dbus {
    useX11 = true;
  };

  dbus_all_1_5_6 = callPackage ../development/libraries/dbus/1.5.6.nix {
    useX11 = true;
  };

  dbus_glib_0_94 = callPackage ../development/libraries/dbus-glib/0.94.nix {
    dbus = pkgs.dbus_all_1_5_6.libs;
  };

  dbus_glib = callPackage ../development/libraries/dbus-glib { };

  dbus_java = callPackage ../development/libraries/java/dbus-java { };

  dclib = callPackage ../development/libraries/dclib { };

  directfb = callPackage ../development/libraries/directfb { };

  dotconf = callPackage ../development/libraries/dotconf { };

  dssi = callPackage ../development/libraries/dssi {};

  dragonegg = callPackage ../development/compilers/llvm/dragonegg.nix {
    stdenv = overrideGCC stdenv gcc45;
  };

  eigen = callPackage ../development/libraries/eigen {};

  enchant = callPackage ../development/libraries/enchant {
    inherit (gnome) glib;
  };

  enet = callPackage ../development/libraries/enet { };

  enginepkcs11 = callPackage ../development/libraries/enginepkcs11 { };

  esdl = callPackage ../development/libraries/esdl { };

  exiv2 = callPackage ../development/libraries/exiv2 { };

  expat = callPackage ../development/libraries/expat { };

  extremetuxracer = builderDefsPackage (import ../games/extremetuxracer) {
    inherit mesa tcl freeglut SDL SDL_mixer pkgconfig
      libpng gettext intltool;
    inherit (xlibs) libX11 xproto libXi inputproto
      libXmu libXext xextproto libXt libSM libICE;
  };

  eventlog = callPackage ../development/libraries/eventlog { };

  facile = callPackage ../development/libraries/facile { };

  faac = callPackage ../development/libraries/faac { };

  faad2 = callPackage ../development/libraries/faad2 { };

  farsight2 = callPackage ../development/libraries/farsight2 {
    inherit (gnome) glib;
    inherit (gst_all) gstreamer gstPluginsBase gst_python;
  };

  fcgi = callPackage ../development/libraries/fcgi { };

  ffmpeg = callPackage ../development/libraries/ffmpeg {
    vpxSupport = if !stdenv.isMips then true else false;
  };

  ffmpeg_0_6_90 = callPackage ../development/libraries/ffmpeg/0.6.90.nix {
    vpxSupport = if !stdenv.isMips then true else false;
  };

  fftw = callPackage ../development/libraries/fftw {
    singlePrecision = false;
  };

  fftwSinglePrec = callPackage ../development/libraries/fftw {
    singlePrecision = true;
  };

  flann = callPackage ../development/libraries/flann { };

  flite = callPackage ../development/libraries/flite { };

  fltk11 = callPackage ../development/libraries/fltk/fltk11.nix { };

  fltk20 = callPackage ../development/libraries/fltk { };

  fmod = callPackage ../development/libraries/fmod { };

  freeimage = callPackage ../development/libraries/freeimage { };

  freetts = callPackage ../development/libraries/freetts { };

  cfitsio = callPackage ../development/libraries/cfitsio { };

  fontconfig = callPackage ../development/libraries/fontconfig { };

  makeFontsConf = let fontconfig_ = fontconfig; in {fontconfig ? fontconfig_, fontDirectories}:
    import ../development/libraries/fontconfig/make-fonts-conf.nix {
      inherit runCommand libxslt fontconfig fontDirectories;
    };

  freealut = callPackage ../development/libraries/freealut { };

  freeglut = callPackage ../development/libraries/freeglut { };

  freetype = callPackage ../development/libraries/freetype { };

  fribidi = callPackage ../development/libraries/fribidi { };

  funambol = callPackage ../development/libraries/funambol { };

  fam = gamin;

  gamin = callPackage ../development/libraries/gamin { };

  gav = callPackage ../games/gav {
    stdenv = overrideGCC stdenv gcc41;
  };

  gdome2 = callPackage ../development/libraries/gdome2 {
    inherit (gnome) gtkdoc;
  };

  gdbm = callPackage ../development/libraries/gdbm { };

  gegl = callPackage ../development/libraries/gegl {
    #  avocodec avformat librsvg
    inherit (gtkLibs) pango glib gtk;
  };

  geoclue = callPackage ../development/libraries/geoclue {};

  geoip = builderDefsPackage ../development/libraries/geoip {
    inherit zlib;
  };

  geoipjava = callPackage ../development/libraries/java/geoipjava { };

  geos = callPackage ../development/libraries/geos { };

  gettext = gettext_0_18;

  gettext_0_17 = callPackage ../development/libraries/gettext/0.17.nix { };
  gettext_0_18 = callPackage ../development/libraries/gettext { };

  gd = callPackage ../development/libraries/gd { };

  gdal = callPackage ../development/libraries/gdal { };

  ggz_base_libs = callPackage ../development/libraries/ggz_base_libs {};

  giblib = callPackage ../development/libraries/giblib { };

  glew = callPackage ../development/libraries/glew { };

  glfw = callPackage ../development/libraries/glfw { };

  glibc = glibc213;

  glibc25 = callPackage ../development/libraries/glibc-2.5 {
    kernelHeaders = linuxHeaders_2_6_28;
    installLocales = false;
  };

  glibc27 = callPackage ../development/libraries/glibc-2.7 {
    kernelHeaders = linuxHeaders;
    #installLocales = false;
  };

  glibc29 = callPackage ../development/libraries/glibc-2.9 {
    kernelHeaders = linuxHeaders;
    installLocales = getConfig [ "glibc" "locales" ] false;
  };

  glibc29Cross = forceBuildDrv (makeOverridable (import ../development/libraries/glibc-2.9) {
    inherit stdenv fetchurl;
    gccCross = gccCrossStageStatic;
    kernelHeaders = linuxHeadersCross;
    installLocales = getConfig [ "glibc" "locales" ] false;
  });

  glibc213 = (callPackage ../development/libraries/glibc-2.13 {
    kernelHeaders = linuxHeaders;
    installLocales = getConfig [ "glibc" "locales" ] false;
    machHeaders = null;
    hurdHeaders = null;
    gccCross = null;
  }) // (if crossSystem != null then { hostDrv = glibc213Cross; } else {});

  glibc213Cross = forceBuildDrv (makeOverridable (import ../development/libraries/glibc-2.13)
    (let crossGNU = (crossSystem != null && crossSystem.config == "i586-pc-gnu");
     in ({
       inherit stdenv fetchurl;
       gccCross = gccCrossStageStatic;
       kernelHeaders = if crossGNU then hurdHeaders else linuxHeadersCross;
       installLocales = getConfig [ "glibc" "locales" ] false;
     }

     //

     (if crossGNU
      then { inherit machHeaders hurdHeaders mig fetchgit; }
      else { }))));

  glibcCross = glibc213Cross;

  # We can choose:
  libcCrossChooser = name : if (name == "glibc") then glibcCross
    else if (name == "uclibc") then uclibcCross
    else if (name == "msvcrt") then windows.mingw_headers3
    else throw "Unknown libc";

  libcCross = assert crossSystem != null; libcCrossChooser crossSystem.libc;

  eglibc = callPackage ../development/libraries/eglibc {
    kernelHeaders = linuxHeaders;
    installLocales = getConfig [ "glibc" "locales" ] false;
  };

  glibcLocales = callPackage ../development/libraries/glibc-2.13/locales.nix { };

  glibcInfo = callPackage ../development/libraries/glibc-2.13/info.nix { };

  glibc_multi =
      runCommand "${glibc.name}-multi"
        { glibc64 = glibc;
          glibc32 = (import ./all-packages.nix {system = "i686-linux";}).glibc;
        }
        ''
          ensureDir $out
          ln -s $glibc64/* $out/

          rm $out/lib $out/lib64
          ensureDir $out/lib
          ln -s $glibc64/lib/* $out/lib
          ln -s $glibc32/lib $out/lib/32
          ln -s lib $out/lib64

          rm $out/include
          cp -rs $glibc32/include $out
          chmod -R u+w $out/include
          cp -rsf $glibc64/include $out
        '' # */
        ;

  glpk = callPackage ../development/libraries/glpk { };

  gmime = callPackage ../development/libraries/gmime { };

  gmm = callPackage ../development/libraries/gmm { };

  gmp =
    if stdenv.system == "i686-darwin" then
      # GMP 4.3.2 is broken on Darwin, so use 4.3.1.
      makeOverridable (import ../development/libraries/gmp/4.3.1.nix) {
        inherit stdenv fetchurl m4;
        cxx = false;
      }
    else
      # We temporarily leave gmp 4 here, waiting for a new ppl/cloog-ppl that
      # would build well with gmp 5.
      makeOverridable (import ../development/libraries/gmp/4.nix) {
        inherit stdenv fetchurl m4;
        cxx = false;
      };

  gmpxx = gmp.override { cxx = true; };

  gobjectIntrospection = callPackage ../development/libraries/gobject-introspection { };

  goffice = callPackage ../development/libraries/goffice {
    inherit (gnome) glib gtk libglade libgnomeui pango;
    gconf = gnome.GConf;
    libart = gnome.libart_lgpl;
  };

  goocanvas = callPackage ../development/libraries/goocanvas {
    inherit (gnome) gtk glib;
  };

  google_perftools = callPackage ../development/libraries/google-perftools { };

  #GMP ex-satellite, so better keep it near gmp
  mpfr = callPackage ../development/libraries/mpfr { };

  gst_all = recurseIntoAttrs
    (let callPackage = newScope pkgs.gst_all; in
     import ../development/libraries/gstreamer { inherit callPackage; }
    );

  gnet = callPackage ../development/libraries/gnet { };

  gnutls = callPackage ../development/libraries/gnutls {
    guileBindings = getConfig ["gnutls" "guile"] true;
  };

  gnutls2 = callPackage ../development/libraries/gnutls/2.12.nix {
    guileBindings = getConfig ["gnutls" "guile"] true;
  };

  gpgme = callPackage ../development/libraries/gpgme { };

  grantlee = callPackage ../development/libraries/grantlee { };

  gsasl = callPackage ../development/libraries/gsasl { };

  gsl = callPackage ../development/libraries/gsl { };

  gsm = callPackage ../development/libraries/gsm {};

  gsoap = callPackage ../development/libraries/gsoap { };

  gss = callPackage ../development/libraries/gss { };

  gtkimageview = callPackage ../development/libraries/gtkimageview {
    inherit (gnome) gtk;
  };

  gtkmathview = callPackage ../development/libraries/gtkmathview { };

  gtkLibs = pkgs.gtkLibs224;

  inherit (pkgs.gtkLibs) glib gtk pango cairo;

  gtkLibs1x = recurseIntoAttrs (let callPackage = newScope pkgs.gtkLibs1x; in {

    glib = callPackage ../development/libraries/glib/1.2.x.nix { };

    gtk = callPackage ../development/libraries/gtk+/1.2.x.nix { };

  });

  gtkLibs216 = recurseIntoAttrs (let callPackage = newScope pkgs.gtkLibs216; in {

    glib = callPackage ../development/libraries/glib/2.20.x.nix { };

    glibmm = callPackage ../development/libraries/glibmm/2.18.x.nix { };

    atk = callPackage ../development/libraries/atk/1.24.x.nix { };

    cairo = callPackage ../development/libraries/cairo { };

    pango = callPackage ../development/libraries/pango/1.24.x.nix { };

    pangomm = callPackage ../development/libraries/pangomm/2.14.x.nix { };

    gtk = callPackage ../development/libraries/gtk+/2.16.x.nix { };

    gtkmm = callPackage ../development/libraries/gtkmm/2.14.x.nix { };

  });

  gtkLibs224 = recurseIntoAttrs (let callPackage = pkgs.newScope pkgs.gtkLibs224; in {

    glib = callPackage ../development/libraries/glib/2.28.x.nix { };

    glibmm = callPackage ../development/libraries/glibmm/2.28.x.nix { };

    atk = callPackage ../development/libraries/atk/1.32.x.nix { };

    atkmm = callPackage ../development/libraries/atkmm/2.22.x.nix { };

    cairo = callPackage ../development/libraries/cairo { };

    pango = callPackage ../development/libraries/pango/1.28.x.nix { };

    pangomm = callPackage ../development/libraries/pangomm/2.28.x.nix { };

    gdk_pixbuf = callPackage ../development/libraries/gdk-pixbuf/2.24.x.nix { };

    gtk = callPackage ../development/libraries/gtk+/2.24.x.nix { };

    gtkmm = callPackage ../development/libraries/gtkmm/2.24.x.nix { };

    gob2 = callPackage ../development/tools/misc/gob2 { };

  });

  gtkLibs3x = let callPackage = newScope pkgs.gtkLibs3x; in {
    glib = callPackage ../development/libraries/glib/2.29.x.nix { };

    gdk_pixbuf = callPackage ../development/libraries/gdk-pixbuf/2.24.x.nix { };

    atk = callPackage ../development/libraries/atk/2.1.x.nix { };

    cairo = callPackage ../development/libraries/cairo { };

    pango = callPackage ../development/libraries/pango/1.29.x.nix { };

    gtk = callPackage ../development/libraries/gtk+/3.1.x.nix { };

    # Let hydra build gtk-3.x but do not show this to users yet
    recurseForRelease = true;
  };

  gtkmozembedsharp = callPackage ../development/libraries/gtkmozembed-sharp {
    inherit (gnome) gtk;
    gtksharp = gtksharp2;
  };

  gtksharp1 = callPackage ../development/libraries/gtk-sharp-1 {
    inherit (gnome) gtk glib pango libglade libgtkhtml gtkhtml
              libgnomecanvas libgnomeui libgnomeprint
              libgnomeprintui GConf;
  };

  gtksharp2 = callPackage ../development/libraries/gtk-sharp-2 {
    inherit (gnome) gtk glib pango libglade libgtkhtml gtkhtml
              libgnomecanvas libgnomeui libgnomeprint
              libgnomeprintui GConf gnomepanel;
  };

  gtksourceviewsharp = callPackage ../development/libraries/gtksourceview-sharp {
    inherit (gnome) gtksourceview;
    gtksharp = gtksharp2;
  };

  gtkspell = callPackage ../development/libraries/gtkspell { };

  gts = callPackage ../development/libraries/gts { };

  # TODO : Add MIT Kerberos and let admin choose.
  kerberos = heimdal;

  hawknl = callPackage ../development/libraries/hawknl { };

  heimdal = callPackage ../development/libraries/kerberos/heimdal.nix { };

  herqq = callPackage ../development/libraries/herqq { };

  hspell = callPackage ../development/libraries/hspell { };

  hspellDicts = callPackage ../development/libraries/hspell/dicts.nix { };

  hsqldb = callPackage ../development/libraries/java/hsqldb { };

  hunspell = callPackage ../development/libraries/hunspell { };

  hwloc = callPackage ../development/libraries/hwloc { };

  hydraAntLogger = callPackage ../development/libraries/java/hydra-ant-logger { };

  icedtea = callPackage ../development/libraries/java/icedtea {
    ant = apacheAntGcj;
    xerces = xercesJava;
    xulrunner = icecatXulrunner3;
    inherit (xlibs) libX11 libXp libXtst libXinerama libXt
      libXrender xproto;
  };

  icu = callPackage ../development/libraries/icu { };

  id3lib = callPackage ../development/libraries/id3lib { };

  ilbc = callPackage ../development/libraries/ilbc { };

  ilmbase = callPackage ../development/libraries/ilmbase { };

  imlib = callPackage ../development/libraries/imlib { };

  imlib2 = callPackage ../development/libraries/imlib2 { };

  incrtcl = callPackage ../development/libraries/incrtcl { };

  indilib = callPackage ../development/libraries/indilib { };

  iniparser = callPackage ../development/libraries/iniparser { };

  intltool = gnome.intltool;

  isocodes = callPackage ../development/libraries/iso-codes { };

  itk = callPackage ../development/libraries/itk { };

  jamp = builderDefsPackage ../games/jamp {
    inherit mesa SDL SDL_image SDL_mixer;
  };

  jasper = callPackage ../development/libraries/jasper { };

  jama = callPackage ../development/libraries/jama { };

  jbig2dec = callPackage ../development/libraries/jbig2dec { };

  jetty_gwt = callPackage ../development/libraries/java/jetty-gwt { };

  jetty_util = callPackage ../development/libraries/java/jetty-util { };

  json_glib = callPackage ../development/libraries/json-glib { };

  judy = callPackage ../development/libraries/judy { };

  krb5 = callPackage ../development/libraries/kerberos/krb5.nix { };

  lcms = lcms1;

  lcms1 = callPackage ../development/libraries/lcms { };

  lcms2 = callPackage ../development/libraries/lcms2 { };

  lensfun = callPackage ../development/libraries/lensfun {
    inherit (gnome) glib;
  };

  lesstif = callPackage ../development/libraries/lesstif { };

  lesstif93 = callPackage ../development/libraries/lesstif-0.93 { };

  levmar = callPackage ../development/libraries/levmar { };

  leptonica = callPackage ../development/libraries/leptonica { };

  lib3ds = callPackage ../development/libraries/lib3ds { };

  libaal = callPackage ../development/libraries/libaal { };

  libao = callPackage ../development/libraries/libao {
    usePulseAudio = getConfig [ "pulseaudio" ] true;
  };

  libarchive = callPackage ../development/libraries/libarchive { };

  libass = callPackage ../development/libraries/libass { };

  libassuan1 = callPackage ../development/libraries/libassuan1 { };

  libassuan = callPackage ../development/libraries/libassuan { };

  libav = callPackage ../development/libraries/libav { };

  libavc1394 = callPackage ../development/libraries/libavc1394 { };

  libbluedevil = callPackage ../development/libraries/libbluedevil { };

  libcaca = callPackage ../development/libraries/libcaca { };

  libcanberra = callPackage ../development/libraries/libcanberra {
    # gstreamer = gst_all.gstreamer;
  };

  libcdaudio = callPackage ../development/libraries/libcdaudio { };

  libcddb = callPackage ../development/libraries/libcddb { };

  libcdio = callPackage ../development/libraries/libcdio { };

  libchamplain = callPackage ../development/libraries/libchamplain {
    inherit (gnome) gtk glib libsoup;
  };

  libcm = callPackage ../development/libraries/libcm { };

  libctemplate = callPackage ../development/libraries/libctemplate { };

  libcue = callPackage ../development/libraries/libcue { };

  libdaemon = callPackage ../development/libraries/libdaemon { };

  libdbi = callPackage ../development/libraries/libdbi { };

  libdbiDriversBase = callPackage ../development/libraries/libdbi-drivers {
    mysql = null;
    sqlite = null;
  };

  libdbiDrivers = libdbiDriversBase.override {
    inherit sqlite mysql;
  };

  libdbusmenu_qt = callPackage ../development/libraries/libdbusmenu-qt { };

  libdevil = callPackage ../development/libraries/libdevil { };

  libdiscid = callPackage ../development/libraries/libdiscid { };

  libdmtx = callPackage ../development/libraries/libdmtx { };

  libdnet = callPackage ../development/libraries/libdnet { };

  libdrm = callPackage ../development/libraries/libdrm {
    inherit fetchurl stdenv pkgconfig;
    inherit (xorg) libpthreadstubs;
  };

  libdv = callPackage ../development/libraries/libdv { };

  libdwg = callPackage ../development/libraries/libdwg { };

  libdvdcss = callPackage ../development/libraries/libdvdcss { };

  libdvdnav = callPackage ../development/libraries/libdvdnav { };

  libdvdread = callPackage ../development/libraries/libdvdread { };

  libebml = callPackage ../development/libraries/libebml { };

  libedit = callPackage ../development/libraries/libedit { };

  libelf = callPackage ../development/libraries/libelf { };

  libgadu = callPackage ../development/libraries/libgadu { };

  libgdata = (newScope gnome) ../development/libraries/libgdata {};
  libgdata_0_6 = (newScope gnome) ../development/libraries/libgdata/0.6.nix {};

  liblo = callPackage ../development/libraries/liblo { };

  liblrdf = callPackage ../development/libraries/liblrdf {};

  libev = builderDefsPackage ../development/libraries/libev {
  };

  libevent = callPackage ../development/libraries/libevent { };

  libewf = callPackage ../development/libraries/libewf { };

  libexif = callPackage ../development/libraries/libexif { };

  libexosip = callPackage ../development/libraries/exosip {};

  libextractor = callPackage ../development/libraries/libextractor {
    inherit (gnome) gtk;
    libmpeg2 = mpeg2dec;
  };

  libf2c = callPackage ../development/libraries/libf2c {};

  libfixposix = callPackage ../development/libraries/libfixposix {};

  libffcall = builderDefsPackage (import ../development/libraries/libffcall) {
    inherit fetchcvs;
  };

  libffi = callPackage ../development/libraries/libffi { };

  libftdi = callPackage ../development/libraries/libftdi { };

  libgcrypt = callPackage ../development/libraries/libgcrypt { };

  libgpgerror = callPackage ../development/libraries/libgpg-error { };

  libgphoto2 = callPackage ../development/libraries/libgphoto2 { };

  libgpod = callPackage ../development/libraries/libgpod {
    inherit (pkgs.pythonPackages) mutagen;
  };

  libharu = callPackage ../development/libraries/libharu { };

  libical = callPackage ../development/libraries/libical { };

  libimobiledevice = callPackage ../development/libraries/libimobiledevice { };

  libiodbc = callPackage ../development/libraries/libiodbc {
    useGTK = getConfig [ "libiodbc" "gtk" ] false;
  };

  liblastfmSF = callPackage ../development/libraries/liblastfmSF { };

  liblastfm = callPackage ../development/libraries/liblastfm { };

  liblqr1 = callPackage ../development/libraries/liblqr-1 {
    inherit (gnome) glib;
  };

  libmhash = callPackage ../development/libraries/libmhash {};

  libmtp = callPackage ../development/libraries/libmtp { };

  libnice = callPackage ../development/libraries/libnice {
    inherit (gnome) glib;
  };

  libplist = callPackage ../development/libraries/libplist { };

  libQGLViewer = callPackage ../development/libraries/libqglviewer { };

  libsamplerate = callPackage ../development/libraries/libsamplerate { };

  libspectre = callPackage ../development/libraries/libspectre { };

  libgsf = callPackage ../development/libraries/libgsf {
    inherit (gnome) glib gnomevfs libbonobo;
  };

  libiconv = callPackage ../development/libraries/libiconv { };

  libid3tag = callPackage ../development/libraries/libid3tag { };

  libidn = callPackage ../development/libraries/libidn { };

  libiec61883 = callPackage ../development/libraries/libiec61883 { };

  libinfinity = callPackage ../development/libraries/libinfinity {
    inherit (gnome) gtkdoc;
  };

  libiptcdata = callPackage ../development/libraries/libiptcdata { };

  libjingle = callPackage ../development/libraries/libjingle/0.3.11.nix { };

  libjpeg = callPackage ../development/libraries/libjpeg { };

  libjpeg_turbo = callPackage ../development/libraries/libjpeg-turbo { };

  libjpeg62 = callPackage ../development/libraries/libjpeg/62.nix {
    libtool = libtool_1_5;
  };

  libkate = callPackage ../development/libraries/libkate { };

  libksba = callPackage ../development/libraries/libksba { };

  libmad = callPackage ../development/libraries/libmad { };

  libmatchbox = callPackage ../development/libraries/libmatchbox {
    inherit (gtkLibs) pango;
  };

  libmatthew_java = callPackage ../development/libraries/java/libmatthew-java { };

  libmatroska = callPackage ../development/libraries/libmatroska { };

  libmcs = callPackage ../development/libraries/libmcs { };

  libmicrohttpd = callPackage ../development/libraries/libmicrohttpd { };

  libmikmod = callPackage ../development/libraries/libmikmod { };

  libmilter = callPackage ../development/libraries/libmilter { };

  libmms = callPackage ../development/libraries/libmms { };

  libmowgli = callPackage ../development/libraries/libmowgli { };

  libmng = callPackage ../development/libraries/libmng { };

  libmodplug = callPackage ../development/libraries/libmodplug {};

  libmpcdec = callPackage ../development/libraries/libmpcdec { };

  libmrss = callPackage ../development/libraries/libmrss { };

  libmsn = callPackage ../development/libraries/libmsn { };

  libmspack = callPackage ../development/libraries/libmspack { };

  libmusclecard = callPackage ../development/libraries/libmusclecard { };

  libmusicbrainz2 = callPackage ../development/libraries/libmusicbrainz/2.x.nix { };

  libmusicbrainz3 = callPackage ../development/libraries/libmusicbrainz { };

  libmusicbrainz = libmusicbrainz3;

  libnih = callPackage ../development/libraries/libnih { };

  libnova = callPackage ../development/libraries/libnova { };

  libnxml = callPackage ../development/libraries/libnxml { };

  libofa = callPackage ../development/libraries/libofa { };

  libofx = callPackage ../development/libraries/libofx { };

  libogg = callPackage ../development/libraries/libogg { };

  liboggz = callPackage ../development/libraries/liboggz { };

  liboil = callPackage ../development/libraries/liboil { };

  liboop = callPackage ../development/libraries/liboop { };

  libosip = callPackage ../development/libraries/osip {};

  libotr = callPackage ../development/libraries/libotr { };

  libp11 = callPackage ../development/libraries/libp11 { };

  libpar2 = callPackage ../development/libraries/libpar2 { };

  libpcap = callPackage ../development/libraries/libpcap { };

  libpng = callPackage ../development/libraries/libpng { };
  libpng_apng = callPackage ../development/libraries/libpng/libpng-apng.nix { };

  libproxy = callPackage ../development/libraries/libproxy { };

  libpseudo = callPackage ../development/libraries/libpseudo { };

  libqalculate = callPackage ../development/libraries/libqalculate { };

  librsync = callPackage ../development/libraries/librsync { };

  libsigcxx = callPackage ../development/libraries/libsigcxx { };

  libsigcxx12 = callPackage ../development/libraries/libsigcxx/1.2.nix { };

  libsigsegv = callPackage ../development/libraries/libsigsegv { };

  # To bootstrap SBCL, I need CLisp 2.44.1; it needs libsigsegv 2.5
  libsigsegv_25 = callPackage ../development/libraries/libsigsegv/2.5.nix { };

  libsndfile = callPackage ../development/libraries/libsndfile { };

  libssh = callPackage ../development/libraries/libssh { };

  libssh2 = callPackage ../development/libraries/libssh2 { };

  libstartup_notification = callPackage ../development/libraries/startup-notification { };

  libtasn1 = callPackage ../development/libraries/libtasn1 { };

  libtheora = callPackage ../development/libraries/libtheora { };

  libtiff = callPackage ../development/libraries/libtiff { };

  libtiger = callPackage ../development/libraries/libtiger { };

  libtommath = callPackage ../development/libraries/libtommath { };

  libtorrentRasterbar = callPackage ../development/libraries/libtorrent-rasterbar { };

  libtunepimp = callPackage ../development/libraries/libtunepimp { };

  libgeotiff = callPackage ../development/libraries/libgeotiff { };

  libunistring = callPackage ../development/libraries/libunistring { };

  libupnp = callPackage ../development/libraries/pupnp { };

  giflib = callPackage ../development/libraries/giflib { };

  libungif = callPackage ../development/libraries/giflib/libungif.nix { };

  libusb = callPackage ../development/libraries/libusb { };

  libusb1 = callPackage ../development/libraries/libusb1 { };

  libunwind = callPackage ../development/libraries/libunwind { };

  libv4l = callPackage ../development/libraries/libv4l { };

  libva = callPackage ../development/libraries/libva { };

  libvdpau = callPackage ../development/libraries/libvdpau { };

  libvirt = callPackage ../development/libraries/libvirt { };

  libvncserver = builderDefsPackage (import ../development/libraries/libvncserver) {
    inherit libtool libjpeg openssl zlib;
    inherit (xlibs) xproto libX11 damageproto libXdamage
      libXext xextproto fixesproto libXfixes xineramaproto
      libXinerama libXrandr randrproto libXtst;
  };

  libviper = callPackage ../development/libraries/libviper { };

  libvpx = callPackage ../development/libraries/libvpx { };

  libvterm = callPackage ../development/libraries/libvterm { };

  libvorbis = callPackage ../development/libraries/libvorbis { };

  libwmf = callPackage ../development/libraries/libwmf { };

  libwpd = callPackage ../development/libraries/libwpd {
    inherit (gnome) glib;
  };

  libwpg = callPackage ../development/libraries/libwpg { };

  libx86 = builderDefsPackage ../development/libraries/libx86 {};

  libxcrypt = callPackage ../development/libraries/libxcrypt { };

  libxdg_basedir = callPackage ../development/libraries/libxdg-basedir { };

  libxklavier = callPackage ../development/libraries/libxklavier { };

  libxmi = callPackage ../development/libraries/libxmi { };

  libxml2 = callPackage ../development/libraries/libxml2 {
    pythonSupport = false;
  };

  libxml2Python = libxml2.override {
    pythonSupport = true;
  };

  libxmlxx = callPackage ../development/libraries/libxmlxx {
    inherit (gtkLibs) glibmm;
  };

  libxslt = callPackage ../development/libraries/libxslt { };

  libixp_for_wmii = lowPrio (import ../development/libraries/libixp_for_wmii {
    inherit fetchurl stdenv;
  });

  libyaml = callPackage ../development/libraries/libyaml { };

  libzip = callPackage ../development/libraries/libzip { };

  libzrtpcpp = callPackage ../development/libraries/libzrtpcpp { };
  libzrtpcpp_1_6 = callPackage ../development/libraries/libzrtpcpp/1.6.nix {
    ccrtp = ccrtp_1_8;
  };

  lightning = callPackage ../development/libraries/lightning { };

  liquidwar = builderDefsPackage ../games/liquidwar {
    inherit (xlibs) xproto libX11 libXrender;
    inherit gmp mesa libjpeg libpng
      expat gettext perl
      SDL SDL_image SDL_mixer SDL_ttf
      curl sqlite
      libogg libvorbis
      ;
   guile = guile_1_8;
  };

  log4cxx = callPackage ../development/libraries/log4cxx { };

  loudmouth = callPackage ../development/libraries/loudmouth { };

  lzo = callPackage ../development/libraries/lzo { };

  # failed to build
  mediastreamer = callPackage ../development/libraries/mediastreamer { };

  mesaSupported =
    system == "i686-linux" ||
    system == "x86_64-linux" ||
    system == "x86_64-darwin" ||
    system == "i686-darwin";

  mesa = callPackage ../development/libraries/mesa {
    lipo = if stdenv.isDarwin then darwinLipoUtility else null;
  };

  metaEnvironment = recurseIntoAttrs (let callPackage = newScope pkgs.metaEnvironment; in rec {
    sdfLibrary    = callPackage ../development/libraries/sdf-library { aterm = aterm28; };
    toolbuslib    = callPackage ../development/libraries/toolbuslib { aterm = aterm28; inherit (windows) w32api; };
    cLibrary      = callPackage ../development/libraries/c-library { aterm = aterm28; };
    errorSupport  = callPackage ../development/libraries/error-support { aterm = aterm28; };
    ptSupport     = callPackage ../development/libraries/pt-support { aterm = aterm28; };
    ptableSupport = callPackage ../development/libraries/ptable-support { aterm = aterm28; };
    configSupport = callPackage ../development/libraries/config-support { aterm = aterm28; };
    asfSupport    = callPackage ../development/libraries/asf-support { aterm = aterm28; };
    tideSupport   = callPackage ../development/libraries/tide-support { aterm = aterm28; };
    rstoreSupport = callPackage ../development/libraries/rstore-support { aterm = aterm28; };
    sdfSupport    = callPackage ../development/libraries/sdf-support { aterm = aterm28; };
    sglr          = callPackage ../development/libraries/sglr { aterm = aterm28; };
    ascSupport    = callPackage ../development/libraries/asc-support { aterm = aterm28; };
    pgen          = callPackage ../development/libraries/pgen { aterm = aterm28; };
  });

  ming = callPackage ../development/libraries/ming { };

  mkvtoolnix = callPackage ../applications/video/mkvtoolnix { };

  mlt = callPackage ../development/libraries/mlt {
    qt = qt4;
  };

  libmpeg2 = callPackage ../development/libraries/libmpeg2 { };

  mpeg2dec = libmpeg2;

  msilbc = callPackage ../development/libraries/msilbc { };

  mp4v2 = callPackage ../development/libraries/mp4v2 { };

  mpc = callPackage ../development/libraries/mpc { };

  mpich2 = callPackage ../development/libraries/mpich2 { };

  mtdev = callPackage ../development/libraries/mtdev { };

  muparser = callPackage ../development/libraries/muparser { };

  mygui = callPackage ../development/libraries/mygui {};

  myguiSvn = callPackage ../development/libraries/mygui/svn.nix {};

  ncurses = makeOverridable (import ../development/libraries/ncurses) {
    inherit fetchurl stdenv;
    unicode = system != "i686-cygwin";
  };

  neon = neon029;

  neon026 = callPackage ../development/libraries/neon/0.26.nix {
    compressionSupport = true;
    sslSupport = true;
  };

  neon028 = callPackage ../development/libraries/neon/0.28.nix {
    compressionSupport = true;
    sslSupport = true;
  };

  neon029 = callPackage ../development/libraries/neon/0.29.nix {
    compressionSupport = true;
    sslSupport = true;
  };

  nethack = builderDefsPackage (import ../games/nethack) {
    inherit ncurses flex bison;
  };

  nettle = callPackage ../development/libraries/nettle { };

  nspr = callPackage ../development/libraries/nspr { };

  nss = callPackage ../development/libraries/nss { };

  nssTools = callPackage ../development/libraries/nss {
    includeTools = true;
  };

  ntrack = callPackage ../development/libraries/ntrack { };

  ode = builderDefsPackage (import ../development/libraries/ode) {
  };

  ogre = callPackage ../development/libraries/ogre {};

  openal = callPackage ../development/libraries/openal { };

  # added because I hope that it has been easier to compile on x86 (for blender)
  openalSoft = callPackage ../development/libraries/openal-soft { };

  openbabel = callPackage ../development/libraries/openbabel { };

  opencascade = callPackage ../development/libraries/opencascade { };

  openct = callPackage ../development/libraries/openct { };

  opencv = callPackage ../development/libraries/opencv {
    ffmpeg = ffmpeg_0_6_90;
    inherit (gst_all) gstreamer;
  };

  opencv_2_1 = callPackage ../development/libraries/opencv/2.1.nix {
    ffmpeg = ffmpeg_0_6_90;
    inherit (gst_all) gstreamer;
  };

  # this ctl version is needed by openexr_viewers
  openexr_ctl = callPackage ../development/libraries/openexr_ctl { };

  openexr = callPackage ../development/libraries/openexr { };

  openldap = callPackage ../development/libraries/openldap { };

  openlierox = builderDefsPackage ../games/openlierox {
    inherit (xlibs) libX11 xproto;
    inherit gd SDL SDL_image SDL_mixer zlib libxml2
      pkgconfig;
  };

  libopensc_dnie = callPackage ../development/libraries/libopensc-dnie {
    opensc = opensc_0_11_7;
  };

  ois = callPackage ../development/libraries/ois {};

  opal = callPackage ../development/libraries/opal {};

  openjpeg = callPackage ../development/libraries/openjpeg { };

  openscenegraph = callPackage ../development/libraries/openscenegraph {};

  openssl = callPackage ../development/libraries/openssl {
    fetchurl = fetchurlBoot;
  };

  opensslNew = callPackage ../development/libraries/openssl/1.0.0e.nix { };

  ortp = callPackage ../development/libraries/ortp { };

  pangoxsl = callPackage ../development/libraries/pangoxsl {
    inherit (gtkLibs) glib pango;
  };

  pcre = callPackage ../development/libraries/pcre {
    unicodeSupport = getConfig ["pcre" "unicode"] false;
    cplusplusSupport = !stdenv ? isDietLibC;
  };

  pdf2xml = callPackage ../development/libraries/pdf2xml {} ;

  phonon = callPackage ../development/libraries/phonon { };

  phonon_backend_gstreamer = callPackage ../development/libraries/phonon-backend-gstreamer { };

  phonon_backend_vlc = newScope pkgs.kde4 ../development/libraries/phonon-backend-vlc { };

  physfs = callPackage ../development/libraries/physfs { };

  plib = callPackage ../development/libraries/plib { };

  pocketsphinx = callPackage ../development/libraries/pocketsphinx { };

  podofo = callPackage ../development/libraries/podofo { };

  polkit = callPackage ../development/libraries/polkit { };

  polkit_qt_1 = callPackage ../development/libraries/polkit-qt-1 { };

  policykit = callPackage ../development/libraries/policykit { };

  poppler = callPackage ../development/libraries/poppler {
    gtkSupport = true;
    qt4Support = false;
  };

  popplerQt4 = poppler.override {
    gtkSupport = false;
    qt4Support = true;
  };

  popt = callPackage ../development/libraries/popt { };

  portaudio = callPackage ../development/libraries/portaudio { };
  portaudioSVN = callPackage ../development/libraries/portaudio/svn-head.nix { };

  prison = callPackage ../development/libraries/prison { };

  proj = callPackage ../development/libraries/proj { };

  postgis = callPackage ../development/libraries/postgis { };

  protobuf = callPackage ../development/libraries/protobuf { };
  protobuf_2_2_0 = callPackage ../development/libraries/protobuf/2.2.0.nix { };

  pth = callPackage ../development/libraries/pth { };

  ptlib = callPackage ../development/libraries/ptlib {};

  qca2 = callPackage ../development/libraries/qca2 {};

  qca2_ossl = callPackage ../development/libraries/qca2/ossl.nix {};

  qimageblitz = callPackage ../development/libraries/qimageblitz {};

  qjson = callPackage ../development/libraries/qjson { };

  qt3 = callPackage ../development/libraries/qt-3 {
    openglSupport = mesaSupported;
    mysqlSupport = getConfig ["qt" "mysql"] false;
  };

  qt3mysql = qt3.override {
    mysqlSupport = true;
  };

  qt4 = pkgs.kde4.qt4;

  qt46 = callPackage ../development/libraries/qt-4.x/4.6 {
    inherit (gnome) glib;
  };

  qt47 = callPackage ../development/libraries/qt-4.x/4.7 {
    inherit (pkgs.gnome) glib;
  };

  qtscriptgenerator = callPackage ../development/libraries/qtscriptgenerator { };

  quesoglc = callPackage ../development/libraries/quesoglc { };

  qwt = callPackage ../development/libraries/qwt {};

  readline = readline6;

  readline4 = callPackage ../development/libraries/readline/readline4.nix { };

  readline5 = callPackage ../development/libraries/readline/readline5.nix { };

  readline6 = callPackage ../development/libraries/readline/readline6.nix { };

  librdf_raptor = callPackage ../development/libraries/librdf/raptor.nix { };

  librdf_raptor2 = callPackage ../development/libraries/librdf/raptor2.nix { };

  librdf_rasqal = callPackage ../development/libraries/librdf/rasqal.nix { };

  librdf_redland = callPackage ../development/libraries/librdf/redland.nix { };

  librdf = callPackage ../development/libraries/librdf { };

  qrupdate = callPackage ../development/libraries/qrupdate { };

  redland = pkgs.librdf_redland;

  rhino = callPackage ../development/libraries/java/rhino {
    ant = apacheAntGcj;
    javac = gcj;
    jvm = gcj;
  };

  rlog = callPackage ../development/libraries/rlog { };

  rte = callPackage ../development/libraries/rte { };

  rubberband = callPackage ../development/libraries/rubberband {
    fftw = fftwSinglePrec;
    inherit (vamp) vampSDK;
  };

  schroedinger = callPackage ../development/libraries/schroedinger { };

  SDL = callPackage ../development/libraries/SDL {
    openglSupport = mesaSupported;
    alsaSupport = true;
    x11Support = true;
    pulseaudioSupport = false; # better go through ALSA
  };

  SDL_gfx = callPackage ../development/libraries/SDL_gfx { };

  SDL_image = callPackage ../development/libraries/SDL_image { };

  SDL_mixer = callPackage ../development/libraries/SDL_mixer { };

  SDL_net = callPackage ../development/libraries/SDL_net { };

  SDL_sound = callPackage ../development/libraries/SDL_sound { };

  SDL_ttf = callPackage ../development/libraries/SDL_ttf { };

  simgear = callPackage ../development/libraries/simgear {};

  sfml_git = callPackage ../development/libraries/sfml { };

  slang = callPackage ../development/libraries/slang { };

  slibGuile = callPackage ../development/libraries/slib {
    scheme = guile_1_8;
  };

  smpeg = callPackage ../development/libraries/smpeg { };

  snack = callPackage ../development/libraries/snack {
        # optional
  };

  soprano = callPackage ../development/libraries/soprano { };

  soqt = callPackage ../development/libraries/soqt { };

  speechd = callPackage ../development/libraries/speechd { };

  speech_tools = callPackage ../development/libraries/speech-tools {};

  speex = callPackage ../development/libraries/speex { };

  sphinxbase = callPackage ../development/libraries/sphinxbase { };

  srtp = callPackage ../development/libraries/srtp {};

  sqlite = callPackage ../development/libraries/sqlite {
    readline = null;
    ncurses = null;
  };

  sqlite36 = callPackage ../development/libraries/sqlite/3.6.x.nix {
    readline = null;
    ncurses = null;
  };

  sqliteInteractive = appendToName "interactive" (sqlite.override {
    inherit readline ncurses;
  });

  stlport = callPackage ../development/libraries/stlport { };

  strigi = callPackage ../development/libraries/strigi {};

  suitesparse = callPackage ../development/libraries/suitesparse { };

  sword = callPackage ../development/libraries/sword { };

  szip = callPackage ../development/libraries/szip { };

  t1lib = callPackage ../development/libraries/t1lib { };

  taglib = callPackage ../development/libraries/taglib { };

  taglib_extras = callPackage ../development/libraries/taglib-extras { };

  talloc = callPackage ../development/libraries/talloc { };

##  tapioca_qt = import ../development/libraries/tapioca-qt {
##    inherit stdenv fetchurl cmake qt4 telepathy_qt;
##  };

  tcp_wrappers = callPackage ../development/libraries/tcp-wrappers {};

  tdb = callPackage ../development/libraries/tdb { };

  tecla = callPackage ../development/libraries/tecla { };

  telepathy_gabble = callPackage ../development/libraries/telepathy-gabble { };

  telepathy_glib = callPackage ../development/libraries/telepathy-glib { };

  telepathy_qt = callPackage ../development/libraries/telepathy-qt { };

  tk = callPackage ../development/libraries/tk { };

  tnt = callPackage ../development/libraries/tnt { };

  tokyocabinet = callPackage ../development/libraries/tokyo-cabinet { };

  tremor = callPackage ../development/libraries/tremor { };

  unicap = callPackage ../development/libraries/unicap {};

  unixODBC = callPackage ../development/libraries/unixODBC { };

  unixODBCDrivers = recurseIntoAttrs (import ../development/libraries/unixODBCDrivers {
    inherit fetchurl stdenv unixODBC glibc libtool openssl zlib;
    inherit postgresql mysql sqlite;
  });

  urt = callPackage ../development/libraries/urt { };

  ustr = callPackage ../development/libraries/ustr { };

  ucommon = callPackage ../development/libraries/ucommon { };

  vamp = callPackage ../development/libraries/audio/vamp { };

  vigra = callPackage ../development/libraries/vigra { };

  vmime = callPackage ../development/libraries/vmime { };

  vtk = callPackage ../development/libraries/vtk { };

  vxl = callPackage ../development/libraries/vxl { };

  webkit =
    builderDefsPackage ../development/libraries/webkit {
      inherit (gnome28) gtkdoc libsoup;
      inherit (gtkLibs) gtk atk pango glib;
      inherit freetype fontconfig gettext gperf curl
        libjpeg libtiff libpng libxml2 libxslt sqlite
        icu cairo perl intltool automake libtool
        pkgconfig autoconf bison libproxy enchant
        python ruby which flex geoclue;
      inherit (gst_all) gstreamer gstPluginsBase gstFfmpeg
        gstPluginsGood;
      inherit (xlibs) libXt renderproto libXrender;
    };

  webkitSVN =
    builderDefsPackage ../development/libraries/webkit/svn.nix {
      inherit (gnome28) gtkdoc libsoup;
      inherit (gtkLibs) gtk atk pango glib;
      inherit freetype fontconfig gettext gperf curl
        libjpeg libtiff libpng libxml2 libxslt sqlite
        icu cairo perl intltool automake libtool
        pkgconfig autoconf bison libproxy enchant
        python ruby which flex geoclue;
      inherit (gst_all) gstreamer gstPluginsBase gstFfmpeg
        gstPluginsGood;
      inherit (xlibs) libXt renderproto libXrender;
    };

  wvstreams = callPackage ../development/libraries/wvstreams { };

  wxGTK = wxGTK28;

  wxGTK26 = callPackage ../development/libraries/wxGTK-2.6 {
    inherit (gtkLibs216) gtk;
  };

  wxGTK28 = callPackage ../development/libraries/wxGTK-2.8 {
    inherit (gtkLibs) gtk;
  };

  wxGTK29 = callPackage ../development/libraries/wxGTK-2.9 {
    inherit (gtkLibs) gtk;
  };

  wxGTK290 = callPackage ../development/libraries/wxGTK-2.9/2.9.0.nix {
    inherit (gtkLibs) gtk;
  };

  wtk = callPackage ../development/libraries/wtk { };

  x264 = callPackage ../development/libraries/x264 { };

  xapian = callPackage ../development/libraries/xapian { };

  xapianBindings = callPackage ../development/libraries/xapian/bindings {  # TODO perl php Java, tcl, C#, python
  };

  xapian10 = callPackage ../development/libraries/xapian/1.0.x.nix { };

  xapianBindings10 = callPackage ../development/libraries/xapian/bindings/1.0.x.nix {  # TODO perl php Java, tcl, C#, python
  };

  Xaw3d = callPackage ../development/libraries/Xaw3d { };

  xbase = callPackage ../development/libraries/xbase { };

  xineLib = callPackage ../development/libraries/xine-lib { };

  xautolock = callPackage ../misc/screensavers/xautolock { };

  xercesc = callPackage ../development/libraries/xercesc {};

  xercesJava = callPackage ../development/libraries/java/xerces {
    ant   = apacheAntGcj;  # for bootstrap purposes
    javac = gcj;
    jvm   = gcj;
  };

  xlibsWrapper = callPackage ../development/libraries/xlibs-wrapper {
    packages = [
      freetype fontconfig xlibs.xproto xlibs.libX11 xlibs.libXt
      xlibs.libXft xlibs.libXext xlibs.libSM xlibs.libICE
      xlibs.xextproto
    ];
  };

  xvidcore = callPackage ../development/libraries/xvidcore { };

  zangband = builderDefsPackage (import ../games/zangband) {
    inherit ncurses flex bison autoconf automake m4 coreutils;
  };

  zlib = callPackage ../development/libraries/zlib {
    fetchurl = fetchurlBoot;
  };

  zlibStatic = lowPrio (appendToName "static" (import ../development/libraries/zlib {
    inherit fetchurl stdenv;
    static = true;
  }));

  zvbi = callPackage ../development/libraries/zvbi {
    pngSupport = true;
  };


  ### DEVELOPMENT / LIBRARIES / JAVA


  atermjava = callPackage ../development/libraries/java/aterm {
    stdenv = overrideInStdenv stdenv [gnumake380];

  };

  commonsFileUpload = callPackage ../development/libraries/java/jakarta-commons/file-upload { };

  fastjar = callPackage ../development/tools/java/fastjar { };

  httpunit = callPackage ../development/libraries/java/httpunit { };

  gwtdragdrop = callPackage ../development/libraries/java/gwt-dragdrop { };

  gwtwidgets = callPackage ../development/libraries/java/gwt-widgets { };

  jakartabcel = callPackage ../development/libraries/java/jakarta-bcel {
    regexp = jakartaregexp;
  };

  jakartaregexp = callPackage ../development/libraries/java/jakarta-regexp { };

  javaCup = callPackage ../development/libraries/java/cup { };

  javasvn = callPackage ../development/libraries/java/javasvn { };

  jclasslib = callPackage ../development/tools/java/jclasslib {
    ant = apacheAnt14;
  };

  jdom = callPackage ../development/libraries/java/jdom { };

  jflex = callPackage ../development/libraries/java/jflex { };

  jjtraveler = callPackage ../development/libraries/java/jjtraveler {
    stdenv = overrideInStdenv stdenv [gnumake380];
  };

  junit = callPackage ../development/libraries/java/junit { };

  lucene = callPackage ../development/libraries/java/lucene { };

  mockobjects = callPackage ../development/libraries/java/mockobjects { };

  saxon = callPackage ../development/libraries/java/saxon { };

  saxonb = callPackage ../development/libraries/java/saxon/default8.nix { };

  sharedobjects = callPackage ../development/libraries/java/shared-objects {
    stdenv = overrideInStdenv stdenv [gnumake380];
  };

  smack = callPackage ../development/libraries/java/smack { };

  swt = callPackage ../development/libraries/java/swt { };

  v8 = callPackage ../development/libraries/v8 { };

  xalanj = xalanJava;
  xalanJava = callPackage ../development/libraries/java/xalanj {
    ant    = apacheAntGcj;  # for bootstrap purposes
    javac  = gcj;
    jvm    = gcj;
    xerces = xercesJava;  };

  zziplib = callPackage ../development/libraries/zziplib { };


  ### DEVELOPMENT / LIBRARIES / JAVASCRIPT

  jquery_ui = callPackage ../development/libraries/javascript/jquery-ui { };


  ### DEVELOPMENT / PERL MODULES

  buildPerlPackage = import ../development/perl-modules/generic perl;

  perlPackages = recurseIntoAttrs (import ./perl-packages.nix {
    inherit pkgs;
  });

  perlXMLParser = perlPackages.XMLParser;

  ack = perlPackages.ack;

  perlcritic = perlPackages.PerlCritic;


  ### DEVELOPMENT / PYTHON MODULES

  buildPythonPackage = pythonPackages.buildPythonPackage;

  pythonPackages = python27Packages;

  python26Packages = recurseIntoAttrs (import ./python-packages.nix {
    inherit pkgs;
    python = python26;
  });

  python27Packages = recurseIntoAttrs (import ./python-packages.nix {
    inherit pkgs;
    python = python27;
  });

  foursuite = callPackage ../development/python-modules/4suite { };

  bsddb3 = callPackage ../development/python-modules/bsddb3 { };

  numeric = callPackage ../development/python-modules/numeric { };

  pil = callPackage ../development/python-modules/pil { };

  psyco = callPackage ../development/python-modules/psyco { };

  pycairo = callPackage ../development/python-modules/pycairo { };

  pycrypto = callPackage ../development/python-modules/pycrypto { };

  pycups = callPackage ../development/python-modules/pycups { };

  pyexiv2 = callPackage ../development/python-modules/pyexiv2 { };

  pygame = callPackage ../development/python-modules/pygame { };

  pygobject = callPackage ../development/python-modules/pygobject { };

  pygtk = callPackage ../development/python-modules/pygtk { };

  pyGtkGlade = callPackage ../development/python-modules/pygtk {
    inherit (gnome) libglade;
  };

  pyopenssl = builderDefsPackage (import ../development/python-modules/pyopenssl) {
    inherit python openssl;
  };

  rhpl = callPackage ../development/python-modules/rhpl { };

  sip = callPackage ../development/python-modules/python-sip { };

  pyqt4 = callPackage ../development/python-modules/pyqt { };

  pyx = callPackage ../development/python-modules/pyx { };

  pyxml = callPackage ../development/python-modules/pyxml { };

  setuptools = pythonPackages.setuptools;

  wxPython = pythonPackages.wxPython;
  wxPython26 = pythonPackages.wxPython26;
  wxPython28 = pythonPackages.wxPython28;

  twisted = pythonPackages.twisted;

  ZopeInterface = pythonPackages.zopeInterface;

  /*
  zope = callPackage ../development/python-modules/zope {
    python = python24;
  };
  */


  ### SERVERS

  rdf4store = callPackage ../servers/http/4store { };

  apacheHttpd = callPackage ../servers/http/apache-httpd {
    sslSupport = true;
  };

  sabnzbd = callPackage ../servers/sabnzbd { };

  bind = callPackage ../servers/dns/bind {
    inherit openssl libtool perl;
  };

  dico = callPackage ../servers/dico { };

  dict = callPackage ../servers/dict { };

  dictdDBs = recurseIntoAttrs (import ../servers/dict/dictd-db.nix {
    inherit builderDefs;
  });

  dictDBCollector = import ../servers/dict/dictd-db-collector.nix {
    inherit stdenv lib dict;
  };

  dovecot = callPackage ../servers/mail/dovecot { };
  dovecot_1_1_1 = callPackage ../servers/mail/dovecot/1.1.1.nix { };

  ejabberd = callPackage ../servers/xmpp/ejabberd {
    erlang = erlangR13B ;
  };

  couchdb = callPackage ../servers/http/couchdb { };

  felix = callPackage ../servers/felix { };

  felix_remoteshell = callPackage ../servers/felix/remoteshell.nix { };

  fingerd_bsd = callPackage ../servers/fingerd/bsd-fingerd { };

  firebird = callPackage ../servers/firebird { };

  freepops = callPackage ../servers/mail/freepops { };

  freeswitch = callPackage ../servers/sip/freeswitch { };

  ghostOne = callPackage ../servers/games/ghost-one {
    boost = boostFull;
  };

  ircdHybrid = callPackage ../servers/irc/ircd-hybrid { };

  jboss = callPackage ../servers/http/jboss { };

  jboss_mysql_jdbc = callPackage ../servers/http/jboss/jdbc/mysql { };

  jetty = callPackage ../servers/http/jetty { };

  jetty61 = callPackage ../servers/http/jetty/6.1 { };

  joseki = callPackage ../servers/http/joseki {};

  lighttpd = callPackage ../servers/http/lighttpd { };

  mediatomb = callPackage ../servers/mediatomb {
    ffmpeg = ffmpeg_0_6_90;
  };

  mod_python = callPackage ../servers/http/apache-modules/mod_python { };

  mod_fastcgi = callPackage ../servers/http/apache-modules/mod_fastcgi { };

  mod_wsgi = callPackage ../servers/http/apache-modules/mod_wsgi { };

  mpd = callPackage ../servers/mpd { };

  miniHttpd = callPackage ../servers/http/mini-httpd {};

  myserver = callPackage ../servers/http/myserver { };

  nginx = builderDefsPackage (import ../servers/http/nginx) {
    inherit openssl pcre zlib libxml2 libxslt;
  };

  postfix = callPackage ../servers/mail/postfix { };

  pulseaudio = callPackage ../servers/pulseaudio {
    gconf = gnome.GConf;
    # The following are disabled in the default build, because if this
    # functionality is desired, they are only needed in the PulseAudio
    # server.
    bluez = null;
    avahi = null;
  };

  tomcat_connectors = callPackage ../servers/http/apache-modules/tomcat-connectors { };

  pies = callPackage ../servers/pies { };

  portmap = callPackage ../servers/portmap { };

  monetdb = callPackage ../servers/sql/monetdb { };

  mysql4 = import ../servers/sql/mysql {
    inherit fetchurl stdenv ncurses zlib perl;
    ps = procps; /* !!! Linux only */
  };

  mysql5 = import ../servers/sql/mysql5 {
    inherit fetchurl stdenv ncurses zlib perl openssl;
    ps = procps; /* !!! Linux only */
  };

  mysql51 = import ../servers/sql/mysql51 {
    inherit fetchurl ncurses zlib perl openssl stdenv;
    ps = procps; /* !!! Linux only */
  };

  mysql55 = callPackage ../servers/sql/mysql55 { };

  mysql = mysql51;

  mysql_jdbc = callPackage ../servers/sql/mysql/jdbc { };

  nagios = callPackage ../servers/monitoring/nagios {
    gdSupport = true;
  };

  nagiosPluginsOfficial = callPackage ../servers/monitoring/nagios/plugins/official { };

  openfire = callPackage ../servers/xmpp/openfire { };

  postgresql = postgresql83;

  postgresql83 = callPackage ../servers/sql/postgresql/8.3.x.nix { };

  postgresql84 = callPackage ../servers/sql/postgresql/8.4.x.nix { };

  postgresql90 = callPackage ../servers/sql/postgresql/9.0.x.nix { };

  postgresql_jdbc = callPackage ../servers/sql/postgresql/jdbc { };

  pyIRCt = builderDefsPackage (import ../servers/xmpp/pyIRCt) {
    inherit xmpppy pythonIRClib python makeWrapper;
  };

  pyMAILt = builderDefsPackage (import ../servers/xmpp/pyMAILt) {
    inherit xmpppy python makeWrapper fetchcvs;
  };

  rabbitmq_server = callPackage ../servers/amqp/rabbitmq-server { };

  radius = callPackage ../servers/radius { };

  redstore = callPackage ../servers/http/redstore { };

  samba = callPackage ../servers/samba { };

  shishi = callPackage ../servers/shishi { };

  sipwitch = callPackage ../servers/sip/sipwitch { };

  squids = recurseIntoAttrs( import ../servers/squid/squids.nix {
    inherit fetchurl stdenv perl lib composableDerivation
      openldap pam db4 cyrus_sasl kerberos libcap expat libxml2 libtool
      openssl;
  });
  squid = squids.squid31; # has ipv6 support

  tomcat5 = callPackage ../servers/http/tomcat/5.0.nix { };

  tomcat6 = callPackage ../servers/http/tomcat/6.0.nix { };

  tomcat_mysql_jdbc = callPackage ../servers/http/tomcat/jdbc/mysql { };

  axis2 = callPackage ../servers/http/tomcat/axis2 { };

  virtuoso = callPackage ../servers/sql/virtuoso { };

  vsftpd = callPackage ../servers/ftp/vsftpd { };

  xinetd = callPackage ../servers/xinetd { };

  xorg = recurseIntoAttrs (import ../servers/x11/xorg/default.nix {
    inherit fetchurl fetchsvn stdenv pkgconfig freetype fontconfig
      libxslt expat libdrm libpng zlib perl mesa
      xkeyboard_config dbus libuuid openssl gperf m4
      autoconf libtool xmlto asciidoc udev flex bison python;
    automake = automake110x;
  });

  xorgReplacements = callPackage ../servers/x11/xorg/replacements.nix { };

  xorgVideoUnichrome = callPackage ../servers/x11/xorg/unichrome/default.nix { };

  zabbix = recurseIntoAttrs (import ../servers/monitoring/zabbix {
    inherit fetchurl stdenv pkgconfig postgresql curl openssl zlib;
  });


  ### OS-SPECIFIC

  afuse = callPackage ../os-specific/linux/afuse { };

  autofs5 = callPackage ../os-specific/linux/autofs/autofs-v5.nix { };

  _915resolution = callPackage ../os-specific/linux/915resolution { };

  nfsUtils = callPackage ../os-specific/linux/nfs-utils { };

  acpi = callPackage ../os-specific/linux/acpi { };

  acpid = callPackage ../os-specific/linux/acpid { };

  acpitool = callPackage ../os-specific/linux/acpitool { };

  alsaLib = callPackage ../os-specific/linux/alsa-lib { };

  alsaPlugins = callPackage ../os-specific/linux/alsa-plugins {
    jackaudio = null;
  };

  alsaPluginWrapper = callPackage ../os-specific/linux/alsa-plugins/wrapper.nix { };

  alsaUtils = callPackage ../os-specific/linux/alsa-utils { };

  bluez = callPackage ../os-specific/linux/bluez { };

  bridge_utils = callPackage ../os-specific/linux/bridge-utils { };

  checkpolicy = callPackage ../os-specific/linux/checkpolicy { };

  cifs_utils = callPackage ../os-specific/linux/cifs-utils { };

  conky = callPackage ../os-specific/linux/conky { };

  cpufrequtils = (
    import ../os-specific/linux/cpufrequtils {
    inherit fetchurl stdenv libtool gettext;
    glibc = stdenv.gcc.libc;
    linuxHeaders = stdenv.gcc.libc.kernelHeaders;
  });

  cryopid = callPackage ../os-specific/linux/cryopid { };

  cryptsetup = callPackage ../os-specific/linux/cryptsetup { };

  cramfsswap = callPackage ../os-specific/linux/cramfsswap { };

  darwinArchUtility = callPackage ../os-specific/darwin/arch { };

  darwinSwVersUtility = callPackage ../os-specific/darwin/sw_vers { };

  darwinLipoUtility = callPackage ../os-specific/darwin/lipo { };

  darwinInstallNameToolUtility = callPackage ../os-specific/darwin/install_name_tool { };

  devicemapper = lvm2;

  dmidecode = callPackage ../os-specific/linux/dmidecode { };

  dmtcp = callPackage ../os-specific/linux/dmtcp { };

  dietlibc = callPackage ../os-specific/linux/dietlibc {
    # Dietlibc 0.30 doesn't compile on PPC with GCC 4.1, bus GCC 3.4 works.
    stdenv = if stdenv.system == "powerpc-linux" then overrideGCC stdenv gcc34 else stdenv;
  };

  directvnc = builderDefsPackage ../os-specific/linux/directvnc {
    inherit libjpeg pkgconfig zlib directfb;
    inherit (xlibs) xproto;
  };

  dmraid = builderDefsPackage ../os-specific/linux/dmraid {
    inherit devicemapper;
  };

  libuuid =
    if crossSystem != null && crossSystem.config == "i586-pc-gnu"
    then (utillinuxng // {
      hostDrv = lib.overrideDerivation utillinuxng.hostDrv (args: {
        # `libblkid' fails to build on GNU/Hurd.
        configureFlags = args.configureFlags
          + " --disable-libblkid --disable-mount --disable-libmount"
          + " --disable-fsck --enable-static";
        doCheck = false;
        CPPFLAGS =                    # ugly hack for ugly software!
          lib.concatStringsSep " "
            (map (v: "-D${v}=4096")
                 [ "PATH_MAX" "MAXPATHLEN" "MAXHOSTNAMELEN" ]);
      });
    })
    else if stdenv.isLinux
    then utillinuxng
    else null;

  e3cfsprogs = callPackage ../os-specific/linux/e3cfsprogs { };

  ebtables = callPackage ../os-specific/linux/ebtables { };

  eject = callPackage ../os-specific/linux/eject { };

  fbterm = builderDefsPackage (import ../os-specific/linux/fbterm) {
    inherit fontconfig gpm freetype pkgconfig ncurses;
  };

  fbtermStdenv = callPackage ../os-specific/linux/fbterm/stdenv.nix { };

  fuse = callPackage ../os-specific/linux/fuse { };

  fxload = callPackage ../os-specific/linux/fxload { };

  gpm = callPackage ../servers/gpm { };

  hal = callPackage ../os-specific/linux/hal { };

  halevt = callPackage ../os-specific/linux/hal/hal-evt.nix { };

  hal_info = callPackage ../os-specific/linux/hal/info.nix { };

  hal_info_synaptics = callPackage ../os-specific/linux/hal/synaptics.nix { };

  hdparm = callPackage ../os-specific/linux/hdparm { };

  hibernate = callPackage ../os-specific/linux/hibernate { };

  hostapd = callPackage ../os-specific/linux/hostapd { };

  htop = callPackage ../os-specific/linux/htop { };

  hurdCross = forceBuildDrv(import ../os-specific/gnu/hurd {
    inherit fetchgit stdenv autoconf libtool texinfo machHeaders
      mig glibcCross hurdPartedCross;
    libuuid = libuuid.hostDrv;
    automake = automake111x;
    headersOnly = false;
    cross = assert crossSystem != null; crossSystem;
    gccCross = gccCrossStageFinal;
  });

  hurdCrossIntermediate = forceBuildDrv(import ../os-specific/gnu/hurd {
    inherit fetchgit stdenv autoconf libtool texinfo machHeaders
      mig glibcCross;
    automake = automake111x;
    headersOnly = false;
    cross = assert crossSystem != null; crossSystem;

    # The "final" GCC needs glibc and the Hurd libraries (libpthread in
    # particular) so we first need an intermediate Hurd built with the
    # intermediate GCC.
    gccCross = gccCrossStageStatic;

    # This intermediate Hurd is only needed to build libpthread, which needs
    # libihash, and to build Parted, which needs libstore and
    # libshouldbeinlibc.
    buildTarget = "libihash libstore libshouldbeinlibc";
    installTarget = "libihash-install libstore-install libshouldbeinlibc-install";
  });

  hurdHeaders = callPackage ../os-specific/gnu/hurd {
    automake = automake111x;
    headersOnly = true;
    gccCross = null;
    glibcCross = null;
    libuuid = null;
    hurdPartedCross = null;
  };

  hurdLibpthreadCross = forceBuildDrv(import ../os-specific/gnu/libpthread {
    inherit fetchgit stdenv autoconf automake libtool
      machHeaders hurdHeaders glibcCross;
    hurd = hurdCrossIntermediate;
    gccCross = gccCrossStageStatic;
    cross = assert crossSystem != null; crossSystem;
  });

  hwdata = callPackage ../os-specific/linux/hwdata { };

  ifplugd = callPackage ../os-specific/linux/ifplugd { };

  iotop = callPackage ../os-specific/linux/iotop { };

  iproute = callPackage ../os-specific/linux/iproute { };

  iputils = callPackage ../os-specific/linux/iputils { };

  iptables = callPackage ../os-specific/linux/iptables { };

  ipw2100fw = callPackage ../os-specific/linux/firmware/ipw2100 { };

  ipw2200fw = callPackage ../os-specific/linux/firmware/ipw2200 { };

  iwlwifi1000ucode = callPackage ../os-specific/linux/firmware/iwlwifi-1000-ucode { };

  iwlwifi3945ucode = callPackage ../os-specific/linux/firmware/iwlwifi-3945-ucode { };

  iwlwifi4965ucodeV1 = callPackage ../os-specific/linux/firmware/iwlwifi-4965-ucode { };

  iwlwifi4965ucodeV2 = callPackage ../os-specific/linux/firmware/iwlwifi-4965-ucode/version-2.nix { };

  iwlwifi5000ucode = callPackage ../os-specific/linux/firmware/iwlwifi-5000-ucode { };

  iwlwifi6000ucode = callPackage ../os-specific/linux/firmware/iwlwifi-6000-ucode { };

  iwlwifi6000g2aucode = callPackage ../os-specific/linux/firmware/iwlwifi-6000g2a-ucode { };

  iwlwifi6000g2bucode = callPackage ../os-specific/linux/firmware/iwlwifi-6000g2b-ucode { };

  kbd = callPackage ../os-specific/linux/kbd { };

  libaio = callPackage ../os-specific/linux/libaio { };

  libatasmart = callPackage ../os-specific/linux/libatasmart { };

  libcgroup = callPackage ../os-specific/linux/libcg { };

  libnl = callPackage ../os-specific/linux/libnl { };

  libnl2 = callPackage ../os-specific/linux/libnl/v2.nix { };

  libnl1 = callPackage ../os-specific/linux/libnl/v1.nix { };

  linuxHeaders =
  let
  
    kernel = {
      src = linuxPackages.kernel.src;
      version = linuxPackages.kernel.version;
    };

  in
  callPackage ../os-specific/linux/kernel-headers { inherit kernel; };

  linuxHeaders26Cross = forceBuildDrv (import ../os-specific/linux/kernel-headers/2.6.32.nix {
    inherit stdenv fetchurl perl;
    cross = assert crossSystem != null; crossSystem;
  });

  linuxHeaders24Cross = forceBuildDrv (import ../os-specific/linux/kernel-headers/2.4.nix {
    inherit stdenv fetchurl perl;
    cross = assert crossSystem != null; crossSystem;
  });

  # We can choose:
  linuxHeadersCrossChooser = ver : if (ver == "2.4") then linuxHeaders24Cross
    else if (ver == "2.6") then linuxHeaders26Cross
    else throw "Unknown linux kernel version";

  linuxHeadersCross = assert crossSystem != null;
    linuxHeadersCrossChooser crossSystem.platform.kernelMajor;

  linuxHeaders_2_6_18 = callPackage ../os-specific/linux/kernel-headers/2.6.18.5.nix { };

  linuxHeaders_2_6_28 = callPackage ../os-specific/linux/kernel-headers/2.6.28.nix { };

  linuxHeaders_2_6_32 = callPackage ../os-specific/linux/kernel-headers/2.6.32.nix { };

  kernelPatches = callPackage ../os-specific/linux/kernel/patches.nix { };

  linux_2_6_15 = makeOverridable (import ../os-specific/linux/kernel/linux-2.6.15.nix) {
    inherit fetchurl perl mktemp module_init_tools;
    stdenv = overrideInStdenv stdenv [gcc34 gnumake381];
    kernelPatches =
      [ kernelPatches.cifs_timeout_2_6_15
      ];
  };

  linux_2_6_25 = makeOverridable (import ../os-specific/linux/kernel/linux-2.6.25.nix) {
    inherit fetchurl perl mktemp module_init_tools;
    extraConfig = "KMOD y";
    stdenv = overrideInStdenv stdenv [gnumake381];
    kernelPatches =
      [ kernelPatches.fbcondecor_2_6_25
        kernelPatches.sec_perm_2_6_24
        kernelPatches.glibc_getline
        kernelPatches.cifs_timeout_2_6_25
      ];
  };

  linux_2_6_26 = makeOverridable (import ../os-specific/linux/kernel/linux-2.6.26.nix) {
    inherit fetchurl perl mktemp module_init_tools;
    stdenv = overrideInStdenv stdenv [gnumake381];
    kernelPatches =
      [ kernelPatches.fbcondecor_2_6_25
        kernelPatches.sec_perm_2_6_24
        kernelPatches.glibc_getline
        kernelPatches.cifs_timeout_2_6_25
      ];
  };

  linux_2_6_27 = makeOverridable (import ../os-specific/linux/kernel/linux-2.6.27.nix) {
    inherit fetchurl perl mktemp module_init_tools;
    stdenv = overrideInStdenv stdenv [gnumake381];
    kernelPatches =
      [ kernelPatches.fbcondecor_2_6_27
        kernelPatches.sec_perm_2_6_24
        kernelPatches.cifs_timeout_2_6_25
      ];
  };

  linux_2_6_28 = makeOverridable (import ../os-specific/linux/kernel/linux-2.6.28.nix) {
    inherit fetchurl perl mktemp module_init_tools;
    stdenv = overrideInStdenv stdenv [gnumake381];
    kernelPatches =
      [ kernelPatches.fbcondecor_2_6_28
        kernelPatches.sec_perm_2_6_24
        kernelPatches.ext4_softlockups_2_6_28
        kernelPatches.glibc_getline
        kernelPatches.cifs_timeout_2_6_25
      ];
  };

  linux_2_6_29 = makeOverridable (import ../os-specific/linux/kernel/linux-2.6.29.nix) {
    inherit fetchurl stdenv perl mktemp module_init_tools;
    kernelPatches =
      [ kernelPatches.fbcondecor_2_6_29
        kernelPatches.sec_perm_2_6_24
        kernelPatches.cifs_timeout_2_6_29
      ];
  };

  linux_2_6_31 = makeOverridable (import ../os-specific/linux/kernel/linux-2.6.31.nix) {
    inherit fetchurl stdenv perl mktemp module_init_tools platform;
    kernelPatches =
      [ kernelPatches.cifs_timeout_2_6_29
      ];
  };

  linux_2_6_32 = makeOverridable (import ../os-specific/linux/kernel/linux-2.6.32.nix) {
    inherit fetchurl stdenv perl mktemp module_init_tools ubootChooser;
    kernelPatches =
      [ kernelPatches.fbcondecor_2_6_31
        kernelPatches.sec_perm_2_6_24
        kernelPatches.aufs2_2_6_32
        kernelPatches.cifs_timeout_2_6_29
        kernelPatches.no_xsave
        kernelPatches.dell_rfkill
      ];
  };

  linux_2_6_32_xen = makeOverridable (import ../os-specific/linux/kernel/linux-2.6.32-xen.nix) {
    inherit fetchurl stdenv perl mktemp module_init_tools ubootChooser;
    kernelPatches =
      [ kernelPatches.fbcondecor_2_6_31
        kernelPatches.sec_perm_2_6_24
        kernelPatches.aufs2_2_6_32
        kernelPatches.cifs_timeout
        kernelPatches.no_xsave
        kernelPatches.dell_rfkill
      ];
  };

  linux_2_6_32_systemtap = makeOverridable (import ../os-specific/linux/kernel/linux-2.6.32.nix) {
    inherit fetchurl stdenv perl mktemp module_init_tools ubootChooser;
    extraConfig =
      ''
        DEBUG_KERNEL y
        KPROBES y # kernel probes (needs `utrace' for process probes)
        DEBUG_INFO y
        RELAY y
        DEBUG_FS y
      '';
    dontStrip = true;
    kernelPatches =
      [ kernelPatches.fbcondecor_2_6_31
        kernelPatches.sec_perm_2_6_24
        kernelPatches.aufs2_2_6_32
        kernelPatches.tracehook_2_6_32
        kernelPatches.utrace_2_6_32
      ];
  };

  linux_2_6_32_zen4 = makeOverridable (import ../os-specific/linux/zen-kernel/2.6.32-zen4.nix) {
    inherit fetchurl stdenv perl mktemp module_init_tools runCommand xz;
  };

  linux_2_6_32_zen4_oldi686 = linux_2_6_32_zen4.override {
    features = {
      oldI686 = true;
    };
  };

  linux_2_6_32_zen4_bfs = linux_2_6_32_zen4.override {
    features = {
      ckSched = true;
    };
  };

  linux_2_6_33 = makeOverridable (import ../os-specific/linux/kernel/linux-2.6.33.nix) {
    inherit fetchurl stdenv perl mktemp module_init_tools ubootChooser;
    kernelPatches =
      [ kernelPatches.fbcondecor_2_6_33
        kernelPatches.aufs2_2_6_33
        kernelPatches.sec_perm_2_6_24
        kernelPatches.cifs_timeout_2_6_29
      ];
  };

  linux_2_6_33_zen1 = makeOverridable (import ../os-specific/linux/zen-kernel/2.6.33-zen1.nix) {
    inherit fetchurl stdenv perl mktemp module_init_tools runCommand xz;
  };

  linux_2_6_33_zen1_oldi686 = linux_2_6_33_zen1.override {
    features = {
      oldI686 = true;
    };
  };

  linux_2_6_33_zen1_bfs = linux_2_6_33_zen1.override {
    features = {
      ckSched = true;
    };
  };

  linux_2_6_34 = makeOverridable (import ../os-specific/linux/kernel/linux-2.6.34.nix) {
    inherit fetchurl stdenv perl mktemp module_init_tools ubootChooser;
    kernelPatches =
      [ /*kernelPatches.fbcondecor_2_6_33*/
        kernelPatches.sec_perm_2_6_24
        kernelPatches.aufs2_2_6_34
        kernelPatches.cifs_timeout_2_6_29
      ];
  };

  linux_2_6_34_tuxonice = linux_2_6_34.override (attrs: {
    kernelPatches = attrs.kernelPatches ++ [
      kernelPatches.tuxonice_2_6_34
    ];
  });

  linux_2_6_35 = makeOverridable (import ../os-specific/linux/kernel/linux-2.6.35.nix) {
    inherit fetchurl stdenv perl mktemp module_init_tools ubootChooser;
    kernelPatches =
      [ kernelPatches.fbcondecor_2_6_35
        kernelPatches.sec_perm_2_6_24
        kernelPatches.aufs2_2_6_35
        kernelPatches.cifs_timeout_2_6_35
      ] ++ lib.optional (platform.kernelArch == "arm")
        kernelPatches.sheevaplug_modules_2_6_35;
  };

  linux_2_6_35_tuxonice = linux_2_6_35.override (attrs: {
    kernelPatches = attrs.kernelPatches ++ [
      kernelPatches.tuxonice_2_6_35
    ];
  });

  linux_nanonote_jz_2_6_34 = makeOverridable
    (import ../os-specific/linux/kernel/linux-nanonote-jz-2.6.34.nix) {
      inherit fetchurl fetchsvn stdenv perl mktemp module_init_tools ubootChooser;
      kernelPatches =
        [ kernelPatches.aufs2_2_6_34
        ];
    };

  linux_nanonote_jz_2_6_35 = makeOverridable
    (import ../os-specific/linux/kernel/linux-nanonote-jz-2.6.35.nix) {
      inherit fetchurl fetchsvn stdenv perl mktemp module_init_tools ubootChooser;
      kernelPatches =
        [ kernelPatches.aufs2_2_6_35
        ];
    };

  linux_nanonote_jz_2_6_36 = makeOverridable
    (import ../os-specific/linux/kernel/linux-nanonote-jz-2.6.36.nix) {
      inherit fetchurl fetchsvn stdenv perl mktemp module_init_tools ubootChooser;
      kernelPatches =
        [ #kernelPatches.fbcondecor_2_6_35
          kernelPatches.sec_perm_2_6_24
          kernelPatches.aufs2_2_6_36
          kernelPatches.mips_restart_2_6_36
          kernelPatches.cifs_timeout_2_6_35
        ];
    };

  linux_2_6_35_oldI686 = linux_2_6_35.override {
      extraConfig = ''
          HIGHMEM64G? n
          XEN? n
      '';
      extraMeta = {
        platforms = ["i686-linux"];
        maintainers = [lib.maintainers.raskin];
      };
  };

  linux_2_6_36 = makeOverridable (import ../os-specific/linux/kernel/linux-2.6.36.nix) {
    inherit fetchurl stdenv perl mktemp module_init_tools ubootChooser;
    kernelPatches =
      [ #kernelPatches.fbcondecor_2_6_35
        kernelPatches.sec_perm_2_6_24
        kernelPatches.aufs2_2_6_36
        kernelPatches.mips_restart_2_6_36
        kernelPatches.cifs_timeout_2_6_35
        kernelPatches.mips_restart_2_6_36
      ];
  };

  linux_2_6_36_tuxonice = linux_2_6_36.override (attrs: {
    kernelPatches = attrs.kernelPatches ++ [
      kernelPatches.tuxonice_2_6_36
    ];
  });

  linux_2_6_37 = makeOverridable (import ../os-specific/linux/kernel/linux-2.6.37.nix) {
    inherit fetchurl stdenv perl mktemp module_init_tools ubootChooser;
    kernelPatches =
      [ kernelPatches.fbcondecor_2_6_37
        kernelPatches.sec_perm_2_6_24
        kernelPatches.aufs2_1_2_6_37
        kernelPatches.cifs_timeout_2_6_35
        #kernelPatches.mips_restart_2_6_36
      ];
  };

  linux_2_6_37_tuxonice = linux_2_6_37.override (attrs: {
    kernelPatches = attrs.kernelPatches ++ [
      kernelPatches.tuxonice_2_6_37
    ];
  });

  linux_2_6_38 = makeOverridable (import ../os-specific/linux/kernel/linux-2.6.38.nix) {
    inherit fetchurl stdenv perl mktemp module_init_tools ubootChooser;
    kernelPatches =
      [ kernelPatches.fbcondecor_2_6_38
        kernelPatches.sec_perm_2_6_24
        kernelPatches.aufs2_1_2_6_38
        kernelPatches.cifs_timeout_2_6_38
        #kernelPatches.mips_restart_2_6_36
      ];
  };

  linux_2_6_38_ati = linux_2_6_38.override { extraConfig="DRM_RADEON_KMS y"; };

  linux_2_6_39 = makeOverridable (import ../os-specific/linux/kernel/linux-2.6.39.nix) {
    inherit fetchurl stdenv perl mktemp module_init_tools ubootChooser;
    kernelPatches =
      [ #kernelPatches.fbcondecor_2_6_38
        kernelPatches.sec_perm_2_6_24
        kernelPatches.aufs2_1_2_6_39
        #kernelPatches.mips_restart_2_6_36
      ];
  };

  linux_3_0 = makeOverridable (import ../os-specific/linux/kernel/linux-3.0.nix) {
    inherit fetchurl stdenv perl mktemp module_init_tools ubootChooser;
    kernelPatches =
      [ #kernelPatches.fbcondecor_2_6_38
        kernelPatches.sec_perm_2_6_24
        kernelPatches.aufs3_0
        #kernelPatches.aufs2_1_3_0
        #kernelPatches.mips_restart_2_6_36
      ];
  };

  linux_3_1 = makeOverridable (import ../os-specific/linux/kernel/linux-3.1.nix) {
    inherit fetchurl stdenv perl mktemp module_init_tools ubootChooser;
    kernelPatches =
      [ #kernelPatches.fbcondecor_2_6_38
        kernelPatches.sec_perm_2_6_24
        kernelPatches.efi_stub
        #kernelPatches.aufs2_1_2_6_38
        #kernelPatches.mips_restart_2_6_36
      ];
  };

  /* Linux kernel modules are inherently tied to a specific kernel.  So
     rather than provide specific instances of those packages for a
     specific kernel, we have a function that builds those packages
     for a specific kernel.  This function can then be called for
     whatever kernel you're using. */

  linuxPackagesFor = kernel: self: let callPackage = newScope self; in rec {

    inherit kernel;

    acpi_call = callPackage ../os-specific/linux/acpi-call {};

    ati_drivers_x11 = callPackage ../os-specific/linux/ati-drivers { };

    aufs = callPackage ../os-specific/linux/aufs { };

    aufs2 = if kernel.features ? aufs2 then
      callPackage ../os-specific/linux/aufs2 { }
      else null;

    aufs2_1 = if kernel.features ? aufs2_1 then
      callPackage ../os-specific/linux/aufs2.1 { }
      else null;

    aufs3 = if kernel.features ? aufs3 then
      callPackage ../os-specific/linux/aufs3 { }
      else null;

    aufs2_util = if kernel.features ? aufs2 then
      callPackage ../os-specific/linux/aufs2-util { }
      else null;

    aufs2_1_util = if kernel.features ? aufs2_1 then
      callPackage ../os-specific/linux/aufs2.1-util { }
      else null;

    aufs3_util = if kernel.features ? aufs3 then
      callPackage ../os-specific/linux/aufs3-util { }
      else null;

    blcr = callPackage ../os-specific/linux/blcr {
      #libtool = libtool_1_5; # libtool 2 causes a fork bomb
    };

    e1000e = callPackage ../os-specific/linux/e1000e {};

    exmap = callPackage ../os-specific/linux/exmap {
      inherit (gtkLibs) gtkmm;
    };

    iscsitarget = callPackage ../os-specific/linux/iscsitarget { };

    iwlwifi = callPackage ../os-specific/linux/iwlwifi { };

    iwlwifi4965ucode =
      (if (builtins.compareVersions kernel.version "2.6.27" == 0)
          || (builtins.compareVersions kernel.version "2.6.27" == 1)
       then iwlwifi4965ucodeV2
       else iwlwifi4965ucodeV1);

    atheros = callPackage ../os-specific/linux/atheros/0.9.4.nix { };

    broadcom_sta = callPackage ../os-specific/linux/broadcom-sta/default.nix { };

    kernelHeaders = callPackage ../os-specific/linux/kernel-headers { };

    nvidia_x11 = callPackage ../os-specific/linux/nvidia-x11 { };

    nvidia_x11_legacy96 = callPackage ../os-specific/linux/nvidia-x11/legacy96.nix { };
    nvidia_x11_legacy173 = callPackage ../os-specific/linux/nvidia-x11/legacy173.nix { };

    openafsClient = callPackage ../servers/openafs-client { };

    openiscsi = callPackage ../os-specific/linux/open-iscsi { };

    wis_go7007 = callPackage ../os-specific/linux/wis-go7007 { };

    kqemu = builderDefsPackage ../os-specific/linux/kqemu/1.4.0pre1.nix {
      inherit kernel perl;
    };

    splashutils =
      if kernel.features ? fbConDecor then pkgs.splashutils else null;

    ext3cowtools = callPackage ../os-specific/linux/ext3cow-tools {
      kernel_ext3cowpatched = kernel;
    };

    /* compiles but has to be integrated into the kernel somehow
      Let's have it uncommented and finish it..
    */
    ndiswrapper = callPackage ../os-specific/linux/ndiswrapper { };

    ov511 = callPackage ../os-specific/linux/ov511 {
      stdenv = overrideGCC stdenv gcc34;
    };

    # State Nix
    snix = callPackage ../tools/package-management/snix {

      aterm = aterm25;
      db4 = db45;

      flex = flex2533;
      ext3cow_kernel = kernel;    };

    sysprof = callPackage ../development/tools/profiling/sysprof {
      inherit (gnome) gtk glib pango libglade;
    };

    systemtap = callPackage ../development/tools/profiling/systemtap {
      linux = kernel;
      inherit (gnome) gtkmm libglademm;
    };

    virtualbox = callPackage ../applications/virtualization/virtualbox {
      stdenv = stdenv_32bit;
      inherit (gnome) libIDL;
    };

    virtualboxGuestAdditions = callPackage ../applications/virtualization/virtualbox/guest-additions { };
  };

  # Build the kernel modules for the some of the kernels.
  linuxPackages_2_6_25 = recurseIntoAttrs (linuxPackagesFor linux_2_6_25 pkgs.linuxPackages_2_6_25);
  linuxPackages_2_6_27 = recurseIntoAttrs (linuxPackagesFor linux_2_6_27 pkgs.linuxPackages_2_6_27);
  linuxPackages_2_6_28 = recurseIntoAttrs (linuxPackagesFor linux_2_6_28 pkgs.linuxPackages_2_6_28);
  linuxPackages_2_6_29 = recurseIntoAttrs (linuxPackagesFor linux_2_6_29 pkgs.linuxPackages_2_6_29);
  linuxPackages_2_6_31 = recurseIntoAttrs (linuxPackagesFor linux_2_6_31 pkgs.linuxPackages_2_6_31);
  linuxPackages_2_6_32 = recurseIntoAttrs (linuxPackagesFor linux_2_6_32 pkgs.linuxPackages_2_6_32);
  linuxPackages_2_6_32_systemtap =
    recurseIntoAttrs (linuxPackagesFor linux_2_6_32_systemtap pkgs.linuxPackages_2_6_32_systemtap);
  linuxPackages_2_6_32_xen =
    recurseIntoAttrs (linuxPackagesFor linux_2_6_32_xen pkgs.linuxPackages_2_6_32_xen);
  linuxPackages_2_6_33 = recurseIntoAttrs (linuxPackagesFor linux_2_6_33 pkgs.linuxPackages_2_6_33);
  linuxPackages_2_6_34 = recurseIntoAttrs (linuxPackagesFor linux_2_6_34 pkgs.linuxPackages_2_6_34);
  linuxPackages_2_6_34_tuxonice = recurseIntoAttrs (linuxPackagesFor linux_2_6_34_tuxonice pkgs.linuxPackages_2_6_34_tuxonice);
  linuxPackages_2_6_35 = recurseIntoAttrs (linuxPackagesFor linux_2_6_35 pkgs.linuxPackages_2_6_35);
  linuxPackages_2_6_35_tuxonice = recurseIntoAttrs (linuxPackagesFor linux_2_6_35_tuxonice pkgs.linuxPackages_2_6_35_tuxonice);
  linuxPackages_2_6_36 = recurseIntoAttrs (linuxPackagesFor linux_2_6_36 pkgs.linuxPackages_2_6_36);
  linuxPackages_2_6_36_tuxonice = recurseIntoAttrs (linuxPackagesFor linux_2_6_36_tuxonice pkgs.linuxPackages_2_6_36_tuxonice);
  linuxPackages_2_6_37 = recurseIntoAttrs (linuxPackagesFor linux_2_6_37 pkgs.linuxPackages_2_6_37);
  linuxPackages_2_6_37_tuxonice = recurseIntoAttrs (linuxPackagesFor linux_2_6_37_tuxonice pkgs.linuxPackages_2_6_37_tuxonice);
  linuxPackages_2_6_38 = recurseIntoAttrs (linuxPackagesFor linux_2_6_38 pkgs.linuxPackages_2_6_38);
  linuxPackages_2_6_38_ati = recurseIntoAttrs (linuxPackagesFor linux_2_6_38_ati pkgs.linuxPackages_2_6_38);
  linuxPackages_2_6_39 = recurseIntoAttrs (linuxPackagesFor linux_2_6_39 pkgs.linuxPackages_2_6_39);
  linuxPackages_3_0 = recurseIntoAttrs (linuxPackagesFor linux_3_0 pkgs.linuxPackages_3_0);
  linuxPackages_3_1 = recurseIntoAttrs (linuxPackagesFor linux_3_1 pkgs.linuxPackages_3_1);
  linuxPackages_nanonote_jz_2_6_34 = recurseIntoAttrs (linuxPackagesFor linux_nanonote_jz_2_6_34 pkgs.linuxPackages_nanonote_jz_2_6_34);
  linuxPackages_nanonote_jz_2_6_35 = recurseIntoAttrs (linuxPackagesFor linux_nanonote_jz_2_6_35 pkgs.linuxPackages_nanonote_jz_2_6_35);
  linuxPackages_nanonote_jz_2_6_36 = recurseIntoAttrs (linuxPackagesFor linux_nanonote_jz_2_6_36 pkgs.linuxPackages_nanonote_jz_2_6_36);

  # The current default kernel / kernel modules.
  linux = linuxPackages.kernel;
  linuxPackages = linuxPackages_2_6_35;

  keyutils = callPackage ../os-specific/linux/keyutils { };

  libselinux = callPackage ../os-specific/linux/libselinux { };

  libsemanage = callPackage ../os-specific/linux/libsemanage { };

  libraw1394 = callPackage ../development/libraries/libraw1394 { };

  libsexy = callPackage ../development/libraries/libsexy { };

  librsvg = gnome.librsvg;

  libsepol = callPackage ../os-specific/linux/libsepol { };

  libsmbios = callPackage ../os-specific/linux/libsmbios { };

  lm_sensors = callPackage ../os-specific/linux/lm_sensors { };

  lsiutil = callPackage ../os-specific/linux/lsiutil { };

  klibc = callPackage ../os-specific/linux/klibc {
    linuxHeaders = glibc.kernelHeaders;
  };

  klibcShrunk = callPackage ../os-specific/linux/klibc/shrunk.nix { };

  kvm = qemu_kvm;

  libcap = callPackage ../os-specific/linux/libcap { };

  libcap_progs = callPackage ../os-specific/linux/libcap/progs.nix { };

  libcap_pam = callPackage ../os-specific/linux/libcap/pam.nix { };

  libcap_manpages = callPackage ../os-specific/linux/libcap/man.nix { };

  libnscd = callPackage ../os-specific/linux/libnscd { };

  libnotify = callPackage ../development/libraries/libnotify { };

  libvolume_id = callPackage ../os-specific/linux/libvolume_id { };

  lsscsi = callPackage ../os-specific/linux/lsscsi { };

  lvm2 = callPackage ../os-specific/linux/lvm2 { };

  # In theory GNU Mach doesn't have to be cross-compiled.  However, since it
  # has to be built for i586 (it doesn't work on x86_64), one needs a cross
  # compiler for that host.
  mach = callPackage ../os-specific/gnu/mach {
    automake = automake111x;  };

  machHeaders = callPackage ../os-specific/gnu/mach {
    automake = automake111x;
    headersOnly = true;
    mig = null;
  };

  mdadm = callPackage ../os-specific/linux/mdadm { };

  mingetty = callPackage ../os-specific/linux/mingetty { };

  module_init_tools = callPackage ../os-specific/linux/module-init-tools { };

  mountall = callPackage ../os-specific/linux/mountall {
    automake = automake111x;
  };

  aggregateModules = modules:
    import ../os-specific/linux/module-init-tools/aggregator.nix {
      inherit stdenv module_init_tools modules buildEnv;
    };

  modutils = callPackage ../os-specific/linux/modutils {
    stdenv = overrideGCC stdenv gcc34;
  };

  multipath_tools = callPackage ../os-specific/linux/multipath-tools { };

  nettools = callPackage ../os-specific/linux/net-tools { };

  neverball = callPackage ../games/neverball { };

  numactl = callPackage ../os-specific/linux/numactl { };

  gw6c = builderDefsPackage (import ../os-specific/linux/gw6c) {
    inherit fetchurl stdenv nettools openssl procps iproute;
  };

  nss_ldap = callPackage ../os-specific/linux/nss_ldap { };

  pam = callPackage ../os-specific/linux/pam { };

  # pam_bioapi ( see http://www.thinkwiki.org/wiki/How_to_enable_the_fingerprint_reader )

  pam_ccreds = callPackage ../os-specific/linux/pam_ccreds {
    db = db4;
  };

  pam_console = callPackage ../os-specific/linux/pam_console {
    libtool = libtool_1_5;
  };

  pam_devperm = callPackage ../os-specific/linux/pam_devperm { };

  pam_krb5 = callPackage ../os-specific/linux/pam_krb5 { };

  pam_ldap = callPackage ../os-specific/linux/pam_ldap { };

  pam_login = callPackage ../os-specific/linux/pam_login { };

  pam_unix2 = callPackage ../os-specific/linux/pam_unix2 { };

  pam_usb = callPackage ../os-specific/linux/pam_usb { };

  pcmciaUtils = callPackage ../os-specific/linux/pcmciautils {
    firmware = getConfig ["pcmciaUtils" "firmware"] [];
    config = getConfig ["pcmciaUtils" "config"] null;
  };

  phat = callPackage ../development/libraries/phat {
    inherit (gnome) gtk libgnomecanvas;
  };

  pmount = callPackage ../os-specific/linux/pmount { };

  pmutils = callPackage ../os-specific/linux/pm-utils { };

  policycoreutils = callPackage ../os-specific/linux/policycoreutils { };

  powertop = callPackage ../os-specific/linux/powertop { };

  procps = callPackage ../os-specific/linux/procps { };

  pwdutils = callPackage ../os-specific/linux/pwdutils { };

  qemu_kvm = callPackage ../os-specific/linux/qemu-kvm { };

  radeontools = callPackage ../os-specific/linux/radeontools { };

  radeonR700 = callPackage ../os-specific/linux/firmware/radeon-r700 { };
  radeonR600 = callPackage ../os-specific/linux/firmware/radeon-r600 { };
  radeonJuniper = callPackage ../os-specific/linux/firmware/radeon-juniper { };

  rfkill = callPackage ../os-specific/linux/rfkill { };

  rt2860fw = callPackage ../os-specific/linux/firmware/rt2860 { };

  rt2870fw = callPackage ../os-specific/linux/firmware/rt2870 { };

  rt73fw = callPackage ../os-specific/linux/firmware/rt73 { };

  rtkit = callPackage ../os-specific/linux/rtkit { };

  rtl8192cfw = callPackage ../os-specific/linux/firmware/rtl8192c { };

  sdparm = callPackage ../os-specific/linux/sdparm { };

  shadow = callPackage ../os-specific/linux/shadow { };

  splashutils = callPackage ../os-specific/linux/splashutils/default.nix { };

  statifier = builderDefsPackage (import ../os-specific/linux/statifier) { };

  sysfsutils = callPackage ../os-specific/linux/sysfsutils { };

  # Provided with sysfsutils.
  libsysfs = sysfsutils;
  systool = sysfsutils;

  sysklogd = callPackage ../os-specific/linux/sysklogd { };

  syslinux = callPackage ../os-specific/linux/syslinux { };

  sysstat = callPackage ../os-specific/linux/sysstat { };

  sysvinit = callPackage ../os-specific/linux/sysvinit { };

  sysvtools = callPackage ../os-specific/linux/sysvinit {
    withoutInitTools = true;
  };

  # FIXME: `tcp-wrapper' is actually not OS-specific.
  tcpWrapper = callPackage ../os-specific/linux/tcp-wrapper { };

  trackballs = callPackage ../games/trackballs {
    debug = false;
    guile = guile_1_8;
  };

  tunctl = callPackage ../os-specific/linux/tunctl { };

  /*tuxracer = builderDefsPackage (import ../games/tuxracer) {
    inherit mesa tcl freeglut;
    inherit (xlibs) libX11 xproto;
  };*/

  ubootChooser = name : if (name == "upstream") then ubootUpstream
    else if (name == "sheevaplug") then ubootSheevaplug
    else if (name == "guruplug") then ubootGuruplug
    else if (name == "nanonote") then ubootNanonote
    else throw "Unknown uboot";

  ubootUpstream = callPackage ../misc/uboot { };

  ubootSheevaplug = callPackage ../misc/uboot/sheevaplug.nix { };

  ubootNanonote = callPackage ../misc/uboot/nanonote.nix { };

  ubootGuruplug = callPackage ../misc/uboot/guruplug.nix { };

  uclibc = callPackage ../os-specific/linux/uclibc { };

  uclibcCross = import ../os-specific/linux/uclibc {
    inherit fetchurl stdenv libiconv;
    linuxHeaders = linuxHeadersCross;
    gccCross = gccCrossStageStatic;
    cross = assert crossSystem != null; crossSystem;
  };

  udev145 = callPackage ../os-specific/linux/udev/145.nix { };
  udev173 = callPackage ../os-specific/linux/udev/173.nix { };
  udev = pkgs.udev173;

  udisks = callPackage ../os-specific/linux/udisks { };

  uml = import ../os-specific/linux/kernel/linux-2.6.29.nix {
    inherit fetchurl stdenv perl mktemp module_init_tools;
    userModeLinux = true;
  };

  umlutilities = callPackage ../os-specific/linux/uml-utilities {
    tunctl = true; mconsole = true;
  };

  untie = callPackage ../os-specific/linux/untie {};

  upower = callPackage ../os-specific/linux/upower {
    dbus_glib = pkgs.dbus_glib_0_94;
  };

  upstart = callPackage ../os-specific/linux/upstart { };

  usbutils = callPackage ../os-specific/linux/usbutils { };

  utillinux = utillinuxng;

  utillinuxCurses = utillinuxngCurses;

  utillinuxng = lowPrio (callPackage ../os-specific/linux/util-linux-ng {
    ncurses = null;
    perl = null;
  });

  utillinuxngCurses = utillinuxng.override {
    inherit ncurses perl;
  };

  v4l_utils = callPackage ../os-specific/linux/v4l-utils {};

  windows = rec {
    w32api = callPackage ../os-specific/windows/w32api {
      gccCross = gccCrossStageStatic;
      binutilsCross = binutilsCross;
    };

    w32api_headers = w32api.override {
      onlyHeaders = true;
    };

    mingw_runtime = callPackage ../os-specific/windows/mingwrt {
      gccCross = gccCrossMingw2;
      binutilsCross = binutilsCross;
    };

    mingw_runtime_headers = mingw_runtime.override {
      onlyHeaders = true;
    };

    mingw_headers1 = buildEnv {
      name = "mingw-headers-1";
      paths = [ w32api_headers mingw_runtime_headers ];
    };

    mingw_headers2 = buildEnv {
      name = "mingw-headers-2";
      paths = [ w32api mingw_runtime_headers ];
    };

    mingw_headers3 = buildEnv {
      name = "mingw-headers-3";
      paths = [ w32api mingw_runtime ];
    };

    wxMSW = callPackage ../os-specific/windows/wxMSW-2.8 { };
  };

  wesnoth = callPackage ../games/wesnoth {
    inherit (gtkLibs) pango;
    lua = lua5;
  };

  wirelesstools = callPackage ../os-specific/linux/wireless-tools { };

  wpa_supplicant = callPackage ../os-specific/linux/wpa_supplicant {
  };

  wpa_supplicant_gui = pkgs.wpa_supplicant.gui;

  xf86_input_multitouch =
    callPackage ../os-specific/linux/xf86-input-multitouch { };

  xf86_input_wacom = callPackage ../os-specific/linux/xf86-input-wacom { };

  xmoto = builderDefsPackage (import ../games/xmoto) {
    inherit chipmunk sqlite curl zlib bzip2 libjpeg libpng
      freeglut mesa SDL SDL_mixer SDL_image SDL_net SDL_ttf
      lua5 ode libxdg_basedir;
  };

  xorg_sys_opengl = callPackage ../os-specific/linux/opengl/xorg-sys { };

  zd1211fw = callPackage ../os-specific/linux/firmware/zd1211 { };

  ### DATA

  andagii = callPackage ../data/fonts/andagii {};

  anonymousPro = callPackage ../data/fonts/anonymous-pro {};

  arkpandora_ttf = builderDefsPackage (import ../data/fonts/arkpandora) {
  };

  bakoma_ttf = callPackage ../data/fonts/bakoma-ttf { };

  cacert = callPackage ../data/misc/cacert { };

  corefonts = callPackage ../data/fonts/corefonts { };

  wrapFonts = paths : ((import ../data/fonts/fontWrap) {
    inherit fetchurl stdenv builderDefs paths;
    inherit (xorg) mkfontdir mkfontscale;
  });

  clearlyU = callPackage ../data/fonts/clearlyU { };

  cm_unicode = callPackage ../data/fonts/cm-unicode {};

  dejavu_fonts = callPackage ../data/fonts/dejavu-fonts {
    inherit (perlPackages) FontTTF;
  };

  docbook5 = callPackage ../data/sgml+xml/schemas/docbook-5.0 { };

  docbook_xml_dtd_412 = callPackage ../data/sgml+xml/schemas/xml-dtd/docbook/4.1.2.nix { };

  docbook_xml_dtd_42 = callPackage ../data/sgml+xml/schemas/xml-dtd/docbook/4.2.nix { };

  docbook_xml_dtd_43 = callPackage ../data/sgml+xml/schemas/xml-dtd/docbook/4.3.nix { };

  docbook_xml_dtd_45 = callPackage ../data/sgml+xml/schemas/xml-dtd/docbook/4.5.nix { };

  docbook_xml_ebnf_dtd = callPackage ../data/sgml+xml/schemas/xml-dtd/docbook-ebnf { };

  docbook_xml_xslt = docbook_xsl;

  docbook_xsl = callPackage ../data/sgml+xml/stylesheets/xslt/docbook-xsl { };

  docbook5_xsl = docbook_xsl_ns;

  docbook_xsl_ns = callPackage ../data/sgml+xml/stylesheets/xslt/docbook-xsl-ns { };

  freefont_ttf = callPackage ../data/fonts/freefont-ttf { };

  gentium = callPackage ../data/fonts/gentium {};

  hicolor_icon_theme = callPackage ../data/misc/hicolor-icon-theme { };

  inconsolata = callPackage ../data/fonts/inconsolata {};

  junicode = callPackage ../data/fonts/junicode { };

  liberation_ttf = callPackage ../data/fonts/redhat-liberation-fonts { };

  libertine = builderDefsPackage (import ../data/fonts/libertine) {
    inherit fontforge;
  };

  lmodern = callPackage ../data/fonts/lmodern { };

  manpages = callPackage ../data/documentation/man-pages { };

  miscfiles = callPackage ../data/misc/miscfiles { };

  mph_2b_damase = callPackage ../data/fonts/mph-2b-damase { };

  oldstandard = callPackage ../data/fonts/oldstandard { };

  posix_man_pages = callPackage ../data/documentation/man-pages-posix { };

  pthreadmanpages = callPackage ../data/documentation/pthread-man-pages { };

  shared_mime_info = callPackage ../data/misc/shared-mime-info { };

  shared_desktop_ontologies = callPackage ../data/misc/shared-desktop-ontologies { };

  stdmanpages = callPackage ../data/documentation/std-man-pages { };

  iana_etc = callPackage ../data/misc/iana-etc { };

  poppler_data = callPackage ../data/misc/poppler-data { };

  r3rs = callPackage ../data/documentation/rnrs/r3rs.nix { };

  r4rs = callPackage ../data/documentation/rnrs/r4rs.nix { };

  r5rs = callPackage ../data/documentation/rnrs/r5rs.nix { };

  themes = name: import (../data/misc/themes + ("/" + name + ".nix")) {
    inherit fetchurl;
  };

  theano = callPackage ../data/fonts/theano { };

  tempora_lgc = callPackage ../data/fonts/tempora-lgc { };

  terminus_font = callPackage ../data/fonts/terminus-font { };

  ttf_bitstream_vera = callPackage ../data/fonts/ttf-bitstream-vera { };

  ucsFonts = callPackage ../data/fonts/ucs-fonts { };

  unifont = callPackage ../data/fonts/unifont { };

  vistafonts = callPackage ../data/fonts/vista-fonts { };

  wqy_zenhei = callPackage ../data/fonts/wqy-zenhei { };

  xhtml1 = callPackage ../data/sgml+xml/schemas/xml-dtd/xhtml1 { };

  xkeyboard_config = callPackage ../data/misc/xkeyboard-config { };


  ### APPLICATIONS


  aangifte2005 = callPackage_i686 ../applications/taxes/aangifte-2005 { };

  aangifte2006 = callPackage_i686 ../applications/taxes/aangifte-2006 { };

  aangifte2007 = callPackage_i686 ../applications/taxes/aangifte-2007 { };

  aangifte2008 = callPackage_i686 ../applications/taxes/aangifte-2008 { };

  aangifte2009 = callPackage_i686 ../applications/taxes/aangifte-2009 { };

  aangifte2010 = callPackage_i686 ../applications/taxes/aangifte-2010 { };

  abcde = callPackage ../applications/audio/abcde { };

  abiword = callPackage ../applications/office/abiword {
    inherit (gnome) libglade libgnomecanvas;
  };

  adobeReader = callPackage_i686 ../applications/misc/adobe-reader { };

  amsn = callPackage ../applications/networking/instant-messengers/amsn {
    libstdcpp = gcc33.gcc;
  };

  antiword = callPackage ../applications/office/antiword {};

  ardour = callPackage ../applications/audio/ardour {
    inherit (gtkLibs) glib pango gtk glibmm gtkmm;
    inherit (gnome) libgnomecanvas;
  };

  ardour3 =  lowPrio (callPackage ../applications/audio/ardour/ardour3.nix {
    inherit (gtkLibs) glib pango gtk glibmm gtkmm;
    inherit (gnome) libgnomecanvas libgnomecanvasmm;
  });

  arora = callPackage ../applications/networking/browsers/arora { };

  audacious = callPackage ../applications/audio/audacious { };

  audacity = callPackage ../applications/audio/audacity {
    portaudio = portaudioSVN;
    ffmpeg = ffmpeg_0_6_90;
  };

  aumix = callPackage ../applications/audio/aumix {
    gtkGUI = false;
  };

  autopanosiftc = callPackage ../applications/graphics/autopanosiftc { };

  avidemux = callPackage ../applications/video/avidemux {
  };

  avogadro = callPackage ../applications/science/chemistry/avogadro { };

  awesome = callPackage ../applications/window-managers/awesome {
    inherit (gtkLibs) glib pango;
    lua = lua5;
    cairo = cairo.override { xcbSupport = true; };
  };

  batik = callPackage ../applications/graphics/batik { };

  bazaar = callPackage ../applications/version-management/bazaar { };

  bazaarTools = builderDefsPackage (import ../applications/version-management/bazaar/tools.nix) {
    inherit bazaar;
  };

  beast = callPackage ../applications/audio/beast {
    inherit (gnome) libgnomecanvas libart_lgpl;
    guile = guile_1_8;
  };

  bibletime = callPackage ../applications/misc/bibletime { };

  bitcoin = callPackage ../applications/misc/bitcoin {
    boost = boost144;
    wxGTK = wxGTK290;
    db4 = db47;
    inherit (xlibs) libSM;
  };

  bitlbee = callPackage ../applications/networking/instant-messengers/bitlbee {
    # For some reason, TLS support is broken when using GnuTLS 3.0 (can't
    # connect to jabber.org, for instance.)
    gnutls = gnutls2;
  };

  blender = callPackage ../applications/misc/blender/2.49.nix { };

  blender_2_57 = lowPrio (import ../applications/misc/blender {
    inherit stdenv fetchurl SDL cmake gettext ilmbase libjpeg libpng
      libsamplerate libtiff mesa openal openexr openjpeg zlib;
    inherit (xlibs) libXi;
    python = python32;
  });

  bvi = callPackage ../applications/editors/bvi { };

  calibre = callPackage ../applications/misc/calibre { };

  carrier = builderDefsPackage (import ../applications/networking/instant-messengers/carrier/2.5.0.nix) {
    inherit fetchurl stdenv pkgconfig perl perlXMLParser libxml2 openssl nss
      gtkspell aspell gettext ncurses avahi dbus dbus_glib python
      libtool automake autoconf;
    GStreamer = gst_all.gstreamer;
    inherit (gtkLibs) gtk glib;
    inherit (gnome) startupnotification GConf ;
    inherit (xlibs) libXScrnSaver scrnsaverproto libX11 xproto kbproto;
  };
  funpidgin = carrier;

  cddiscid = callPackage ../applications/audio/cd-discid { };

  cdparanoia = cdparanoiaIII;

  cdparanoiaIII = callPackage ../applications/audio/cdparanoia { };

  cdrtools = callPackage ../applications/misc/cdrtools { };

  chatzilla =
    xulrunnerWrapper {
      launcher = "chatzilla";
      application = callPackage ../applications/networking/irc/chatzilla { };
    };

  chrome = callPackage ../applications/networking/browsers/chromium {
    inherit (gnome) GConf;
    patchelf = patchelf06;
  };

  chromeWrapper = wrapFirefox chrome "chrome" "";

  cinelerra = callPackage ../applications/video/cinelerra {
    inherit (gnome) esound;
  };

  cmus = callPackage ../applications/audio/cmus { };

  compiz = callPackage ../applications/window-managers/compiz/core.nix { };

  compiz_ccsm = callPackage ../applications/window-managers/compiz/ccsm.nix { };

  compizconfig_python = callPackage ../applications/window-managers/compiz/config-python.nix { };

  libcompizconfig = callPackage ../applications/window-managers/compiz/libcompizconfig.nix { };

  compiz_bcop = callPackage ../applications/window-managers/compiz/bcop.nix { };

  compiz_plugins_main = callPackage ../applications/window-managers/compiz/plugins-main.nix { };

  compiz_plugins_extra = callPackage ../applications/window-managers/compiz/plugins-extra.nix { };

  cinepaint = callPackage ../applications/graphics/cinepaint {
    fltk = fltk11;
  };

  codeville = builderDefsPackage (import ../applications/version-management/codeville/0.8.0.nix) {
    inherit makeWrapper;
    python = pythonFull;
  };

  comical = callPackage ../applications/graphics/comical { };

  conkeror = xulrunnerWrapper {
    launcher = "conkeror";
    application = callPackage ../applications/networking/browsers/conkeror { };
  };

  cuneiform = builderDefsPackage (import ../tools/graphics/cuneiform) {
    inherit cmake patchelf;
    imagemagick=imagemagick;
  };

  cvs = callPackage ../applications/version-management/cvs { };

  cvsps = callPackage ../applications/version-management/cvsps { };

  cvs2svn = callPackage ../applications/version-management/cvs2svn { };

  d4x = callPackage ../applications/misc/d4x { };

  darcs = haskellPackages.darcs;

  darktable = callPackage ../applications/graphics/darktable {
    inherit (gnome) GConf gnome_keyring libglade atk;
    inherit (xlibs) libxcb pixman libpthreadstubs libXau;
  };

  dia = callPackage ../applications/graphics/dia {
    inherit (pkgs.gnome) libart_lgpl libgnomeui;
  };

  djvulibre = callPackage ../applications/misc/djvulibre { };

  djview4 = callPackage ../applications/graphics/djview { };

  dmenu = callPackage ../applications/misc/dmenu { };

  dmtx = builderDefsPackage (import ../tools/graphics/dmtx) {
    inherit libpng libtiff libjpeg imagemagick librsvg
      pkgconfig bzip2 zlib libtool freetype fontconfig
      ghostscript jasper xz;
    inherit (xlibs) libX11;
  };

  dvdauthor = callPackage ../applications/video/dvdauthor { };

  dwm = callPackage ../applications/window-managers/dwm {
    patches = getConfig [ "dwm" "patches" ] [];
  };

  eaglemode = callPackage ../applications/misc/eaglemode { };

  eclipses = recurseIntoAttrs (callPackage ../applications/editors/eclipse { });

  ed = callPackage ../applications/editors/ed { };

  elinks = callPackage ../applications/networking/browsers/elinks { };

  elvis = callPackage ../applications/editors/elvis { };

  emacs = emacs23;

  emacs22 = callPackage ../applications/editors/emacs-22 {
    /* Using cpp 4.5, we get:

         make[1]: Entering directory `/tmp/nix-build-dhbj8qqmqxwp3iw6sjcgafsrwlwrix1f-emacs-22.3.drv-0/emacs-22.3/lib-src'
         Makefile:148: *** recipe commences before first target.  Stop.

       Apparently, this is because `lib-src/Makefile' is generated by
       processing `lib-src/Makefile.in' with cpp, and the escaping rules for
       literal backslashes have changed.  */
    stdenv = overrideGCC stdenv gcc44;
    xaw3dSupport = getConfig [ "emacs" "xaw3dSupport" ] false;
    gtkGUI = getConfig [ "emacs" "gtkSupport" ] true;
  };

  emacs23 = callPackage ../applications/editors/emacs-23 {
    # use override to select the appropriate gui toolkit
    libXaw = if stdenv.isDarwin then xlibs.libXaw else null;
    Xaw3d = null;
    gtk = if stdenv.isDarwin then null else gtkLibs.gtk;
    # TODO: these packages don't build on Darwin.
    gconf = null /* if stdenv.isDarwin then null else gnome.GConf */;
    librsvg = null /* if stdenv.isDarwin then null else librsvg */;
  };

  emacsSnapshot = lowPrio (callPackage ../applications/editors/emacs-snapshot {
    xawSupport = getConfig [ "emacs" "xawSupport" ] false;
    xaw3dSupport = getConfig [ "emacs" "xaw3dSupport" ] false;
    gtkGUI = getConfig [ "emacs" "gtkSupport" ] true;
    xftSupport = getConfig [ "emacs" "xftSupport" ] true;
    dbusSupport = getConfig [ "emacs" "dbusSupport" ] true;
  });

  emacsPackages = emacs: self: let callPackage = newScope self; in rec {
    inherit emacs;

    bbdb = callPackage ../applications/editors/emacs-modes/bbdb { };

    cedet = callPackage ../applications/editors/emacs-modes/cedet { };

    cua = callPackage ../applications/editors/emacs-modes/cua { };

    ecb = callPackage ../applications/editors/emacs-modes/ecb { };

    jabber = callPackage ../applications/editors/emacs-modes/jabber { };

    emacsSessionManagement = callPackage ../applications/editors/emacs-modes/session-management-for-emacs { };

    emacsw3m = callPackage ../applications/editors/emacs-modes/emacs-w3m { };

    emms = callPackage ../applications/editors/emacs-modes/emms { };

    jdee = callPackage ../applications/editors/emacs-modes/jdee {
      # Requires Emacs 23, for `avl-tree'.
    };

    stratego = callPackage ../applications/editors/emacs-modes/stratego { };

    haskellMode = callPackage ../applications/editors/emacs-modes/haskell { };

    hol_light_mode = callPackage ../applications/editors/emacs-modes/hol_light { };

    htmlize = callPackage ../applications/editors/emacs-modes/htmlize { };

    magit = callPackage ../applications/editors/emacs-modes/magit { };

    maudeMode = callPackage ../applications/editors/emacs-modes/maude { };

    nxml = callPackage ../applications/editors/emacs-modes/nxml { };

    # This is usually a newer version of Org-Mode than that found in GNU Emacs, so
    # we want it to have higher precedence.
    org = hiPrio (callPackage ../applications/editors/emacs-modes/org { });

    phpMode = callPackage ../applications/editors/emacs-modes/php { };

    prologMode = callPackage ../applications/editors/emacs-modes/prolog { };

    proofgeneral = callPackage ../applications/editors/emacs-modes/proofgeneral { };

    quack = callPackage ../applications/editors/emacs-modes/quack { };

    remember = callPackage ../applications/editors/emacs-modes/remember { };

    rudel = callPackage ../applications/editors/emacs-modes/rudel { };

    scalaMode = callPackage ../applications/editors/emacs-modes/scala-mode { };
  };

  emacs22Packages = emacsPackages emacs22 pkgs.emacs22Packages;
  emacs23Packages = recurseIntoAttrs (emacsPackages emacs23 pkgs.emacs23Packages);

  epdfview = callPackage ../applications/misc/epdfview { };

  espeak = callPackage ../applications/audio/espeak { };

  esniper = callPackage ../applications/networking/esniper { };

  etherape = callPackage ../applications/networking/sniffers/etherape {
    inherit (gnome) gnomedocutils libgnome libglade gtk libgnomeui scrollkeeper;
  };

  evopedia = callPackage ../applications/misc/evopedia { };

  keepassx = callPackage ../applications/misc/keepassx { };

  # FIXME: Evince and other GNOME/GTK+ apps (e.g., Viking) provide
  # `share/icons/hicolor/icon-theme.cache'.  Arbitrarily give this one a
  # higher priority.
  evince = hiPrio (callPackage ../applications/misc/evince {
    inherit (gnome) gnomedocutils gnomeicontheme libgnome
      libgnomeui libglade glib gtk scrollkeeper gnome_keyring;
  });

  evolution_data_server = newScope (gnome // gtkLibs) ../servers/evolution-data-server { };

  exrdisplay = callPackage ../applications/graphics/exrdisplay {
    fltk = fltk20;
  };

  fbpanel = callPackage ../applications/window-managers/fbpanel { };

  fetchmail = import ../applications/misc/fetchmail {
    inherit stdenv fetchurl openssl;
  };

  fossil = callPackage ../applications/version-management/fossil { };

  grass = import ../applications/misc/grass {
    inherit (xlibs) libXmu libXext libXp libX11 libXt libSM libICE libXpm
      libXaw libXrender;
    inherit getConfig composableDerivation stdenv fetchurl
      lib flex bison cairo fontconfig
      gdal zlib ncurses gdbm proj pkgconfig swig
      blas liblapack libjpeg libpng mysql unixODBC mesa postgresql python
      readline sqlite tcl tk libtiff freetype ffmpeg makeWrapper wxGTK;
    fftw = fftwSinglePrec;
    motif = lesstif;
    opendwg = libdwg;
    wxPython = wxPython28;
  };

  grip = callPackage ../applications/misc/grip {
    inherit (gnome) libgnome libgnomeui vte;
  };

  wavesurfer = callPackage ../applications/misc/audio/wavesurfer { };

  wireshark = callPackage ../applications/networking/sniffers/wireshark { };

  wvdial = callPackage ../os-specific/linux/wvdial { };

  fbida = callPackage ../applications/graphics/fbida { };

  fdupes = callPackage ../tools/misc/fdupes { };

  feh = callPackage ../applications/graphics/feh { };

  firefox = pkgs.firefoxPkgs.firefox;

  firefoxWrapper = wrapFirefox pkgs.firefox "firefox" "";

  firefoxPkgs = pkgs.firefox60Pkgs;

  firefox36Pkgs = callPackage ../applications/networking/browsers/firefox/3.6.nix {
    inherit (gtkLibs) gtk pango;
    inherit (gnome) libIDL;
  };

  firefox36Wrapper = wrapFirefox firefox36Pkgs.firefox "firefox" "";

  firefox50Pkgs = callPackage ../applications/networking/browsers/firefox/5.0.nix {
    inherit (gtkLibs) gtk pango;
    inherit (gnome) libIDL;
  };

  firefox50Wrapper = wrapFirefox firefox50Pkgs.firefox "firefox" "";

  firefox60Pkgs = callPackage ../applications/networking/browsers/firefox/6.0.nix {
    inherit (gtkLibs) gtk pango;
    inherit (gnome) libIDL;
  };

  firefox60Wrapper = wrapFirefox firefox60Pkgs.firefox "firefox" "";

  firefox70Pkgs = callPackage ../applications/networking/browsers/firefox/7.0.nix {
    inherit (gtkLibs) gtk pango;
    inherit (gnome) libIDL;
  };

  firefox70Wrapper = lowPrio (wrapFirefox firefox70Pkgs.firefox "firefox" "");

  firefox80bPkgs = callPackage ../applications/networking/browsers/firefox/8.0.nix {
    inherit (gtkLibs) gtk pango;
    inherit (gnome) libIDL;
  };

  flac = callPackage ../applications/audio/flac { };

  flashplayer = flashplayer10;

  flashplayer9 = callPackage ../applications/networking/browsers/mozilla-plugins/flashplayer-9 {
    inherit (gtkLibs) atk;
  };

  flashplayer10 = callPackage ../applications/networking/browsers/mozilla-plugins/flashplayer-10 {
    inherit (gtkLibs) atk gdk_pixbuf;
    debug = getConfig ["flashplayer" "debug"] false;
  };

  freecad = callPackage ../applications/graphics/freecad {
    boost = boost146;
  };

  freemind = callPackage ../applications/misc/freemind {
    jdk = jdk;
    jre = jdk;
  };

  freepv = callPackage ../applications/graphics/freepv { };

  xfontsel = callPackage ../applications/misc/xfontsel { };
  xlsfonts = callPackage ../applications/misc/xlsfonts { };

  freerdp = callPackage ../applications/networking/remote/freerdp { };

  freerdpUnstable = callPackage ../applications/networking/remote/freerdp/unstable.nix { };

  fspot = callPackage ../applications/graphics/f-spot {
    inherit (gnome) libgnome libgnomeui;
    gtksharp = gtksharp1;
  };

  get_iplayer = callPackage ../applications/misc/get_iplayer {};

  gimp = callPackage ../applications/graphics/gimp {
    inherit (gnome) gtk libart_lgpl;
  };

  gimpPlugins = recurseIntoAttrs (import ../applications/graphics/gimp/plugins {
    inherit pkgs gimp;
  });

  gitAndTools = recurseIntoAttrs (import ../applications/version-management/git-and-tools {
    inherit pkgs;
  });
  git = gitAndTools.git;
  gitFull = gitAndTools.gitFull;
  gitSVN = gitAndTools.gitSVN;

  giv = callPackage ../applications/graphics/giv {
    inherit (gtkLibs) gdk_pixbuf gtk gob2;
    pcre = pcre.override { unicodeSupport = true; };
  };

  gnucash = callPackage ../applications/office/gnucash {
    inherit (gnome) gtk glib libgnomeui libgtkhtml gtkhtml
      libbonoboui libgnomeprint;
    gconf = gnome.GConf;
    guile = guile_1_8;
    slibGuile = slibGuile.override { scheme = guile_1_8; };
  };

  qcad = callPackage ../applications/misc/qcad { };

  qjackctl = callPackage ../applications/audio/qjackctl { };

  gkrellm = callPackage ../applications/misc/gkrellm { };

  gmu = callPackage ../applications/audio/gmu { };

  gnash = callPackage ../applications/video/gnash {
    xulrunner = icecatXulrunner3;
    inherit (gnome) gtkglext;
    inherit (gst_all) gstreamer gstPluginsBase gstPluginsGood gstFfmpeg;
  };

  gnome_mplayer = callPackage ../applications/video/gnome-mplayer {
    inherit (gnome) GConf;
  };

  gnunet = callPackage ../applications/networking/p2p/gnunet {
    inherit (gnome) gtk libglade;
    guile = guile_1_8;
    gtkSupport = getConfig [ "gnunet" "gtkSupport" ] true;
  };

  gnunet09 = lowPrio (callPackage ../applications/networking/p2p/gnunet/0.9.nix { });

  gocr = callPackage ../applications/graphics/gocr { };

  gobby5 = callPackage ../applications/editors/gobby {
    inherit (gtkLibs) gtkmm;
    inherit (gnome) gtksourceview;
  };

  gphoto2 = callPackage ../applications/misc/gphoto2 { };

  gphoto2fs = builderDefsPackage ../applications/misc/gphoto2/gphotofs.nix {
    inherit libgphoto2 fuse pkgconfig glib;
  };

  graphicsmagick = callPackage ../applications/graphics/graphicsmagick { };

  graphicsmagick137 = callPackage ../applications/graphics/graphicsmagick/1.3.7.nix { };

  gtkpod = callPackage ../applications/audio/gtkpod {
    inherit (gnome) libglade;
  };

  jbidwatcher = callPackage ../applications/misc/jbidwatcher {
    java = if stdenv.isLinux then jre else jdk;
  };

  qrdecode = builderDefsPackage (import ../tools/graphics/qrdecode) {
    inherit libpng;
    opencv = opencv_2_1;
  };

  qrencode = builderDefsPackage (import ../tools/graphics/qrencode) {
    inherit libpng pkgconfig;
  };

  gecko_mediaplayer = callPackage ../applications/networking/browsers/mozilla-plugins/gecko-mediaplayer {
    inherit (gnome) GConf;
    browser = firefox;
  };

  geeqie = callPackage ../applications/graphics/geeqie { };

  gqview = callPackage ../applications/graphics/gqview { };

  googleearth = callPackage_i686 ../applications/misc/googleearth { };

  google_talk_plugin = callPackage ../applications/networking/browsers/mozilla-plugins/google-talk-plugin {
    inherit pkgsi686Linux;
  };

  gosmore = builderDefsPackage ../applications/misc/gosmore {
    inherit fetchsvn curl pkgconfig libxml2;
    inherit (gtkLibs) gtk;
  };

  gpsbabel = callPackage ../applications/misc/gpsbabel { };

  gpscorrelate = callPackage ../applications/misc/gpscorrelate { };

  gpsd = callPackage ../servers/gpsd { };

  guitone = callPackage ../applications/version-management/guitone { };

  gv = callPackage ../applications/misc/gv { };

  hello = callPackage ../applications/misc/hello/ex-2 { };

  homebank = callPackage ../applications/office/homebank { };

  htmldoc = callPackage ../applications/misc/htmldoc {
    fltk = fltk11;
  };

  hugin = callPackage ../applications/graphics/hugin {
  };

  hydrogen = callPackage ../applications/audio/hydrogen { };

  i810switch = callPackage ../os-specific/linux/i810switch { };

  icecat3 = lowPrio (import ../applications/networking/browsers/icecat-3 {
    inherit fetchurl stdenv xz pkgconfig perl zip libjpeg libpng zlib cairo
      python dbus dbus_glib freetype fontconfig bzip2 xlibs alsaLib libnotify
      wirelesstools;
    inherit (gnome) libIDL libgnomeui gnomevfs gtk pango;
    inherit (xlibs) pixman;
    inherit (pythonPackages) ply;
  });

  icecatXulrunner3 = lowPrio (import ../applications/networking/browsers/icecat-3 {
    application = "xulrunner";
    inherit fetchurl stdenv xz pkgconfig perl zip libjpeg libpng zlib cairo
      python dbus dbus_glib freetype fontconfig bzip2 xlibs alsaLib libnotify
      wirelesstools;
    inherit (gnome) libIDL libgnomeui gnomevfs gtk pango;
    inherit (xlibs) pixman;
    inherit (pythonPackages) ply;
  });

  icecat3Xul =
    (symlinkJoin "icecat-with-xulrunner-${icecat3.version}"
       [ icecat3 icecatXulrunner3 ])
    // { inherit (icecat3) gtk isFirefox3Like meta; };

  icecat3Wrapper = wrapFirefox icecat3Xul "icecat" "";

  icecat4 = lowPrio (import ../applications/networking/browsers/icecat-4 {
    inherit fetchurl stdenv xz pkgconfig perl zip libjpeg libpng zlib cairo
      python dbus dbus_glib freetype fontconfig bzip2 xlibs alsaLib libnotify
      wirelesstools;
    inherit (gnome) libIDL libgnomeui gnomevfs gtk pango;
    inherit (xlibs) pixman;
    inherit (pythonPackages) ply;
  });

  icecatXulrunner4 = lowPrio (import ../applications/networking/browsers/icecat-4 {
    application = "xulrunner";
    inherit fetchurl stdenv xz pkgconfig perl zip libjpeg libpng zlib cairo
      python dbus dbus_glib freetype fontconfig bzip2 xlibs alsaLib libnotify
      wirelesstools;
    inherit (gnome) libIDL libgnomeui gnomevfs gtk pango;
    inherit (xlibs) pixman;
    inherit (pythonPackages) ply;
  });

  icecat4Xul =
    (symlinkJoin "icecat-with-xulrunner-${icecat4.version}"
       [ icecat4 icecatXulrunner4 ])
    // { inherit (icecat4) gtk meta; };

  icecat4Wrapper = wrapFirefox icecat4Xul "icecat" "";

  icewm = callPackage ../applications/window-managers/icewm {
    inherit (gtkLibs) gtk;
  };

  id3v2 = callPackage ../applications/audio/id3v2 { };

  ikiwiki = callPackage ../applications/misc/ikiwiki {
    inherit (perlPackages) TextMarkdown URI HTMLParser HTMLScrubber
      HTMLTemplate TimeDate CGISession DBFile CGIFormBuilder LocaleGettext
      RpcXML XMLSimple PerlMagick YAML;
    gitSupport = false;
    monotoneSupport = false;
    extraUtils = [];
  };

  imagemagick = callPackage ../applications/graphics/ImageMagick {
    tetex = null;
    librsvg = null;
  };

  imagemagickBig = callPackage ../applications/graphics/ImageMagick { };

  # Impressive, formerly known as "KeyJNote".
  impressive = callPackage ../applications/office/impressive {
    # XXX These are the PyOpenGL dependencies, which we need here.
    inherit (pythonPackages) pyopengl;
  };

  inkscape = callPackage ../applications/graphics/inkscape {
    inherit (pythonPackages) lxml;
    inherit (gtkLibs) gtk glib glibmm gtkmm;
  };

  ion3 = callPackage ../applications/window-managers/ion-3 {
    lua = lua5;
  };

  iptraf = callPackage ../applications/networking/iptraf { };

  irssi = callPackage ../applications/networking/irc/irssi { };

  jackmeter = callPackage ../applications/audio/jackmeter { };

  jedit = callPackage ../applications/editors/jedit { };

  jigdo = callPackage ../applications/misc/jigdo { };

  joe = callPackage ../applications/editors/joe { };

  jbrout = callPackage ../applications/graphics/jbrout {
    inherit (pythonPackages) lxml;
  };

  jwm = callPackage ../applications/window-managers/jwm { };

  keepnote = callPackage ../applications/office/keepnote {
    pygtk = pyGtkGlade;
  };

  kermit = callPackage ../tools/misc/kermit { };

  kino = callPackage ../applications/video/kino {
    inherit (gnome) libglade;
  };

  lame = callPackage ../applications/audio/lame { };

  larswm = callPackage ../applications/window-managers/larswm { };

  lash = callPackage ../applications/audio/lash {
    inherit (gtkLibs) gtk;
  };

  ladspaH = callPackage ../applications/audio/ladspa-plugins/ladspah.nix { };

  ladspaPlugins = callPackage ../applications/audio/ladspa-plugins {
    fftw = fftwSinglePrec;
  };

  ldcpp = callPackage ../applications/networking/p2p/ldcpp {
    inherit (gnome) libglade;
  };

  lingot = callPackage ../applications/audio/lingot {
    inherit (gnome) libglade;
  };

  links = callPackage ../applications/networking/browsers/links { };

  ledger = callPackage ../applications/office/ledger { };
  ledger3 = callPackage ../applications/office/ledger/3.0.nix { };

  links2 = (builderDefsPackage ../applications/networking/browsers/links2) {
    inherit fetchurl stdenv bzip2 zlib libjpeg libpng libtiff
      gpm openssl SDL SDL_image SDL_net pkgconfig;
    inherit (xlibs) libX11 libXau xproto libXt;
  };

  links2Stdenv = callPackage ../applications/networking/browsers/links2/stdenv.nix { };

  linphone = callPackage ../applications/networking/linphone {
    inherit (gnome) libglade gtk;
  };

  lmms = callPackage ../applications/audio/lmms { };

  lxdvdrip = callPackage ../applications/video/lxdvdrip { };

  lynx = callPackage ../applications/networking/browsers/lynx { };

  lyx = callPackage ../applications/misc/lyx {
   qt = qt4;
  };

  makeself = callPackage ../applications/misc/makeself { };

  matchbox = callPackage ../applications/window-managers/matchbox { };

  meld = callPackage ../applications/version-management/meld {
    inherit (gnome) scrollkeeper;
    pygtk = pyGtkGlade;
  };

  mercurial = callPackage ../applications/version-management/mercurial {
    guiSupport = getConfig ["mercurial" "guiSupport"] false; # for hgk (gitk gui for hg)
    inherit (pythonPackages) ssl;
  };

  merkaartor = callPackage ../applications/misc/merkaartor { };

  meshlab = callPackage ../applications/graphics/meshlab {
    qt = qt4;
  };

  midori = builderDefsPackage (import ../applications/networking/browsers/midori) {
    inherit imagemagick intltool python pkgconfig webkit libxml2
      which gettext makeWrapper file libidn sqlite docutils libnotify
      vala dbus_glib;
    inherit (gtkLibs) gtk glib;
    inherit (gnome28) gtksourceview;
    inherit (webkit.passthru.args) libsoup;
    inherit (xlibs) kbproto xproto libXScrnSaver scrnsaverproto;
  };

  minicom = callPackage ../tools/misc/minicom { };

  minidjvu = callPackage ../applications/graphics/minidjvu { };

  mmex = callPackage ../applications/office/mmex { };

  monodevelop = callPackage ../applications/editors/monodevelop {
    inherit (gnome) gnomevfs libbonobo libglade libgnome GConf glib gtk;
    mozilla = firefox;
    gtksharp = gtksharp2;
  };

  monodoc = callPackage ../applications/editors/monodoc {
    gtksharp = gtksharp1;
  };

  monotone = callPackage ../applications/version-management/monotone {
    lua = lua5;
  };

  monotoneViz = builderDefsPackage (import ../applications/version-management/monotone-viz/mtn-head.nix) {
    inherit ocaml graphviz pkgconfig autoconf automake libtool;
    inherit (ocamlPackages) lablgtk;
    inherit (gnome) gtk libgnomecanvas glib;
  };

  mozilla = callPackage ../applications/networking/browsers/mozilla {
    inherit (gnome) libIDL;
  };

  mozplugger = builderDefsPackage (import ../applications/networking/browsers/mozilla-plugins/mozplugger) {
    inherit firefox;
    inherit (xlibs) libX11 xproto;
  };

  mp3info = callPackage ../applications/audio/mp3info { };

  mpc123 = callPackage ../applications/audio/mpc123 { };

  mpg123 = callPackage ../applications/audio/mpg123 { };

  mpg321 = callPackage ../applications/audio/mpg321 { };

  MPlayer = callPackage ../applications/video/MPlayer { };

  MPlayerPlugin = browser:
    import ../applications/networking/browsers/mozilla-plugins/mplayerplug-in {
      inherit browser;
      inherit fetchurl stdenv pkgconfig gettext;
      inherit (xlibs) libXpm;
      # !!! should depend on MPlayer
    };

  mrxvt = callPackage ../applications/misc/mrxvt { };

  multisync = callPackage ../applications/misc/multisync {
    inherit (gnome) gtk glib ORBit2 libbonobo libgnomeui GConf;
  };

  mumble = callPackage ../applications/networking/mumble {
    avahi = avahi.override {
      withLibdnssdCompat = true;
    };
    jackSupport = getConfig [ "mumble" "jackSupport" ] false;
  };

  mutt = callPackage ../applications/networking/mailreaders/mutt { };

  msmtp = callPackage ../applications/networking/msmtp { };

  mupdf = callPackage ../applications/misc/mupdf {
  };

  mythtv = callPackage ../applications/video/mythtv {
    qt3 = qt3mysql;
  };

  nano = callPackage ../applications/editors/nano { };

  navipowm = callPackage ../applications/misc/navipowm {
  };

  navit = callPackage ../applications/misc/navit { };

  nedit = callPackage ../applications/editors/nedit {
      motif = lesstif;
  };

  netsurfBrowser = netsurf.browser;
  netsurf = recurseIntoAttrs (import ../applications/networking/browsers/netsurf { inherit pkgs; });

  notmuch = callPackage ../applications/networking/mailreaders/notmuch { };

  nova = callPackage ../applications/virtualization/nova { };

  novaclient = callPackage ../applications/virtualization/nova/client.nix { };

  nvi = callPackage ../applications/editors/nvi { };

  ocrad = callPackage ../applications/graphics/ocrad { };

  offrss = callPackage ../applications/networking/offrss { };

  oneteam = callPackage ../applications/networking/instant-messengers/oneteam {};

  openbox = callPackage ../applications/window-managers/openbox { };

  openjump = callPackage ../applications/misc/openjump { };

  openoffice = callPackage ../applications/office/openoffice {
    inherit (perlPackages) ArchiveZip CompressZlib;
    inherit (gnome) GConf ORBit2;
    neon = neon029;
  };

  go_oo = callPackage ../applications/office/openoffice/go-oo.nix {
    inherit (perlPackages) ArchiveZip CompressZlib;
    inherit (gnome) GConf ORBit2;
    neon = neon029;
  };

  opera = callPackage ../applications/networking/browsers/opera {
    inherit (pkgs.gtkLibs) gdk_pixbuf atk;
    inherit (pkgs.kde4) kdelibs;
    inherit (pkgs.gst_all) gstreamer gstPluginsBase;
  };

  pan = callPackage ../applications/networking/newsreaders/pan {
    spellChecking = false;
  };

  panotools = callPackage ../applications/graphics/panotools { };

  pavucontrol = callPackage ../applications/audio/pavucontrol {
    inherit (gtkLibs) gtkmm;
    inherit (gnome) libglademm;
  };

  paraview = callPackage ../applications/graphics/paraview {
  };

  pdftk = callPackage ../tools/typesetting/pdftk { };

  pidgin = callPackage ../applications/networking/instant-messengers/pidgin {
    openssl = if (getConfig ["pidgin" "openssl"] true) then openssl else null;
    gnutls = if (getConfig ["pidgin" "gnutls"] false) then gnutls else null;
    libgcrypt = if (getConfig ["pidgin" "gnutls"] false) then libgcrypt else null;
    GStreamer = gst_all.gstreamer;
    inherit (gnome) startupnotification;
    inherit (gst_all) gstPluginsBase;
  };

  pidginlatex = callPackage ../applications/networking/instant-messengers/pidgin-plugins/pidgin-latex {
    imagemagick = imagemagickBig;
  };

  pidginlatexSF = builderDefsPackage
    (import ../applications/networking/instant-messengers/pidgin-plugins/pidgin-latex/pidgin-latex-sf.nix)
    {
      inherit pkgconfig pidgin texLive imagemagick which;
      inherit (gtkLibs) glib gtk;
    };

  pidginmsnpecan = callPackage ../applications/networking/instant-messengers/pidgin-plugins/msn-pecan { };

  pidginotr = callPackage ../applications/networking/instant-messengers/pidgin-plugins/otr { };

  pidginsipe = callPackage ../applications/networking/instant-messengers/pidgin-plugins/sipe { };

  pinfo = callPackage ../applications/misc/pinfo { };

  pinta = callPackage ../applications/graphics/pinta {
    gtksharp = gtksharp2;
  };

  pqiv = callPackage ../applications/graphics/pqiv { };

  # perhaps there are better apps for this task? It's how I had configured my preivous system.
  # And I don't want to rewrite all rules
  procmail = callPackage ../applications/misc/procmail { };

  pstree = callPackage ../applications/misc/pstree { };

  puredata = callPackage ../applications/audio/puredata {
    inherit (gtkLibs) glib;
    inherit (xlibs) libX11;
  };

  pythonmagick = callPackage ../applications/graphics/PythonMagick { };

  qemu = callPackage ../applications/virtualization/qemu/0.13.nix { };

  qemuSVN = callPackage ../applications/virtualization/qemu/svn-6642.nix { };

  qemuImage = callPackage ../applications/virtualization/qemu/linux-img { };

  qtpfsgui = callPackage ../applications/graphics/qtpfsgui { };

  qtractor = callPackage ../applications/audio/qtractor {
    inherit (gtkLibs) gtk;
  };

  rakarrack = callPackage ../applications/audio/rakarrack {
    inherit (xorg) libXpm libXft;
    fltk = fltk11;
  };

  rapidsvn = callPackage ../applications/version-management/rapidsvn { };

  ratpoison = callPackage ../applications/window-managers/ratpoison { };

  rawtherapee = callPackage ../applications/graphics/rawtherapee {
    inherit (gtkLibs) gtk gtkmm;
  };

  rcs = callPackage ../applications/version-management/rcs { };

  rdesktop = callPackage ../applications/networking/remote/rdesktop { };

  RealPlayer = callPackage ../applications/video/RealPlayer {
    inherit (gtkLibs) glib pango atk gtk;
    libstdcpp5 = gcc33.gcc;
  };

  recode = callPackage ../tools/text/recode { };

  retroshare = callPackage ../applications/networking/p2p/retroshare {
    qt = qt4;
    inherit (gnome) gnome_keyring;
  };

  rsync = callPackage ../applications/networking/sync/rsync {
    enableACLs = !(stdenv.isDarwin || stdenv.isSunOS);
  };

  rxvt = callPackage ../applications/misc/rxvt { };

  # = urxvt
  rxvt_unicode = callPackage ../applications/misc/rxvt_unicode {
    perlSupport = false;
  };

  sakura = callPackage ../applications/misc/sakura {
    inherit (gnome) vte;
  };

  sbagen = callPackage ../applications/misc/sbagen { };

  scribus = callPackage ../applications/office/scribus {
    inherit (gnome) libart_lgpl;
    qt = qt3;
  };

  seeks = callPackage ../tools/networking/p2p/seeks { };

  seg3d = callPackage ../applications/graphics/seg3d {
    wxGTK = wxGTK28.override { unicode = false; };
  };

  seq24 = callPackage ../applications/audio/seq24 {
    inherit (gtkLibs) gtkmm;
  };

  siproxd = callPackage ../applications/networking/siproxd { };

  skype_linux = callPackage_i686 ../applications/networking/skype { };

  slim = callPackage ../applications/display-managers/slim { };

  sndBase = builderDefsPackage (import ../applications/audio/snd) {
    inherit fetchurl stdenv stringsWithDeps lib fftw;
    inherit pkgconfig gmp gettext;
    inherit (xlibs) libXpm libX11;
    inherit (gtkLibs) gtk glib;
  };

  snd = sndBase.passthru.function {
    inherit mesa libtool jackaudio alsaLib;
    guile = guile_1_8;
  };

  sonic_visualiser = callPackage ../applications/audio/sonic-visualiser {
    inherit (pkgs.vamp) vampSDK;
    inherit (pkgs.xlibs) libX11;
    fftw = pkgs.fftwSinglePrec;
  };

  sox = callPackage ../applications/misc/audio/sox { };

  specimen = callPackage ../applications/audio/specimen {
    inherit (gnome) gtk libgnomecanvas;
  };

  spotify = callPackage ../applications/audio/spotify { };

  stalonetray = callPackage ../applications/window-managers/stalonetray {};

  stumpwm = builderDefsPackage (import ../applications/window-managers/stumpwm) {
    inherit texinfo;
    clisp = clisp_2_44_1;
  };

  subversion = callPackage ../applications/version-management/subversion/default.nix {
    neon = pkgs.neon029;
    bdbSupport = true;
    httpServer = false;
    httpSupport = true;
    sslSupport = true;
    pythonBindings = false;
    perlBindings = false;
    javahlBindings = false;
    compressionSupport = true;
    httpd = apacheHttpd;
  };

  subversionClient = lowPrio (appendToName "client" (subversion.override {
    bdbSupport = false;
    perlBindings = true;
    pythonBindings = true;
  }));

  surf = callPackage ../applications/misc/surf {
    inherit (gtkLibs) gtk glib;
    libsoup = gnome28.libsoup;
  };

  svk = perlPackages.SVK;

  sylpheed = callPackage ../applications/networking/mailreaders/sylpheed {
    sslSupport = true;
    gpgSupport = true;
  };

  # linux only by now
  synergy = callPackage ../applications/misc/synergy { };

  tahoelafs = callPackage ../tools/networking/p2p/tahoe-lafs {
    inherit (pythonPackages) twisted foolscap simplejson nevow zfec
      pycryptopp pysqlite darcsver setuptoolsTrial setuptoolsDarcs
      numpy pyasn1 mock;
  };

  tailor = builderDefsPackage (import ../applications/version-management/tailor) {
    inherit makeWrapper python;
  };

  tangogps = callPackage ../applications/misc/tangogps {
    gconf = gnome.GConf;
  };

  teamspeak_client = callPackage ../applications/networking/instant-messengers/teamspeak/client.nix { };

  taskjuggler = callPackage ../applications/misc/taskjuggler {
    qt = qt3;

    # KDE support is not working yet.
    inherit (kde3) kdelibs kdebase;
    withKde = getConfig [ "taskJuggler" "kde" ] false;
  };

  tesseract = callPackage ../applications/graphics/tesseract { };

  thinkingRock = callPackage ../applications/misc/thinking-rock { };

  thunderbird = thunderbird3;

  thunderbird2 = callPackage ../applications/networking/mailreaders/thunderbird/2.x.nix {
    inherit (gnome) libIDL;
  };

  thunderbird3 = callPackage ../applications/networking/mailreaders/thunderbird/3.x.nix {
    inherit (gnome) libIDL;
  };

  thunderbird5 = callPackage ../applications/networking/mailreaders/thunderbird/5.x.nix {
    inherit (gnome) libIDL;
  };

  timidity = callPackage ../tools/misc/timidity { };

  tkcvs = callPackage ../applications/version-management/tkcvs { };

  tla = callPackage ../applications/version-management/arch { };

  transmission = callPackage ../applications/networking/p2p/transmission { };

  trayer = callPackage ../applications/window-managers/trayer {
    inherit (gtkLibs) gdk_pixbuf;
  };

  tree = callPackage ../tools/system/tree { };

  tribler = callPackage ../applications/networking/p2p/tribler { };

  twinkle = callPackage ../applications/networking/twinkle {
    qt = qt3;
    boost = boostFull;
    ccrtp = ccrtp_1_8;
    libzrtpcpp = libzrtpcpp_1_6;
  };

  unison = callPackage ../applications/networking/sync/unison {
    inherit (ocamlPackages) lablgtk;
    enableX11 = getConfig [ "unison" "enableX11" ] true;
  };

  uucp = callPackage ../tools/misc/uucp { };

  uzbl = builderDefsPackage (import ../applications/networking/browsers/uzbl) {
    inherit pkgconfig webkit makeWrapper;
    inherit (gtkLibs) gtk glib;
    inherit (xlibs) libX11 kbproto;
    inherit (gnome28) glib_networking libsoup;
  };

  valknut = callPackage ../applications/networking/p2p/valknut {
    qt = qt3;
  };

  vdpauinfo = callPackage ../tools/X11/vdpauinfo { };

  veracity = callPackage ../applications/version-management/veracity {};

  viewMtn = builderDefsPackage (import ../applications/version-management/viewmtn/0.10.nix)
  {
    inherit monotone cheetahTemplate highlight ctags
      makeWrapper graphviz which python;
    flup = pythonPackages.flup;
  };

  vim = callPackage ../applications/editors/vim { };

  vimHugeX = vim_configurable;

  vim_configurable = import ../applications/editors/vim/configurable.nix {
    inherit (pkgs) fetchurl stdenv ncurses pkgconfig gettext composableDerivation lib
      getConfig;
    inherit (pkgs.xlibs) libX11 libXext libSM libXpm
        libXt libXaw libXau libXmu libICE;
    inherit (pkgs.gtkLibs) glib gtk;
    features = "huge"; # one of  tiny, small, normal, big or huge
    # optional features by passing
    # python
    # TODO mzschemeinterp perlinterp
    inherit (pkgs) python perl tcl ruby /*x11*/;

    lua = pkgs.lua5;

    # optional features by flags
    flags = [ "X11" ]; # only flag "X11" by now
  };

  virtviewer = callPackage ../applications/virtualization/virt-viewer {};

  virtualgl = callPackage ../tools/X11/virtualgl { };

  vkeybd = callPackage ../applications/audio/vkeybd {
    inherit (xlibs) libX11;
  };

  vlc = callPackage ../applications/video/vlc {
    lua = lua5;
  };

  vnstat = callPackage ../applications/networking/vnstat { };

  vorbisTools = callPackage ../applications/audio/vorbis-tools { };

  vue = callPackage ../applications/misc/vue {};

  vwm = callPackage ../applications/window-managers/vwm { };

  w3m = callPackage ../applications/networking/browsers/w3m {
    graphicsSupport = false;
  };

  weechat = callPackage ../applications/networking/irc/weechat { };

  wings = callPackage ../applications/graphics/wings { };

  # I'm keen on wmiimenu only  >wmii-3.5 no longer has it...
  wmiimenu = import ../applications/window-managers/wmii31 {
    libixp = libixp_for_wmii;
    inherit fetchurl /* fetchhg */ stdenv gawk;
    inherit (xlibs) libX11;
  };

  wmiiSnap = import ../applications/window-managers/wmii {
    libixp = libixp_for_wmii;
    inherit fetchurl /* fetchhg */ stdenv gawk;
    inherit (xlibs) libX11 xextproto libXt libXext;
    includeUnpack = getConfig ["stdenv" "includeUnpack"] false;
  };

  wordnet = callPackage ../applications/misc/wordnet { };

  wrapFirefox = browser: browserName: nameSuffix: import ../applications/networking/browsers/firefox/wrapper.nix {
    inherit stdenv nameSuffix makeWrapper makeDesktopItem browser browserName;
    plugins =
      let
        enableAdobeFlash = getConfig [ browserName "enableAdobeFlash" ] true;
        enableGnash = getConfig [ browserName "enableGnash" ] false;
      in
       assert !(enableGnash && enableAdobeFlash);
       ([ ]
        ++ lib.optional enableGnash gnash
        ++ lib.optional enableAdobeFlash flashplayer
        # RealPlayer is disabled by default for legal reasons.
        ++ lib.optional (system != "i686-linux" && getConfig [browserName "enableRealPlayer"] false) RealPlayer
        ++ lib.optional (getConfig [browserName "enableDjvu"] false) (djview4)
        ++ lib.optional (getConfig [browserName "enableMPlayer"] false) (MPlayerPlugin browser)
        ++ lib.optional (getConfig [browserName "enableGeckoMediaPlayer"] false) gecko_mediaplayer
        ++ lib.optional (supportsJDK && getConfig [browserName "jre"] false && jrePlugin ? mozillaPlugin) jrePlugin
        ++ lib.optional (getConfig [browserName "enableGoogleTalkPlugin"] false) google_talk_plugin
       );
  };

  x11vnc = callPackage ../tools/X11/x11vnc { };

  x2vnc = callPackage ../tools/X11/x2vnc { };

  xaos = builderDefsPackage (import ../applications/graphics/xaos) {
    inherit (xlibs) libXt libX11 libXext xextproto xproto;
    inherit gsl aalib zlib libpng intltool gettext perl;
  };

  xara = callPackage ../applications/graphics/xara {
    wxGTK = wxGTK26;
  };

  xawtv = callPackage ../applications/video/xawtv { };

  xbindkeys = callPackage ../tools/X11/xbindkeys { };

  xchat = callPackage ../applications/networking/irc/xchat { };

  xchm = callPackage ../applications/misc/xchm { };

  xcompmgr = callPackage ../applications/window-managers/xcompmgr { };

  xdaliclock = callPackage ../tools/misc/xdaliclock {};

  xdg_utils = callPackage ../tools/X11/xdg-utils { };

  xdotool = callPackage ../tools/X11/xdotool { };

  xen = callPackage ../applications/virtualization/xen { };

  xfig = callPackage ../applications/graphics/xfig {
    stdenv = overrideGCC stdenv gcc34;
  };

  xineUI = callPackage ../applications/video/xine-ui { };

  xmms = callPackage ../applications/audio/xmms {
    inherit (gnome) esound;
    inherit (gtkLibs1x) glib gtk;
    stdenv = overrideGCC stdenv gcc34; # due to problems with gcc 4.x
  };

  xneur = callPackage ../applications/misc/xneur {
    GStreamer=gst_all.gstreamer;
    inherit (gtkLibs) glib gtk pango atk gdk_pixbuf;
  };

  xneur_0_8 = callPackage ../applications/misc/xneur/0.8.nix {
    GStreamer = gst_all.gstreamer;
  };

  xournal = callPackage ../applications/graphics/xournal {
    inherit (gtkLibs) gtk atk pango glib;
    inherit (gnome) libgnomeprint libgnomeprintui
      libgnomecanvas;
  };

  xpdf = callPackage ../applications/misc/xpdf {
    motif = lesstif;
    base14Fonts = "${ghostscript}/share/ghostscript/fonts";
  };

  libxpdf = callPackage ../applications/misc/xpdf/libxpdf.nix {
  };

  xpra = callPackage ../tools/X11/xpra {
    pyrex = pyrex095;
  };

  xscreensaver = callPackage ../applications/graphics/xscreensaver {
    inherit (gnome) libglade;
  };

  xsynth_dssi = callPackage ../applications/audio/xsynth-dssi {
    inherit (gtkLibs) gtk;
  };

  xterm = callPackage ../applications/misc/xterm { };

  xtrace = callPackage ../tools/X11/xtrace { };

  xlaunch = callPackage ../tools/X11/xlaunch { };

  xmacro = callPackage ../tools/X11/xmacro { };

  xmove = callPackage ../applications/misc/xmove { };

  xnee = callPackage ../tools/X11/xnee {
    # Work around "missing separator" error.
    stdenv = overrideInStdenv stdenv [ gnumake381 ];
  };

  xvidcap = callPackage ../applications/video/xvidcap {
    inherit (gnome) scrollkeeper libglade;
  };

  yate = callPackage ../applications/misc/yate {
    qt = qt4;
  };

  qgis = callPackage ../applications/misc/qgis {};

  yoshimi = callPackage ../applications/audio/yoshimi {
    fltk = fltk11;
  };

  zapping = callPackage ../applications/video/zapping {
    inherit (gnome) scrollkeeper libgnomeui libglade esound;
    teletextSupport = true;
    jpegSupport = true;
    pngSupport = true;
    recordingSupport = true;
  };

  zathura = callPackage ../applications/misc/zathura { };

  zynaddsubfx = callPackage ../applications/audio/zynaddsubfx {
    fltk = fltk11;
  };

  ### GAMES

  asc = callPackage ../games/asc {
    lua = lua5;
    libsigcxx = libsigcxx12;
  };

  atanks = callPackage ../games/atanks {};

  ballAndPaddle = callPackage ../games/ball-and-paddle {
    guile = guile_1_8;
  };

  blackshades = callPackage ../games/blackshades { };

  blackshadeselite = callPackage ../games/blackshadeselite { };

  bsdgames = callPackage ../games/bsdgames { };

  btanks = callPackage ../games/btanks { };

  bzflag = callPackage ../games/bzflag { };

  castle_combat = callPackage ../games/castle-combat { };

  construoBase = callPackage ../games/construo {
    mesa = null;
    freeglut = null;
  };

  construo = construoBase.override {
    inherit mesa freeglut;
  };

  crack_attack = callPackage ../games/crack-attack { };

  crrcsim = callPackage ../games/crrcsim {};

  dwarf_fortress = callPackage_i686 ../games/dwarf-fortress {
    gnomegtk = pkgsi686Linux.gnome.gtk;
  };

  eduke32 = callPackage ../games/eduke32 { };

  egoboo = callPackage ../games/egoboo { };

  exult = callPackage ../games/exult {
    stdenv = overrideGCC stdenv gcc42;
  };

  /*
  exultSnapshot = lowPrio (import ../games/exult/snapshot.nix {
    inherit fetchurl stdenv SDL SDL_mixer zlib libpng unzip
      autoconf automake libtool flex bison;
  });
  */

  flightgear = callPackage ../games/flightgear {};

  freeciv = callPackage ../games/freeciv { };

  freedink = callPackage ../games/freedink { };

  fsg = callPackage ../games/fsg {
    wxGTK = wxGTK28.override { unicode = false; };
  };

  gemrb = callPackage ../games/gemrb { };

  gl117 = callPackage ../games/gl-117 {};

  glestae = callPackage ../games/glestae {};

  globulation2 = callPackage ../games/globulation {};

  gltron = callPackage ../games/gltron { };

  gnuchess = callPackage ../games/gnuchess { };

  gnugo = callPackage ../games/gnugo { };

  gparted = callPackage ../tools/misc/gparted {
    parted = parted_2_3;
    inherit (gtkLibs) gtk glib gtkmm;
    inherit (gnome) gnomedocutils;
  };

  hexen = callPackage ../games/hexen { };

  icbm3d = callPackage ../games/icbm3d { };

  instead = callPackage ../games/instead {
    lua = lua5;
  };

  kobodeluxe = callPackage ../games/kobodeluxe { };

  lincity = builderDefsPackage (import ../games/lincity) {
    inherit (xlibs) libX11 libXext xextproto
      libICE libSM xproto;
    inherit libpng zlib;
  };

  mars = callPackage ../games/mars { };

  micropolis = callPackage ../games/micropolis { };

  naev = callPackage ../games/naev { };

  njam = callPackage ../games/njam { };

  openttd = callPackage ../games/openttd {
    zlib = zlibStatic;
  };

  pioneers = callPackage ../games/pioneers { };

  pong3d = callPackage ../games/pong3d { };

  prboom = callPackage ../games/prboom { };

  quake3demo = callPackage ../games/quake3/wrapper {
    name = "quake3-demo-${quake3game.name}";
    description = "Demo of Quake 3 Arena, a classic first-person shooter";
    game = quake3game;
    paks = [quake3demodata];
  };

  quake3demodata = callPackage ../games/quake3/demo { };

  quake3game = callPackage ../games/quake3/game { };

  racer = callPackage ../games/racer { };

  rigsofrods = callPackage ../games/rigsofrods {
    mygui = myguiSvn;
  };

  rogue = callPackage ../games/rogue { };

  sauerbraten = callPackage ../games/sauerbraten {};

  scummvm = callPackage ../games/scummvm { };

  scorched3d = callPackage ../games/scorched3d {
  };

  sgtpuzzles = builderDefsPackage (import ../games/sgt-puzzles) {
    inherit (gtkLibs) gtk;
    inherit pkgconfig fetchsvn perl;
    inherit (xlibs) libX11;
  };

  simutrans = callPackage ../games/simutrans { };

  six = callPackage ../games/six {
    inherit (kde3) arts kdelibs;
  };

  soi = callPackage ../games/soi {};

  # You still can override by passing more arguments.
  spaceOrbit = callPackage ../games/orbit {
    inherit (gnome) esound;  };

  spring = callPackage ../games/spring { };

  springLobby = callPackage ../games/spring/spring-lobby.nix { };

  stardust = callPackage ../games/stardust {};

  superTux = callPackage ../games/super-tux { };

  superTuxKart = callPackage ../games/super-tux-kart {
    /* With GNU Make 3.82, the build process is stuck in the `data'
       directory, after displaying "Making all in tracks", and `pstree'
       indicates that `make' doesn't launch any new process.  */
    stdenv = overrideInStdenv stdenv [ gnumake381 ];
  };

  tbe = callPackage ../games/the-butterfly-effect {};

  teetertorture = callPackage ../games/teetertorture { };

  teeworlds = callPackage ../games/teeworlds { };

  tennix = callPackage ../games/tennix { };

  tpm = callPackage ../games/thePenguinMachine { };

  tremulous = callPackage ../games/tremulous { };

  speed_dreams = callPackage ../games/speed-dreams {
    # Torcs wants to make shared libraries linked with plib libraries (it provides static).
    # i686 is the only platform I know than can do that linking without plib built with -fPIC
    plib = plib.override { enablePIC = if stdenv.isi686 then false else true; };
  };

  torcs = callPackage ../games/torcs {
    # Torcs wants to make shared libraries linked with plib libraries (it provides static).
    # i686 is the only platform I know than can do that linking without plib built with -fPIC
    plib = plib.override { enablePIC = if stdenv.isi686 then false else true; };
  };

  trigger = callPackage ../games/trigger { };

  ufoai = callPackage ../games/ufoai {
    inherit (gnome) gtksourceview gtkglext;
  };

  ultimatestunts = callPackage ../games/ultimatestunts { };

  ultrastardx = callPackage ../games/ultrastardx {
    lua = lua5;
  };

  urbanterror = callPackage ../games/urbanterror { };

  ut2004demo = callPackage ../games/ut2004demo { };

  vdrift = callPackage ../games/vdrift { };

  vectoroids = callPackage ../games/vectoroids { };

  warmux = callPackage ../games/warmux { };

  warsow = callPackage ../games/warsow {
    libjpeg = libjpeg62;
  };

  warzone2100 = callPackage ../games/warzone2100 { };

  widelands = callPackage ../games/widelands {};

  xboard = builderDefsPackage (import ../games/xboard) {
    inherit (xlibs) libX11 xproto libXt libXaw libSM
      libICE libXmu libXext libXpm;
    inherit gnuchess texinfo;
  };

  xconq = callPackage ../games/xconq {};

  # TODO: the corresponding nix file is missing
  # xracer = callPackage ../games/xracer { };

  xsokoban = builderDefsPackage (import ../games/xsokoban) {
    inherit (xlibs) libX11 xproto libXpm libXt;
  };

  zdoom = callPackage ../games/zdoom { };

  zod = callPackage ../games/zod { };

  zoom = callPackage ../games/zoom { };

  keen4 = callPackage ../games/keen4 { };


  ### DESKTOP ENVIRONMENTS


  enlightenment = callPackage ../desktops/enlightenment { };

  # e17 = recurseIntoAttrs (
  #   let callPackage = newScope pkgs.e17; in
  #   import ../desktops/e17 { inherit callPackage pkgs; }
  # );

  gnome28 = recurseIntoAttrs (import ../desktops/gnome-2.28 pkgs);

  gnome = gnome28;

  kde3 = recurseIntoAttrs {

    kdelibs = callPackage ../desktops/kde-3/kdelibs {
      stdenv = overrideGCC stdenv gcc43;
      qt = qt3;
    };

    kdebase = callPackage ../desktops/kde-3/kdebase {
      stdenv = overrideGCC stdenv gcc43;
      inherit (kde3) kdelibs;
      qt = qt3;
    };

    arts = callPackage ../development/libraries/arts {
      qt = qt3;
      inherit (gnome) glib;
      inherit (kde3) kdelibs;
    };

    k3b = callPackage ../applications/misc/k3b/1.0.nix {
      inherit (kde3) kdelibs;
    };

    kbasket = callPackage ../applications/misc/kbasket {
      stdenv = overrideGCC stdenv gcc43;
      inherit (kde3) kdelibs;
    };

    kile = callPackage ../applications/editors/kile/2.0.nix {
      inherit (kde3) arts kdelibs;
      qt = qt3;
    };

    kphone = callPackage ../applications/networking/kphone {
      qt = qt3;
      stdenv = overrideGCC stdenv gcc42; # I'm to lazy to clean up header files
    };

    kuickshow = callPackage ../applications/graphics/kuickshow {
      inherit (kde3) arts kdelibs;
      qt = qt3;
    };

  };

  kde4 = recurseIntoAttrs pkgs.kde45;

  # TODO: merge with branches/drop-kde4.5 if you want to remove KDE SC 4.5
  # This branch removes kde45 and quite a few compatibility hacks
  kde45 = kdePackagesFor pkgs.kde45 "4.5";
  kde47 = kdePackagesFor pkgs.kde47 "4.7";

  kdePackagesFor = self: version:
    let callPackageOrig = callPackage; in
    let
      callPackage = newScope self;
      kde4 = callPackageOrig (../desktops/kde- + version) {
        inherit callPackage callPackageOrig;
      };
    in kde4 // {
      inherit kde4;

      recurseForRelease = true;

      akunambol = callPackage ../applications/networking/sync/akunambol { };

      amarok = callPackage ../applications/audio/amarok { };

      bangarang = callPackage ../applications/video/bangarang { };

      bluedevil = callPackage ../tools/bluetooth/bluedevil { };

      digikam = callPackage ../applications/graphics/digikam { };

      filelight = if kde4 ? filelight then kde4.filelight
        else callPackage ../applications/misc/filelight { };

      k3b = callPackage ../applications/misc/k3b { };

      kadu = callPackage ../applications/networking/instant-messengers/kadu { };

      kbluetooth = callPackage ../tools/bluetooth/kbluetooth { };

      kde_wacomtablet = callPackage ../applications/misc/kde-wacomtablet { };

      kdenlive = callPackage ../applications/video/kdenlive { };

      kdesvn = callPackage ../applications/version-management/kdesvn { };

      kdevelop = callPackage ../applications/editors/kdevelop { };

      kdevplatform = callPackage ../development/libraries/kdevplatform { };

      kdiff3 = callPackage ../tools/text/kdiff3 { };

      kile = callPackage ../applications/editors/kile/2.1.nix { };

      kmplayer = callPackage ../applications/video/kmplayer {
        inherit (pkgs.gtkLibs) pango;
      };

      kmymoney = callPackage ../applications/office/kmymoney { };

      kipi_plugins = callPackage ../applications/graphics/kipi-plugins {
        inherit (pkgs.gtkLibs) gdk_pixbuf;
      };

      koffice = callPackage ../applications/office/koffice { };

      konq_plugins = callPackage ../applications/networking/browsers/konq-plugins { };

      konversation = callPackage ../applications/networking/irc/konversation { };

      krename = callPackage ../applications/misc/krename { };

      krusader = callPackage ../applications/misc/krusader { };

      ktorrent = callPackage ../applications/networking/p2p/ktorrent { };

      libktorrent = callPackage ../development/libraries/libktorrent { };

      liblikeback = callPackage ../development/libraries/liblikeback { };

      partitionManager = callPackage ../tools/misc/partition-manager { };

      polkit_kde_agent = callPackage ../tools/security/polkit-kde-agent { };

      psi = callPackage ../applications/networking/instant-messengers/psi { };

      quassel = callPackage ../applications/networking/irc/quassel { };

      quasselDaemon = appendToName "daemon" (self.quassel.override {
        monolithic = false;
        daemon = true;
      });

      quasselClient = appendToName "client" (self.quassel.override {
        monolithic = false;
        client = true;
      });

      rekonq = callPackage ../applications/networking/browsers/rekonq { };

      rsibreak = callPackage ../applications/misc/rsibreak { };

      semnotes = callPackage ../applications/misc/semnotes { };

      yakuake = callPackage ../applications/misc/yakuake { };
    };

  redshift = callPackage ../applications/misc/redshift {
    inherit (xorg) libX11 libXrandr libxcb randrproto libXxf86vm
      xf86vidmodeproto;
  };

  oxygen_gtk = callPackage ../misc/themes/gtk2/oxygen-gtk {
    inherit (gtkLibs) glib gtk;
  };

  xfce = xfce46;

  xfce46 = recurseIntoAttrs
    (let callPackage = newScope pkgs.xfce46; in
     import ../desktops/xfce-4.6 { inherit callPackage pkgs; });

  xfce48 = recurseIntoAttrs
    (let callPackage = newScope pkgs.xfce48; in
     import ../desktops/xfce-4.8 { inherit callPackage pkgs; });


  ### SCIENCE

  xplanet = callPackage ../applications/science/astronomy/xplanet {
    inherit (gtkLibs) pango;
  };

  gravit = callPackage ../applications/science/astronomy/gravit { };

  stellarium = callPackage ../applications/science/astronomy/stellarium { };

  ### SCIENCE/GEOMETRY

  drgeo = builderDefsPackage (import ../applications/science/geometry/drgeo) {
    inherit (gnome) libglade gtk;
    inherit libxml2 perl intltool libtool pkgconfig;
    guile = guile_1_8;
  };

  tetgen = callPackage ../applications/science/geometry/tetgen { };


  ### SCIENCE/BIOLOGY

  alliance = callPackage ../applications/science/electronics/alliance {
    motif = lesstif;
  };

  arb = callPackage ../applications/science/biology/arb {
    lesstif = lesstif93;
    stdenv = overrideGCC stdenv gcc42;
  };

  biolib = callPackage ../development/libraries/science/biology/biolib { };

  emboss = callPackage ../applications/science/biology/emboss { };

  mrbayes = callPackage ../applications/science/biology/mrbayes { };

  ncbiCTools = builderDefsPackage ../development/libraries/ncbi {
    inherit tcsh mesa lesstif;
    inherit (xlibs) libX11 libXaw xproto libXt libSM libICE
      libXmu libXext;
  };

  ncbi_tools = callPackage ../applications/science/biology/ncbi-tools { };

  paml = callPackage ../applications/science/biology/paml { };

  /* slr = import ../applications/science/biology/slr {
    inherit fetchurl stdenv liblapack;
  }; */

  pal2nal = callPackage ../applications/science/biology/pal2nal { };


  ### SCIENCE/MATH

  atlas = callPackage ../development/libraries/science/math/atlas { };

  blas = callPackage ../development/libraries/science/math/blas { };

  content = builderDefsPackage ../applications/science/math/content {
    inherit mesa lesstif;
    inherit (xlibs) libX11 libXaw xproto libXt libSM libICE
      libXmu libXext libXcursor;
  };

  jags = callPackage ../applications/science/math/jags { };

  liblapack = callPackage ../development/libraries/science/math/liblapack { };


  ### SCIENCE/LOGIC

  coq = callPackage ../applications/science/logic/coq {
    inherit (ocamlPackages) findlib lablgtk;
    camlp5 = ocamlPackages.camlp5_transitional;
  };

  cvc3 = callPackage ../applications/science/logic/cvc3 {};

  eprover = callPackage ../applications/science/logic/eProver {
    texLive = texLiveAggregationFun {
      paths = [
        texLive texLiveExtra
      ];
  };
  };

  hol = callPackage ../applications/science/logic/hol { };

  hol_light = callPackage ../applications/science/logic/hol_light {
    inherit (ocamlPackages) findlib;
    camlp5 = ocamlPackages.camlp5_strict;
  };

  isabelle = import ../applications/science/logic/isabelle {
    inherit (pkgs) stdenv fetchurl nettools perl polyml;
    inherit (pkgs.emacs23Packages) proofgeneral;
  };

  iprover = callPackage ../applications/science/logic/iprover {};

  leo2 = callPackage ../applications/science/logic/leo2 {};

  matita = callPackage ../applications/science/logic/matita {
    inherit (ocamlPackages) findlib lablgtk ocaml_expat gmetadom ocaml_http
            lablgtkmathview ocaml_mysql ocaml_sqlite3 ocamlnet ulex08 camlzip ocaml_pcre;
    camlp5 = ocamlPackages.camlp5_transitional;
  };

  minisat = callPackage ../applications/science/logic/minisat {};

  opensmt = callPackage ../applications/science/logic/opensmt { };

  prover9 = callPackage ../applications/science/logic/prover9 { };

  satallax = callPackage ../applications/science/logic/satallax {};

  spass = callPackage ../applications/science/logic/spass {};

  ssreflect = callPackage ../applications/science/logic/ssreflect {
    camlp5 = ocamlPackages.camlp5_transitional;
  };

  tptp = callPackage ../applications/science/logic/tptp {};

  ### SCIENCE / ELECTRONICS

  caneda = callPackage ../applications/science/electronics/caneda {
    # At the time of writing, it fails to build with qt47
    qt4 = qt46;
  };

  gtkwave = callPackage ../applications/science/electronics/gtkwave { };

  kicad = callPackage ../applications/science/electronics/kicad { };

  ngspice = callPackage ../applications/science/electronics/ngspice { };

  qucs = callPackage ../applications/science/electronics/qucs { };

  xoscope = callPackage ../applications/science/electronics/xoscope { };


  ### SCIENCE / MATH

  ecm = callPackage ../applications/science/math/ecm { };

  eukleides = callPackage ../applications/science/math/eukleides { };

  maxima = callPackage ../applications/science/math/maxima { };

  wxmaxima = callPackage ../applications/science/math/wxmaxima { };

  pari = callPackage ../applications/science/math/pari {};

  singular = callPackage ../applications/science/math/singular {};

  scilab = callPackage ../applications/science/math/scilab {
    withXaw3d = false;
    withTk = true;
    withGtk = false;
    withOCaml = true;
    withX = true;
  };

  msieve = callPackage ../applications/science/math/msieve { };

  yacas = callPackage ../applications/science/math/yacas { };

  ### SCIENCE / MISC

  golly = callPackage ../applications/science/misc/golly { };

  simgrid = callPackage ../applications/science/misc/simgrid { };

  tulip = callPackage ../applications/science/misc/tulip {
    qt = qt46;
  };

  vite = callPackage ../applications/science/misc/vite {
    qt = qt4;
  };

  ### MISC

  atari800 = callPackage ../misc/emulators/atari800 { };

  ataripp = callPackage ../misc/emulators/atari++ { };

  auctex = callPackage ../misc/tex/auctex { };

  busybox = callPackage ../misc/busybox {
    enableStatic = true;
  };

  cups = callPackage ../misc/cups { };

  cups_pdf_filter = callPackage ../misc/cups/pdf-filter.nix { };

  gutenprint = callPackage ../misc/drivers/gutenprint { };

  gutenprintBin = callPackage ../misc/drivers/gutenprint/bin.nix { };

  cupsBjnp = callPackage ../misc/cups/drivers/cups-bjnp { };

  darcnes = callPackage ../misc/emulators/darcnes { };

  dblatex = callPackage ../misc/tex/dblatex { };

  dosbox = callPackage ../misc/emulators/dosbox { };

  dpkg = callPackage ../tools/package-management/dpkg { };

  ekiga = newScope (pkgs.gtkLibs // pkgs.gnome) ../applications/networking/ekiga { };

  electricsheep = callPackage ../misc/screensavers/electricsheep { };

  fakenes = callPackage ../misc/emulators/fakenes { };

  foldingathome = callPackage ../misc/foldingathome { };

  foo2zjs = callPackage ../misc/drivers/foo2zjs {};

  foomatic_filters = callPackage ../misc/drivers/foomatic-filters {};

  freestyle = callPackage ../misc/freestyle {
    #stdenv = overrideGCC stdenv gcc41;
  };

  gajim = builderDefsPackage (import ../applications/networking/instant-messengers/gajim) {
    inherit perl intltool pyGtkGlade gettext pkgconfig makeWrapper pygobject
      pyopenssl gtkspell libsexy pycrypto aspell pythonDBus pythonSexy
      docutils;
    dbus = dbus.libs;
    inherit (gnome) gtk libglade;
    inherit (xlibs) libXScrnSaver libXt xproto libXext xextproto libX11
      scrnsaverproto;
    python = pythonFull;
  };

  generator = callPackage ../misc/emulators/generator {
    inherit (gtkLibs1x) gtk;
  };

  gensgs = callPackage_i686 ../misc/emulators/gens-gs { };

  ghostscript = callPackage ../misc/ghostscript {
    x11Support = false;
    cupsSupport = getConfig [ "ghostscript" "cups" ] true;
    gnuFork = getConfig [ "ghostscript" "gnu" ] true;
  };

  ghostscriptX = appendToName "with-X" (ghostscript.override {
    x11Support = true;
  });

  gxemul = callPackage ../misc/gxemul { };

  hplip = callPackage ../misc/drivers/hplip {
    qtSupport = true;
  };

  # using the new configuration style proposal which is unstable
  jack1d = callPackage ../misc/jackaudio/jack1.nix { };

  jackaudio = callPackage ../misc/jackaudio { };

  keynav = callPackage ../tools/X11/keynav { };

  lazylist = callPackage ../misc/tex/lazylist { };

  lilypond = callPackage ../misc/lilypond {
    inherit (gtkLibs) pango;
    guile = guile_1_8;
  };

  martyr = callPackage ../development/libraries/martyr { };

  maven = callPackage ../misc/maven/maven-1.0.nix { };
  maven2 = callPackage ../misc/maven { };
  maven3 = callPackage ../misc/maven/3.0.nix { };

  mess = callPackage ../misc/emulators/mess { };

  mupen64plus = callPackage ../misc/emulators/mupen64plus { };

  nix = nixStable;

  nixStable = callPackage ../tools/package-management/nix {
    storeDir = getConfig [ "nix" "storeDir" ] "/nix/store";
    stateDir = getConfig [ "nix" "stateDir" ] "/nix/var";
  };

  nixUnstable = callPackage ../tools/package-management/nix/unstable.nix {
    storeDir = getConfig [ "nix" "storeDir" ] "/nix/store";
    stateDir = getConfig [ "nix" "stateDir" ] "/nix/var";
  };

  nixSqlite = nixUnstable;

  nixCustomFun = src: preConfigure: enableScripts: configureFlags:
    import ../tools/package-management/nix/custom.nix {
      inherit fetchurl stdenv perl curl bzip2 openssl src preConfigure automake
        autoconf libtool configureFlags enableScripts lib libxml2 boehmgc
        pkgconfig flex bison sqlite perlPackages;
      aterm = aterm25;
      db4 = db45;
      inherit docbook5_xsl libxslt docbook5 docbook_xml_dtd_43 w3m;
    };

  nut = callPackage ../applications/misc/nut { };

  disnix = callPackage ../tools/package-management/disnix { };

  disnix_activation_scripts = callPackage ../tools/package-management/disnix/activation-scripts {
    enableApacheWebApplication = getConfig ["disnix" "enableApacheWebApplication"] false;
    enableAxis2WebService = getConfig ["disnix" "enableAxis2WebService"] false;
    enableEjabberdDump = getConfig ["disnix" "enableEjabberdDump"] false;
    enableMySQLDatabase = getConfig ["disnix" "enableMySQLDatabase"] false;
    enablePostgreSQLDatabase = getConfig ["disnix" "enablePostgreSQLDatabase"] false;
    enableSubversionRepository = getConfig ["disnix" "enableSubversionRepository"] false;
    enableTomcatWebApplication = getConfig ["disnix" "enableTomcatWebApplication"] false;
  };

  disnixos = callPackage ../tools/package-management/disnix/disnixos { };

  DisnixWebService = callPackage ../tools/package-management/disnix/DisnixWebService { };

  latex2html = callPackage ../misc/tex/latex2html/default.nix {
    tex = tetex;
  };

  lkproof = callPackage ../misc/tex/lkproof { };

  mysqlWorkbench = newScope gnome ../applications/misc/mysql-workbench {
    lua = lua5;
    inherit (pythonPackages) pexpect paramiko;
  };

  opkg = callPackage ../tools/package-management/opkg { };

  pgadmin = callPackage ../applications/misc/pgadmin { };

  pgf = pgf2;

  # Keep the old PGF since some documents don't render properly with
  # the new one.
  pgf1 = callPackage ../misc/tex/pgf/1.x.nix { };

  pgf2 = callPackage ../misc/tex/pgf/2.x.nix { };

  pjsip = callPackage ../applications/networking/pjsip { };

  polytable = callPackage ../misc/tex/polytable { };

  uae = callPackage ../misc/emulators/uae { };

  putty = callPackage ../applications/networking/remote/putty { };

  rssglx = callPackage ../misc/screensavers/rss-glx { };

  xlockmore = callPackage ../misc/screensavers/xlockmore { };

  saneBackends = callPackage ../misc/sane-backends {
    gt68xxFirmware = getConfig ["sane" "gt68xxFirmware"] null;
  };

  saneFrontends = callPackage ../misc/sane-front { };

  slock = callPackage ../misc/screensavers/slock { };

  sourceAndTags = import ../misc/source-and-tags {
    inherit pkgs stdenv unzip lib ctags;
    hasktags = haskellPackages.myhasktags;
  };

  splix = callPackage ../misc/cups/drivers/splix { };

  tetex = callPackage ../misc/tex/tetex { };

  tex4ht = callPackage ../misc/tex/tex4ht { };

  texFunctions = import ../misc/tex/nix pkgs;

  texLive = builderDefsPackage (import ../misc/tex/texlive) {
    inherit builderDefs zlib bzip2 ncurses libpng ed
      gd t1lib freetype icu perl ruby expat curl
      libjpeg bison python fontconfig flex;
    inherit (xlibs) libXaw libX11 xproto libXt libXpm
      libXmu libXext xextproto libSM libICE;
    ghostscript = ghostscriptX;
  };

  /* Look in configurations/misc/raskin.nix for usage example (around revisions
  where TeXLive was added)

  (texLiveAggregationFun {
    paths = [texLive texLiveExtra texLiveCMSuper
      texLiveBeamer
    ];
  })

  You need to use texLiveAggregationFun to regenerate, say, ls-R (TeX-related file list)
  Just installing a few packages doesn't work.
  */
  texLiveAggregationFun =
    (builderDefsPackage (import ../misc/tex/texlive/aggregate.nix));

  texDisser = callPackage ../misc/tex/disser {};

  texLiveContext = builderDefsPackage (import ../misc/tex/texlive/context.nix) {
    inherit texLive;
  };

  texLiveExtra = builderDefsPackage (import ../misc/tex/texlive/extra.nix) {
    inherit texLive;
  };

  texLiveCMSuper = builderDefsPackage (import ../misc/tex/texlive/cm-super.nix) {
    inherit texLive;
  };

  texLiveLatexXColor = builderDefsPackage (import ../misc/tex/texlive/xcolor.nix) {
    inherit texLive;
  };

  texLivePGF = builderDefsPackage (import ../misc/tex/texlive/pgf.nix) {
    inherit texLiveLatexXColor texLive;
  };

  texLiveBeamer = builderDefsPackage (import ../misc/tex/texlive/beamer.nix) {
    inherit texLiveLatexXColor texLivePGF texLive;
  };

  texLiveModerncv = builderDefsPackage (import ../misc/tex/texlive/moderncv.nix) {
    inherit texLive unzip;
  };

  trac = callPackage ../misc/trac {
    inherit (pythonPackages) pysqlite;
  };

  vice = callPackage ../misc/emulators/vice { };

  VisualBoyAdvance = callPackage ../misc/emulators/VisualBoyAdvance { };

  # Wine cannot be built in 64-bit; use a 32-bit build instead.
  wine = callPackage_i686 ../misc/emulators/wine { };

  wineWarcraft = callPackage_i686 ../misc/emulators/wine/wine-warcraft.nix { };

  x2x = callPackage ../tools/X11/x2x { };

  xosd = callPackage ../misc/xosd { };

  xsane = callPackage ../misc/xsane { };

  yafc = callPackage ../applications/networking/yafc { };

  myEnvFun = import ../misc/my-env {
    inherit substituteAll pkgs;
    inherit (stdenv) mkDerivation;
  };

  zsnes = callPackage_i686 ../misc/emulators/zsnes { };

  misc = import ../misc/misc.nix { inherit pkgs stdenv; };

}; in pkgs<|MERGE_RESOLUTION|>--- conflicted
+++ resolved
@@ -1476,15 +1476,7 @@
 
   unshield = callPackage ../tools/archivers/unshield { };
 
-<<<<<<< HEAD
   unzip = callPackage ../tools/archivers/unzip { };
-=======
-  unzip = unzip60;
-
-  unzip552 = callPackage ../tools/archivers/unzip/5.52.nix { };
-
-  unzip60 = callPackage ../tools/archivers/unzip/6.0.nix { };
->>>>>>> dce7ac1f
 
   uptimed = callPackage ../tools/system/uptimed { };
 
@@ -5256,7 +5248,7 @@
 
   linuxHeaders =
   let
-  
+
     kernel = {
       src = linuxPackages.kernel.src;
       version = linuxPackages.kernel.version;
