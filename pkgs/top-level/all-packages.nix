--- conflicted
+++ resolved
@@ -2873,17 +2873,10 @@
 
   geos = callPackage ../development/libraries/geos { };
 
-<<<<<<< HEAD
   gettext = gettext_0_18;
 
   gettext_0_17 = callPackage ../development/libraries/gettext/0.17.nix { };
   gettext_0_18 = callPackage ../development/libraries/gettext { };
-=======
-  gettext = gettext_0_17;
-
-  gettext_0_17 = callPackage ../development/libraries/gettext { };
-  gettext_0_18 = callPackage ../development/libraries/gettext/0.18.nix { };
->>>>>>> 5387036c
 
   gd = callPackage ../development/libraries/gd { };
 
