<<<<<<< HEAD
{stdenv, fetchurl, pkgconfig, xlibs, xineLib, libpng, readline, ncurses, curl
, lirc, shared_mime_info }:
=======
{stdenv, fetchurl, pkgconfig, xlibs, xineLib, libpng12, readline, ncurses, curl
, lirc, xz, shared_mime_info }:
>>>>>>> e657e2c4

stdenv.mkDerivation rec {
  name = "xine-ui-0.99.6";
  
  src = fetchurl {
    url = "mirror://sourceforge/xine/${name}.tar.xz";
    sha256 = "1wwylnckm5kfq5fi154w8jqf5cwvp7c1ani15q7sgfrfdkmy7caf";
  };
  
  buildNativeInputs = [ pkgconfig shared_mime_info ];

  buildInputs =
    [ xineLib libpng12 readline ncurses curl lirc
      xlibs.xlibs xlibs.libXext xlibs.libXv xlibs.libXxf86vm xlibs.libXtst xlibs.inputproto
      xlibs.libXinerama xlibs.libXi xlibs.libXft
    ];

  patchPhase = ''sed -e '/curl\/types\.h/d' -i src/xitk/download.c'';

  configureFlags = "--with-readline=${readline}";
  
  LIRC_CFLAGS="-I${lirc}/include";
  LIRC_LIBS="-L ${lirc}/lib -llirc_client";
#NIX_LDFLAGS = "-lXext -lgcc_s";

  meta = { 
    homepage = http://www.xine-project.org/;
    description = "Xlib-based interface to Xine, a video player";
  };
}<|MERGE_RESOLUTION|>--- conflicted
+++ resolved
@@ -1,10 +1,5 @@
-<<<<<<< HEAD
-{stdenv, fetchurl, pkgconfig, xlibs, xineLib, libpng, readline, ncurses, curl
+{stdenv, fetchurl, pkgconfig, xlibs, xineLib, libpng12, readline, ncurses, curl
 , lirc, shared_mime_info }:
-=======
-{stdenv, fetchurl, pkgconfig, xlibs, xineLib, libpng12, readline, ncurses, curl
-, lirc, xz, shared_mime_info }:
->>>>>>> e657e2c4
 
 stdenv.mkDerivation rec {
   name = "xine-ui-0.99.6";
