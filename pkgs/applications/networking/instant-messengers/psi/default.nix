--- conflicted
+++ resolved
@@ -5,6 +5,7 @@
 stdenv.mkDerivation rec {
   pname = "psi";
   version = "1.4";
+
   src = fetchFromGitHub {
     owner = "psi-im";
     repo = pname;
@@ -12,28 +13,19 @@
     sha256 = "09c7cg96vgxzgbpypgcw7yv73gvzppbi1lm4svbpfn2cfxy059d4";
     fetchSubmodules = true;
   };
-<<<<<<< HEAD
 
-  buildInputs =
-    [ enchant qt4 zlib sox libX11 xorgproto libSM libICE
-      qca2 pkgconfig which glib libXScrnSaver
-    ];
-
-  env.NIX_CFLAGS_COMPILE="-I${qca2}/include/QtCrypto";
-
-  env.NIX_LDFLAGS="-lqca";
-
-=======
   patches = [
     ./fix-cmake-hunspell-1.7.patch
   ];
+
   nativeBuildInputs = [ cmake wrapQtAppsHook ];
   buildInputs = [
     qtbase qtmultimedia qtx11extras qttools qtwebengine
     libidn qca2-qt5 libXScrnSaver hunspell
   ];
->>>>>>> 71c19d3e
+
   enableParallelBuilding = true;
+
   meta = with stdenv.lib; {
     description = "Psi, an XMPP (Jabber) client";
     maintainers = [ maintainers.raskin ];
