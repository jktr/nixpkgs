{ stdenv, fetchurl, autoPatchelfHook, makeWrapper
, alsaLib, xorg
, gtk3, pango, gdk-pixbuf, cairo, glib, freetype
, libpulseaudio, xdg_utils
}:

stdenv.mkDerivation rec {
<<<<<<< HEAD
  pname = "reaper";
  version = "5.980";
=======
  name = "reaper-${version}";
  version = "5.981";
>>>>>>> 8943fb5f

  src = fetchurl {
    url = "https://www.reaper.fm/files/${stdenv.lib.versions.major version}.x/reaper${builtins.replaceStrings ["."] [""] version}_linux_x86_64.tar.xz";
    sha256 = "0v4347i0pgzlinas4431dfbv1h9fk6vihvahh73valxvhydyxr8q";
  };

  nativeBuildInputs = [ autoPatchelfHook makeWrapper ];

  buildInputs = [
    alsaLib

    xorg.libX11
    xorg.libXi

    gdk-pixbuf
    pango
    cairo
    glib
    freetype

    xdg_utils
  ];

  runtimeDependencies = [
    gtk3
  ];

  dontBuild = true;

  installPhase = ''
    XDG_DATA_HOME="$out/share" ./install-reaper.sh \
      --install $out/opt \
      --integrate-user-desktop
    rm $out/opt/REAPER/uninstall-reaper.sh

    wrapProgram $out/opt/REAPER/reaper \
      --prefix LD_LIBRARY_PATH : ${libpulseaudio}/lib

    mkdir $out/bin
    ln -s $out/opt/REAPER/reaper $out/bin/
    ln -s $out/opt/REAPER/reamote-server $out/bin/
  '';

  meta = with stdenv.lib; {
    description = "Digital audio workstation";
    homepage = https://www.reaper.fm/;
    license = licenses.unfree;
    platforms = [ "x86_64-linux" ];
    maintainers = with maintainers; [ jfrankenau ];
  };
}<|MERGE_RESOLUTION|>--- conflicted
+++ resolved
@@ -5,13 +5,8 @@
 }:
 
 stdenv.mkDerivation rec {
-<<<<<<< HEAD
   pname = "reaper";
-  version = "5.980";
-=======
-  name = "reaper-${version}";
   version = "5.981";
->>>>>>> 8943fb5f
 
   src = fetchurl {
     url = "https://www.reaper.fm/files/${stdenv.lib.versions.major version}.x/reaper${builtins.replaceStrings ["."] [""] version}_linux_x86_64.tar.xz";
