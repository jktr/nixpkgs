--- conflicted
+++ resolved
@@ -4,14 +4,8 @@
 }:
 
 python3Packages.buildPythonApplication rec {
-<<<<<<< HEAD
   pname = "gpodder";
-  version = "3.10.2";
-=======
-  name = "gpodder-${version}";
   version = "3.10.3";
->>>>>>> 7c9d95fe
-
   format = "other";
 
   src = fetchFromGitHub {
