--- conflicted
+++ resolved
@@ -10,11 +10,7 @@
 
   src = fetchPypi {
     inherit pname version;
-<<<<<<< HEAD
-    sha256 = "0f5f5rgwckci2fqwbzjk5sfpwxqn5gy0biz8sjll4v5zgvjsswxq";
-=======
     sha256 = "b873ade57ebf6c42a9d4e8c705fc2b16777e9d2e53fec5b113914dc65f2eae38";
->>>>>>> 79a7daca
   };
 
   LC_ALL="en_US.UTF-8";
