{ lib, buildPythonPackage, fetchFromGitHub
, isPy3k, attrs, coverage, enum34
, doCheck ? true, pytest, pytest_xdist, flaky, mock
}:
buildPythonPackage rec {
  # http://hypothesis.readthedocs.org/en/latest/packaging.html

  # Hypothesis has optional dependencies on the following libraries
  # pytz fake_factory django numpy pytest
  # If you need these, you can just add them to your environment.

  version = "3.66.2";
  pname = "hypothesis";

  # Use github tarballs that includes tests
  src = fetchFromGitHub {
    owner = "HypothesisWorks";
    repo = "hypothesis-python";
    rev = "hypothesis-python-${version}";
    sha256 = "17ywbwa76z7f0pgash0003fvm25fsj7hxdrdiprdbv99y3i8bm88";
  };

<<<<<<< HEAD
=======
  postUnpack = "sourceRoot=$sourceRoot/hypothesis-python";

>>>>>>> 3877501f
  propagatedBuildInputs = [ attrs coverage ] ++ lib.optional (!isPy3k) [ enum34 ];

  checkInputs = [ pytest pytest_xdist flaky mock ];
  inherit doCheck;

  checkPhase = ''
    rm tox.ini # This file changes how py.test runs and breaks it
    py.test tests/cover
  '';

  meta = with lib; {
    description = "A Python library for property based testing";
    homepage = https://github.com/HypothesisWorks/hypothesis;
    license = licenses.mpl20;
  };
}<|MERGE_RESOLUTION|>--- conflicted
+++ resolved
@@ -20,11 +20,8 @@
     sha256 = "17ywbwa76z7f0pgash0003fvm25fsj7hxdrdiprdbv99y3i8bm88";
   };
 
-<<<<<<< HEAD
-=======
   postUnpack = "sourceRoot=$sourceRoot/hypothesis-python";
 
->>>>>>> 3877501f
   propagatedBuildInputs = [ attrs coverage ] ++ lib.optional (!isPy3k) [ enum34 ];
 
   checkInputs = [ pytest pytest_xdist flaky mock ];
