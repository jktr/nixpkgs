--- conflicted
+++ resolved
@@ -13,19 +13,11 @@
 
 buildPythonPackage rec {
   pname =  "boto3";
-<<<<<<< HEAD
-  version = "1.9.36";
-
-  src = fetchPypi {
-    inherit pname version;
-    sha256 = "2a9f3809b480803c1b1f28a19c554f1e1ceafd8db994a4236a0843b999ee6c56";
-=======
   version = "1.9.62"; # N.B: if you change this, change botocore too
 
   src = fetchPypi {
     inherit pname version;
     sha256 = "0rf3ik4bqr0qab2648rcaahycr2sih257ngz8brizyfln0lk1sg9";
->>>>>>> 911d1853
   };
 
   propagatedBuildInputs = [ botocore jmespath s3transfer ] ++ lib.optionals (!isPy3k) [ futures ];
