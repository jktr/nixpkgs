{ pkgs, haskellLib }:

with haskellLib;

self: super: {

  # Suitable LLVM version.
  llvmPackages = pkgs.llvmPackages_35;

  # Disable GHC 8.0.x core libraries.
  array = null;
  base = null;
  binary = null;
  bytestring = null;
  Cabal = null;
  containers = null;
  deepseq = null;
  directory = null;
  filepath = null;
  ghc-boot = null;
  ghc-boot-th = null;
  ghc-prim = null;
  ghci = null;
  haskeline = null;
  hoopl = null;
  hpc = null;
  integer-gmp = null;
  pretty = null;
  process = null;
  rts = null;
  template-haskell = null;
  terminfo = null;
  time = null;
  transformers = null;
  unix = null;
  xhtml = null;

  # jailbreak-cabal can use the native Cabal library.
  jailbreak-cabal = super.jailbreak-cabal.override { Cabal = null; };

  # https://github.com/bmillwood/applicative-quoters/issues/6
  applicative-quoters = appendPatch super.applicative-quoters (pkgs.fetchpatch {
    url = "https://patch-diff.githubusercontent.com/raw/bmillwood/applicative-quoters/pull/7.patch";
    sha256 = "026vv2k3ks73jngwifszv8l59clg88pcdr4mz0wr0gamivkfa1zy";
  });

  # Requires ghc 8.2
  ghc-proofs = dontDistribute super.ghc-proofs;

  # http://hub.darcs.net/dolio/vector-algorithms/issue/9#comment-20170112T145715
  vector-algorithms = dontCheck super.vector-algorithms;

  # https://github.com/thoughtbot/yesod-auth-oauth2/pull/77
  yesod-auth-oauth2 = doJailbreak super.yesod-auth-oauth2;

  # https://github.com/nominolo/ghc-syb/issues/20
  ghc-syb-utils = dontCheck super.ghc-syb-utils;

  # Newer versions require ghc>=8.2
  apply-refact = super.apply-refact_0_3_0_1;

  # This builds needs the latest Cabal version.
  cabal2nix = super.cabal2nix.overrideScope (self: super: { Cabal = self.Cabal_2_0_1_1; });
<<<<<<< HEAD
=======

  # Add appropriate Cabal library to build this code.
  stack = addSetupDepend super.stack self.Cabal_2_0_1_1;
>>>>>>> 5eb4a833

}<|MERGE_RESOLUTION|>--- conflicted
+++ resolved
@@ -61,11 +61,8 @@
 
   # This builds needs the latest Cabal version.
   cabal2nix = super.cabal2nix.overrideScope (self: super: { Cabal = self.Cabal_2_0_1_1; });
-<<<<<<< HEAD
-=======
 
   # Add appropriate Cabal library to build this code.
   stack = addSetupDepend super.stack self.Cabal_2_0_1_1;
->>>>>>> 5eb4a833
 
 }