# COMMON OVERRIDES FOR THE HASKELL PACKAGE SET IN NIXPKGS
#
# This file contains haskell package overrides that are shared by all
# haskell package sets provided by nixpkgs and distributed via the official
# NixOS hydra instance.
#
# Overrides that would also make sense for custom haskell package sets not provided
# as part of nixpkgs and that are specific to Nix should go in configuration-nix.nix
#
# See comment at the top of configuration-nix.nix for more information about this
# distinction.
{ pkgs, haskellLib }:

with haskellLib;

self: super: {

  # This used to be a core package provided by GHC, but then the compiler
  # dropped it. We define the name here to make sure that old packages which
  # depend on this library still evaluate (even though they won't compile
  # successfully with recent versions of the compiler).
  bin-package-db = null;

  # Some Hackage packages reference this attribute, which exists only in the
  # GHCJS package set. We provide a dummy version here to fix potential
  # evaluation errors.
  ghcjs-base = null;
  ghcjs-prim = null;

  # Some packages add this (non-existent) dependency to express that they
  # cannot compile in a given configuration. Win32 does this, for example, when
  # compiled on Linux. We provide the name to avoid evaluation errors.
  unbuildable = throw "package depends on meta package 'unbuildable'";

  # hackage-security's test suite does not compile with Cabal 2.x.
  # See https://github.com/haskell/hackage-security/issues/188.
  hackage-security = dontCheck super.hackage-security;

  # Link statically to avoid runtime dependency on GHC.
  jailbreak-cabal = (disableSharedExecutables super.jailbreak-cabal).override { Cabal = self.Cabal_1_20_0_4; };

  # enable using a local hoogle with extra packagages in the database
  # nix-shell -p "haskellPackages.hoogleLocal { packages = with haskellPackages; [ mtl lens ]; }"
  # $ hoogle server
  hoogleLocal = { packages ? [] }: self.callPackage ./hoogle.nix { inherit packages; };

  # Break infinite recursions.
  clock = dontCheck super.clock;
  Dust-crypto = dontCheck super.Dust-crypto;
  hasql-postgres = dontCheck super.hasql-postgres;
  hspec = super.hspec.override { stringbuilder = dontCheck super.stringbuilder; };
  hspec-core = super.hspec-core.override { silently = dontCheck super.silently; temporary = dontCheck super.temporary; };
  hspec-expectations = dontCheck super.hspec-expectations;
  HTTP = dontCheck super.HTTP;
  http-streams = dontCheck super.http-streams;
  nanospec = dontCheck super.nanospec;
  options = dontCheck super.options;
  statistics = dontCheck super.statistics;
  vector-builder = dontCheck super.vector-builder;

  # https://github.com/gilith/hol/pull/1
  hol = appendPatch (doJailbreak super.hol) (pkgs.fetchpatch {
    name = "hol.patch";
    url = "https://github.com/gilith/hol/commit/a5171bdcacdbe93c46c9f82ec5a38f2a2b69e632.patch";
    sha256 = "0xkgbhc4in38hspxgz2wcvk56pjalw43gig7lzkjfhgavwxv3jyj";
  });

  # This test keeps being aborted because it runs too quietly for too long
  Lazy-Pbkdf2 = if pkgs.stdenv.isi686 then dontCheck super.Lazy-Pbkdf2 else super.Lazy-Pbkdf2;

  # Use the default version of mysql to build this package (which is actually mariadb).
  # test phase requires networking
  mysql = dontCheck (super.mysql.override { mysql = pkgs.mysql.connector-c; });

  # check requires mysql server
  mysql-simple = dontCheck super.mysql-simple;
  mysql-haskell = dontCheck super.mysql-haskell;

  # Link the proper version.
  zeromq4-haskell = super.zeromq4-haskell.override { zeromq = pkgs.zeromq4; };

  # The Hackage tarball is purposefully broken, because it's not intended to be, like, useful.
  # https://git-annex.branchable.com/bugs/bash_completion_file_is_missing_in_the_6.20160527_tarball_on_hackage/
  git-annex = (overrideCabal super.git-annex (drv: {
    src = pkgs.fetchgit {
      name = "git-annex-${drv.version}-src";
      url = "git://git-annex.branchable.com/";
      rev = "refs/tags/" + drv.version;
      sha256 = "1fd7lyrwr60dp55swc5iwl0mkkzmdzpmj9qmx1qca2r7y9wc5w5k";
    };
  })).override {
    dbus = if pkgs.stdenv.isLinux then self.dbus else null;
    fdo-notify = if pkgs.stdenv.isLinux then self.fdo-notify else null;
    hinotify = if pkgs.stdenv.isLinux then self.hinotify else self.fsnotify;
  };

  # Fix test trying to access /home directory
  shell-conduit = (overrideCabal super.shell-conduit (drv: {
    postPatch = "sed -i s/home/tmp/ test/Spec.hs";

    # the tests for shell-conduit on Darwin illegitimatey assume non-GNU echo
    # see: https://github.com/psibi/shell-conduit/issues/12
    doCheck = !pkgs.stdenv.hostPlatform.isDarwin;
  }));

  # https://github.com/froozen/kademlia/issues/2
  kademlia = dontCheck super.kademlia;

  # https://github.com/haskell-works/hw-xml/issues/23
  # Disable building the hw-xml-example executable:
  hw-xml = (overrideCabal super.hw-xml (drv: {
    postPatch = "sed -i 's/  hs-source-dirs:       app/" +
                          "  hs-source-dirs:       app\\n" +
                          "  buildable:            false/' hw-xml.cabal";
  }));

  hzk = dontCheck super.hzk;
  haskakafka = dontCheck super.haskakafka;

  # Depends on broken "lss" package.
  snaplet-lss = dontDistribute super.snaplet-lss;

  # Depends on broken "NewBinary" package.
  ASN1 = dontDistribute super.ASN1;

  # Depends on broken "frame" package.
  frame-markdown = dontDistribute super.frame-markdown;

  # Depends on broken "Elm" package.
  hakyll-elm = dontDistribute super.hakyll-elm;
  haskelm = dontDistribute super.haskelm;
  snap-elm = dontDistribute super.snap-elm;

  # Depends on broken "hails" package.
  hails-bin = dontDistribute super.hails-bin;

  # Switch levmar build to openblas.
  bindings-levmar = overrideCabal super.bindings-levmar (drv: {
    preConfigure = ''
      sed -i bindings-levmar.cabal \
          -e 's,extra-libraries: lapack blas,extra-libraries: openblas,'
    '';
    extraLibraries = [ pkgs.openblasCompat ];
  });

  # The Haddock phase fails for one reason or another.
  acme-one = dontHaddock super.acme-one;
  attoparsec-conduit = dontHaddock super.attoparsec-conduit;
  base-noprelude = dontHaddock super.base-noprelude;
  blaze-builder-conduit = dontHaddock super.blaze-builder-conduit;
  BNFC-meta = dontHaddock super.BNFC-meta;
  bytestring-progress = dontHaddock super.bytestring-progress;
  comonads-fd = dontHaddock super.comonads-fd;
  comonad-transformers = dontHaddock super.comonad-transformers;
  deepseq-magic = dontHaddock super.deepseq-magic;
  diagrams = dontHaddock super.diagrams;
  either = dontHaddock super.either;
  feldspar-signal = dontHaddock super.feldspar-signal; # https://github.com/markus-git/feldspar-signal/issues/1
  gl = doJailbreak (dontHaddock super.gl); # jailbreak fixed in unreleased (2017-03-01) https://github.com/ekmett/gl/commit/885e08a96aa53d80c3b62e157b20d2f05e34f133
  groupoids = dontHaddock super.groupoids;
  hamlet = dontHaddock super.hamlet;
  HaXml = dontHaddock super.HaXml;
  hoodle-core = dontHaddock super.hoodle-core;
  hsc3-db = dontHaddock super.hsc3-db;
  http-client-conduit = dontHaddock super.http-client-conduit;
  http-client-multipart = dontHaddock super.http-client-multipart;
  markdown-unlit = dontHaddock super.markdown-unlit;
  network-conduit = dontHaddock super.network-conduit;
  shakespeare-js = dontHaddock super.shakespeare-js;
  shakespeare-text = dontHaddock super.shakespeare-text;
  swagger = dontHaddock super.swagger;  # http://hydra.cryp.to/build/2035868/nixlog/1/raw
  swagger2 = dontHaddock super.swagger2;
  wai-test = dontHaddock super.wai-test;
  zlib-conduit = dontHaddock super.zlib-conduit;

  # https://github.com/massysett/rainbox/issues/1
  rainbox = dontCheck super.rainbox;

  # https://github.com/techtangents/ablist/issues/1
  ABList = dontCheck super.ABList;

  # sse2 flag due to https://github.com/haskell/vector/issues/47.
  # dontCheck due to https://github.com/haskell/vector/issues/138
  vector = dontCheck (if pkgs.stdenv.isi686 then appendConfigureFlag super.vector "--ghc-options=-msse2" else super.vector);

  # Fix Darwin build.
  halive = if pkgs.stdenv.isDarwin
    then addBuildDepend super.halive pkgs.darwin.apple_sdk.frameworks.AppKit
    else super.halive;

  # Hakyll's tests are broken on Darwin (3 failures); and they require util-linux
  hakyll = if pkgs.stdenv.isDarwin
    then dontCheck (overrideCabal super.hakyll (drv: {
      testToolDepends = [];
    }))
    # https://github.com/jaspervdj/hakyll/issues/491
    else dontCheck super.hakyll;

  double-conversion = if !pkgs.stdenv.isDarwin
    then super.double-conversion
    else addExtraLibrary super.double-conversion pkgs.libcxx;

  inline-c-cpp = if !pkgs.stdenv.isDarwin
    then super.inline-c-cpp
    else addExtraLibrary (overrideCabal super.inline-c-cpp (drv:
      {
        postPatch = ''
          substituteInPlace inline-c-cpp.cabal --replace stdc++ c++
        '';
      })) pkgs.libcxx;

  inline-java = addBuildDepend super.inline-java pkgs.jdk;

  # tests don't compile for some odd reason
  jwt = dontCheck super.jwt;

  # https://github.com/mvoidex/hsdev/issues/11
  hsdev = dontHaddock super.hsdev;

  # Upstream notified by e-mail.
  permutation = dontCheck super.permutation;

  # https://github.com/jputcu/serialport/issues/25
  serialport = dontCheck super.serialport;

  # https://github.com/kazu-yamamoto/simple-sendfile/issues/17
  simple-sendfile = dontCheck super.simple-sendfile;

  # Fails no apparent reason. Upstream has been notified by e-mail.
  assertions = dontCheck super.assertions;

  # These packages try to execute non-existent external programs.
  cmaes = dontCheck super.cmaes;                        # http://hydra.cryp.to/build/498725/log/raw
  dbmigrations = dontCheck super.dbmigrations;
  euler = dontCheck super.euler;                        # https://github.com/decomputed/euler/issues/1
  filestore = dontCheck super.filestore;
  getopt-generics = dontCheck super.getopt-generics;
  graceful = dontCheck super.graceful;
  Hclip = dontCheck super.Hclip;
  HList = dontCheck super.HList;
  ide-backend = dontCheck super.ide-backend;
  marquise = dontCheck super.marquise;                  # https://github.com/anchor/marquise/issues/69
  memcached-binary = dontCheck super.memcached-binary;
  msgpack-rpc = dontCheck super.msgpack-rpc;
  persistent-zookeeper = dontCheck super.persistent-zookeeper;
  pocket-dns = dontCheck super.pocket-dns;
  postgresql-simple = dontCheck super.postgresql-simple;
  postgrest = dontCheck super.postgrest;
  postgrest-ws = dontCheck super.postgrest-ws;
  snowball = dontCheck super.snowball;
  sophia = dontCheck super.sophia;
  test-sandbox = dontCheck super.test-sandbox;
  texrunner = dontCheck super.texrunner;
  users-postgresql-simple = dontCheck super.users-postgresql-simple;
  wai-middleware-hmac = dontCheck super.wai-middleware-hmac;
  xkbcommon = dontCheck super.xkbcommon;
  xmlgen = dontCheck super.xmlgen;
  HerbiePlugin = dontCheck super.HerbiePlugin;
  wai-cors = dontCheck super.wai-cors;

  # https://github.com/NICTA/digit/issues/3
  digit = dontCheck super.digit;

  # Fails for non-obvious reasons while attempting to use doctest.
  search = dontCheck super.search;

  # https://github.com/ekmett/structures/issues/3
  structures = dontCheck super.structures;

  # Disable test suites to fix the build.
  acme-year = dontCheck super.acme-year;                # http://hydra.cryp.to/build/497858/log/raw
  aeson-lens = dontCheck super.aeson-lens;              # http://hydra.cryp.to/build/496769/log/raw
  aeson-schema = dontCheck super.aeson-schema;          # https://github.com/timjb/aeson-schema/issues/9
  angel = dontCheck super.angel;
  apache-md5 = dontCheck super.apache-md5;              # http://hydra.cryp.to/build/498709/nixlog/1/raw
  app-settings = dontCheck super.app-settings;          # http://hydra.cryp.to/build/497327/log/raw
  aws = dontCheck super.aws;                            # needs aws credentials
  aws-kinesis = dontCheck super.aws-kinesis;            # needs aws credentials for testing
  binary-protocol = dontCheck super.binary-protocol;    # http://hydra.cryp.to/build/499749/log/raw
  binary-search = dontCheck super.binary-search;
  bits = dontCheck super.bits;                          # http://hydra.cryp.to/build/500239/log/raw
  bloodhound = dontCheck super.bloodhound;
  buildwrapper = dontCheck super.buildwrapper;
  burst-detection = dontCheck super.burst-detection;    # http://hydra.cryp.to/build/496948/log/raw
  cabal-bounds = dontCheck super.cabal-bounds;          # http://hydra.cryp.to/build/496935/nixlog/1/raw
  cabal-meta = dontCheck super.cabal-meta;              # http://hydra.cryp.to/build/497892/log/raw
  camfort = dontCheck super.camfort;
  cjk = dontCheck super.cjk;
  CLI = dontCheck super.CLI;                            # Upstream has no issue tracker.
  command-qq = dontCheck super.command-qq;              # http://hydra.cryp.to/build/499042/log/raw
  conduit-connection = dontCheck super.conduit-connection;
  craftwerk = dontCheck super.craftwerk;
  css-text = dontCheck super.css-text;
  damnpacket = dontCheck super.damnpacket;              # http://hydra.cryp.to/build/496923/log
  data-hash = dontCheck super.data-hash;
  Deadpan-DDP = dontCheck super.Deadpan-DDP;            # http://hydra.cryp.to/build/496418/log/raw
  DigitalOcean = dontCheck super.DigitalOcean;
  direct-sqlite = dontCheck super.direct-sqlite;
  directory-layout = dontCheck super.directory-layout;
  dlist = dontCheck super.dlist;
  docopt = dontCheck super.docopt;                      # http://hydra.cryp.to/build/499172/log/raw
  dom-selector = dontCheck super.dom-selector;          # http://hydra.cryp.to/build/497670/log/raw
  dotfs = dontCheck super.dotfs;                        # http://hydra.cryp.to/build/498599/log/raw
  DRBG = dontCheck super.DRBG;                          # http://hydra.cryp.to/build/498245/nixlog/1/raw
  ed25519 = dontCheck super.ed25519;
  etcd = dontCheck super.etcd;
  fb = dontCheck super.fb;                              # needs credentials for Facebook
  fptest = dontCheck super.fptest;                      # http://hydra.cryp.to/build/499124/log/raw
  friday-juicypixels = dontCheck super.friday-juicypixels; #tarball missing test/rgba8.png
  ghc-events = dontCheck super.ghc-events;              # http://hydra.cryp.to/build/498226/log/raw
  ghc-events-parallel = dontCheck super.ghc-events-parallel;    # http://hydra.cryp.to/build/496828/log/raw
  ghc-imported-from = dontCheck super.ghc-imported-from;
  ghc-parmake = dontCheck super.ghc-parmake;
  ghcid = dontCheck super.ghcid;
  git-vogue = dontCheck super.git-vogue;
  gitlib-cmdline = dontCheck super.gitlib-cmdline;
  GLFW-b = dontCheck super.GLFW-b;                      # https://github.com/bsl/GLFW-b/issues/50
  hackport = dontCheck super.hackport;
  hadoop-formats = dontCheck super.hadoop-formats;
  haeredes = dontCheck super.haeredes;
  hashed-storage = dontCheck super.hashed-storage;
  hashring = dontCheck super.hashring;
  hath = dontCheck super.hath;
  haxl-facebook = dontCheck super.haxl-facebook;        # needs facebook credentials for testing
  hdbi-postgresql = dontCheck super.hdbi-postgresql;
  hedis = dontCheck super.hedis;
  hedis-pile = dontCheck super.hedis-pile;
  hedis-tags = dontCheck super.hedis-tags;
  hedn = dontCheck super.hedn;
  hgdbmi = dontCheck super.hgdbmi;
  hi = dontCheck super.hi;
  hierarchical-clustering = dontCheck super.hierarchical-clustering;
  hmatrix-tests = dontCheck super.hmatrix-tests;
  hquery = dontCheck super.hquery;
  hs2048 = dontCheck super.hs2048;
  hsbencher = dontCheck super.hsbencher;
  hsexif = dontCheck super.hsexif;
  hspec-server = dontCheck super.hspec-server;
  HTF = dontCheck super.HTF;
  htsn = dontCheck super.htsn;
  htsn-import = dontCheck super.htsn-import;
  ihaskell = dontCheck super.ihaskell;
  influxdb = dontCheck super.influxdb;
  itanium-abi = dontCheck super.itanium-abi;
  katt = dontCheck super.katt;
  language-slice = dontCheck super.language-slice;
  ldap-client = dontCheck super.ldap-client;
  lensref = dontCheck super.lensref;
  lucid = dontCheck super.lucid; #https://github.com/chrisdone/lucid/issues/25
  lvmrun = disableHardening (dontCheck super.lvmrun) ["format"];
  memcache = dontCheck super.memcache;
  MemoTrie = dontHaddock (dontCheck super.MemoTrie);
  metrics = dontCheck super.metrics;
  milena = dontCheck super.milena;
  nats-queue = dontCheck super.nats-queue;
  netpbm = dontCheck super.netpbm;
  network = dontCheck super.network;
  network-dbus = dontCheck super.network-dbus;
  notcpp = dontCheck super.notcpp;
  ntp-control = dontCheck super.ntp-control;
  numerals = dontCheck super.numerals;
  opaleye = dontCheck super.opaleye;
  openpgp = dontCheck super.openpgp;
  optional = dontCheck super.optional;
  orgmode-parse = dontCheck super.orgmode-parse;
  os-release = dontCheck super.os-release;
  persistent-redis = dontCheck super.persistent-redis;
  pipes-extra = dontCheck super.pipes-extra;
  pipes-websockets = dontCheck super.pipes-websockets;
  postgresql-binary = dontCheck super.postgresql-binary; # needs a running postgresql server
  postgresql-simple-migration = dontCheck super.postgresql-simple-migration;
  process-streaming = dontCheck super.process-streaming;
  punycode = dontCheck super.punycode;
  pwstore-cli = dontCheck super.pwstore-cli;
  quantities = dontCheck super.quantities;
  redis-io = dontCheck super.redis-io;
  rethinkdb = dontCheck super.rethinkdb;
  Rlang-QQ = dontCheck super.Rlang-QQ;
  safecopy = dontCheck super.safecopy;
  sai-shape-syb = dontCheck super.sai-shape-syb;
  scp-streams = dontCheck super.scp-streams;
  sdl2-ttf = dontCheck super.sdl2-ttf; # as of version 0.2.1, the test suite requires user intervention
  separated = dontCheck super.separated;
  shadowsocks = dontCheck super.shadowsocks;
  shake-language-c = dontCheck super.shake-language-c;
  static-resources = dontCheck super.static-resources;
  strive = dontCheck super.strive;                      # fails its own hlint test with tons of warnings
  svndump = dontCheck super.svndump;
  tar = dontCheck super.tar; #http://hydra.nixos.org/build/25088435/nixlog/2 (fails only on 32-bit)
  th-printf = dontCheck super.th-printf;
  thumbnail-plus = dontCheck super.thumbnail-plus;
  tickle = dontCheck super.tickle;
  tldr = super.tldr.override {
    # shell-conduit determines what commands are available at compile-time, so
    # that tldr will not compile unless the shell-conduit it uses is compiled
    # with git in its environment.
    shell-conduit = addBuildTool self.shell-conduit pkgs.git;
  };
  tpdb = dontCheck super.tpdb;
  translatable-intset = dontCheck super.translatable-intset;
  ua-parser = dontCheck super.ua-parser;
  unagi-chan = dontCheck super.unagi-chan;
  wai-logger = dontCheck super.wai-logger;
  WebBits = dontCheck super.WebBits;                    # http://hydra.cryp.to/build/499604/log/raw
  webdriver = dontCheck super.webdriver;
  webdriver-angular = dontCheck super.webdriver-angular;
  xsd = dontCheck super.xsd;
  snap-core = dontCheck super.snap-core;
  sourcemap = dontCheck super.sourcemap;

  # These test suites run for ages, even on a fast machine. This is nuts.
  Random123 = dontCheck super.Random123;
  systemd = dontCheck super.systemd;

  # https://github.com/eli-frey/cmdtheline/issues/28
  cmdtheline = dontCheck super.cmdtheline;

  # https://github.com/bos/snappy/issues/1
  snappy = dontCheck super.snappy;

  # https://ghc.haskell.org/trac/ghc/ticket/9625
  vty = dontCheck super.vty;

  # https://github.com/vincenthz/hs-crypto-pubkey/issues/20
  crypto-pubkey = dontCheck super.crypto-pubkey;

  # https://github.com/Philonous/xml-picklers/issues/5
  xml-picklers = dontCheck super.xml-picklers;

  # https://github.com/joeyadams/haskell-stm-delay/issues/3
  stm-delay = dontCheck super.stm-delay;

  # https://github.com/cgaebel/stm-conduit/issues/33
  stm-conduit = dontCheck super.stm-conduit;

  # https://github.com/pixbi/duplo/issues/25
  duplo = dontCheck super.duplo;

  # https://github.com/evanrinehart/mikmod/issues/1
  mikmod = addExtraLibrary super.mikmod pkgs.libmikmod;

  # https://github.com/basvandijk/threads/issues/10
  threads = dontCheck super.threads;

  # Missing module.
  rematch = dontCheck super.rematch;            # https://github.com/tcrayford/rematch/issues/5
  rematch-text = dontCheck super.rematch-text;  # https://github.com/tcrayford/rematch/issues/6

  # no haddock since this is an umbrella package.
  cloud-haskell = dontHaddock super.cloud-haskell;

  # This packages compiles 4+ hours on a fast machine. That's just unreasonable.
  CHXHtml = dontDistribute super.CHXHtml;

  # https://github.com/NixOS/nixpkgs/issues/6350
  paypal-adaptive-hoops = overrideCabal super.paypal-adaptive-hoops (drv: { testTarget = "local"; });

  # https://github.com/vincenthz/hs-asn1/issues/12
  asn1-encoding = dontCheck super.asn1-encoding;

  # Depends on QuickCheck 1.x.
  HaVSA = super.HaVSA.override { QuickCheck = self.QuickCheck_1_2_0_1; };
  test-framework-quickcheck = super.test-framework-quickcheck.override { QuickCheck = self.QuickCheck_1_2_0_1; };

  # Depends on broken test-framework-quickcheck.
  apiary = dontCheck super.apiary;
  apiary-authenticate = dontCheck super.apiary-authenticate;
  apiary-clientsession = dontCheck super.apiary-clientsession;
  apiary-cookie = dontCheck super.apiary-cookie;
  apiary-eventsource = dontCheck super.apiary-eventsource;
  apiary-logger = dontCheck super.apiary-logger;
  apiary-memcached = dontCheck super.apiary-memcached;
  apiary-mongoDB = dontCheck super.apiary-mongoDB;
  apiary-persistent = dontCheck super.apiary-persistent;
  apiary-purescript = dontCheck super.apiary-purescript;
  apiary-session = dontCheck super.apiary-session;
  apiary-websockets = dontCheck super.apiary-websockets;

  # HsColour: Language/Unlambda.hs: hGetContents: invalid argument (invalid byte sequence)
  unlambda = dontHyperlinkSource super.unlambda;

  # https://github.com/PaulJohnson/geodetics/issues/1
  geodetics = dontCheck super.geodetics;

  # https://github.com/AndrewRademacher/aeson-casing/issues/1
  aeson-casing = dontCheck super.aeson-casing;

  # https://github.com/junjihashimoto/test-sandbox-compose/issues/2
  test-sandbox-compose = dontCheck super.test-sandbox-compose;

  # https://github.com/tych0/xcffib/issues/37
  xcffib = dontCheck super.xcffib;

  # https://github.com/afcowie/locators/issues/1
  locators = dontCheck super.locators;

  # https://github.com/anton-k/csound-expression-dynamic/issues/1
  csound-expression-dynamic = dontHaddock super.csound-expression-dynamic;

  # Test suite won't compile against tasty-hunit 0.9.x.
  zlib = dontCheck super.zlib;

  # https://github.com/ndmitchell/shake/issues/206
  # https://github.com/ndmitchell/shake/issues/267
  shake = overrideCabal super.shake (drv: { doCheck = !pkgs.stdenv.isDarwin && false; });

  # https://github.com/nushio3/doctest-prop/issues/1
  doctest-prop = dontCheck super.doctest-prop;

  # Depends on itself for testing
  doctest-discover = addBuildTool super.doctest-discover (dontCheck super.doctest-discover);
  tasty-discover = addBuildTool super.tasty-discover (dontCheck super.tasty-discover);

  # https://github.com/bos/aeson/issues/253
  aeson = dontCheck super.aeson;

  # Won't compile with recent versions of QuickCheck.
  inilist = dontCheck super.inilist;
  MissingH = dontCheck super.MissingH;

  # https://github.com/yaccz/saturnin/issues/3
  Saturnin = dontCheck super.Saturnin;

  # https://github.com/kkardzis/curlhs/issues/6
  curlhs = dontCheck super.curlhs;

  # https://github.com/hvr/token-bucket/issues/3
  token-bucket = dontCheck super.token-bucket;

  # https://github.com/alphaHeavy/lzma-enumerator/issues/3
  lzma-enumerator = dontCheck super.lzma-enumerator;

  # https://github.com/BNFC/bnfc/issues/140
  BNFC = dontCheck super.BNFC;

  # FPCO's fork of Cabal won't succeed its test suite.
  Cabal-ide-backend = dontCheck super.Cabal-ide-backend;

  # https://github.com/jaspervdj/websockets/issues/104
  websockets = dontCheck super.websockets;

  # Avoid spurious test suite failures.
  fft = dontCheck super.fft;

  # This package can't be built on non-Windows systems.
  Win32 = overrideCabal super.Win32 (drv: { broken = !pkgs.stdenv.isCygwin; });
  inline-c-win32 = dontDistribute super.inline-c-win32;
  Southpaw = dontDistribute super.Southpaw;

  # https://github.com/yesodweb/serversession/issues/1
  serversession = dontCheck super.serversession;

  # Hydra no longer allows building texlive packages.
  lhs2tex = dontDistribute super.lhs2tex;

  # https://ghc.haskell.org/trac/ghc/ticket/9825
  vimus = overrideCabal super.vimus (drv: { broken = pkgs.stdenv.isLinux && pkgs.stdenv.isi686; });

  # https://github.com/hspec/mockery/issues/6
  mockery = overrideCabal super.mockery (drv: { preCheck = "export TRAVIS=true"; });

  # https://github.com/alphaHeavy/lzma-conduit/issues/5
  lzma-conduit = dontCheck super.lzma-conduit;

  # https://github.com/kazu-yamamoto/logger/issues/42
  logger = dontCheck super.logger;

  # https://github.com/qnikst/imagemagick/issues/34
  imagemagick = dontCheck super.imagemagick;

  # https://github.com/liyang/thyme/issues/36
  thyme = dontCheck super.thyme;

  # https://github.com/k0ral/hbro-contrib/issues/1
  hbro-contrib = dontDistribute super.hbro-contrib;

  # Elm is no longer actively maintained on Hackage: https://github.com/NixOS/nixpkgs/pull/9233.
  Elm = markBroken super.Elm;
  elm-build-lib = markBroken super.elm-build-lib;
  elm-compiler = markBroken super.elm-compiler;
  elm-get = markBroken super.elm-get;
  elm-make = markBroken super.elm-make;
  elm-package = markBroken super.elm-package;
  elm-reactor = markBroken super.elm-reactor;
  elm-repl = markBroken super.elm-repl;
  elm-server = markBroken super.elm-server;
  elm-yesod = markBroken super.elm-yesod;

  # https://github.com/athanclark/sets/issues/2
  sets = dontCheck super.sets;

  # https://github.com/lens/lens-aeson/issues/18
  lens-aeson = dontCheck super.lens-aeson;

  # Install icons and metadata, remove broken hgettext dependency.
  # https://github.com/vasylp/hgettext/issues/10
  bustle = overrideCabal super.bustle (drv: {
    configureFlags = drv.configureFlags or [] ++ ["-f-hgettext"];
    executableHaskellDepends = pkgs.lib.remove self.hgettext drv.executableHaskellDepends;
    buildDepends = [ pkgs.libpcap ];
    buildTools = with pkgs; [ gettext perl help2man intltool ];
    doCheck = false; # https://github.com/wjt/bustle/issues/6
    postInstall = ''
      make install PREFIX=$out
    '';
  });

  # Byte-compile elisp code for Emacs.
  ghc-mod = overrideCabal super.ghc-mod (drv: {
    preCheck = "export HOME=$TMPDIR";
    testToolDepends = drv.testToolDepends or [] ++ [self.cabal-install];
    doCheck = false;            # https://github.com/kazu-yamamoto/ghc-mod/issues/335
    executableToolDepends = drv.executableToolDepends or [] ++ [pkgs.emacs];
    postInstall = ''
      local lispdir=( "$data/share/${self.ghc.name}/*/${drv.pname}-${drv.version}/elisp" )
      make -C $lispdir
      mkdir -p $data/share/emacs/site-lisp
      ln -s "$lispdir/"*.el{,c} $data/share/emacs/site-lisp/
    '';
  });

  # Build the latest git version instead of the official release. This isn't
  # ideal, but Chris doesn't seem to make official releases any more.
  structured-haskell-mode = (overrideCabal super.structured-haskell-mode (drv: {
    src = pkgs.fetchFromGitHub {
      owner = "chrisdone";
      repo = "structured-haskell-mode";
      rev = "bd08a0b2297667e2ac7896e3b480033ae5721d4d";
      sha256 = "14rl739z19ns31h9fj48sx9ppca4g4mqkc7ccpacagwwf55m259c";
    };
    version = "20170523-git";
    editedCabalFile = null;
    # Statically linked Haskell libraries make the tool start-up much faster,
    # which is important for use in Emacs.
    enableSharedExecutables = false;
    # Make elisp files available at a location where people expect it. We
    # cannot easily byte-compile these files, unfortunately, because they
    # depend on a new version of haskell-mode that we don't have yet.
    postInstall = ''
      local lispdir=( "$data/share/${self.ghc.name}/"*"/${drv.pname}-"*"/elisp" )
      mkdir -p $data/share/emacs
      ln -s $lispdir $data/share/emacs/site-lisp
    '';
  }));

  # Make elisp files available at a location where people expect it.
  hindent = (overrideCabal super.hindent (drv: {
    # We cannot easily byte-compile these files, unfortunately, because they
    # depend on a new version of haskell-mode that we don't have yet.
    postInstall = ''
      local lispdir=( "$data/share/${self.ghc.name}/"*"/${drv.pname}-"*"/elisp" )
      mkdir -p $data/share/emacs
      ln -s $lispdir $data/share/emacs/site-lisp
    '';
    doCheck = false; # https://github.com/chrisdone/hindent/issues/299
  }));

  # https://github.com/bos/configurator/issues/22
  configurator = dontCheck super.configurator;

  # https://github.com/basvandijk/concurrent-extra/issues/12
  concurrent-extra = dontCheck super.concurrent-extra;

  # https://github.com/bos/bloomfilter/issues/7
  bloomfilter = appendPatch super.bloomfilter ./patches/bloomfilter-fix-on-32bit.patch;

  # https://github.com/pxqr/base32-bytestring/issues/4
  base32-bytestring = dontCheck super.base32-bytestring;

  # https://github.com/JohnLato/listlike/pull/6#issuecomment-137986095
  ListLike = dontCheck super.ListLike;

  # https://github.com/goldfirere/singletons/issues/122
  singletons = dontCheck super.singletons;

  # https://github.com/guillaume-nargeot/hpc-coveralls/issues/52
  hpc-coveralls = disableSharedExecutables super.hpc-coveralls;

  # https://github.com/fpco/stackage/issues/838
  cryptonite = dontCheck super.cryptonite;

  # We cannot build this package w/o the C library from <http://www.phash.org/>.
  phash = markBroken super.phash;

  # https://github.com/sol/hpack/issues/53
  hpack = dontCheck super.hpack;

  # https://github.com/deech/fltkhs/issues/16
  fltkhs = overrideCabal super.fltkhs (drv: {
    broken = true;      # linking fails because the build doesn't pull in the mesa libraries
  });
  fltkhs-fluid-examples = dontDistribute super.fltkhs-fluid-examples;

  # We get lots of strange compiler errors during the test suite run.
  jsaddle = dontCheck super.jsaddle;

  # tinc is a new build driver a la Stack that's not yet available from Hackage.
  tinc = self.callPackage ../tools/haskell/tinc { inherit (pkgs) cabal-install cabal2nix; };

  # Tools that use gtk2hs-buildtools now depend on them in a custom-setup stanza
  cairo = addBuildTool super.cairo self.gtk2hs-buildtools;
  pango = disableHardening (addBuildTool super.pango self.gtk2hs-buildtools) ["fortify"];
  gtk =
    if pkgs.stdenv.isDarwin
    then appendConfigureFlag super.gtk "-fhave-quartz-gtk"
    else super.gtk;

  # It makes no sense to have intero-nix-shim in Hackage, so we publish it here only.
  intero-nix-shim = self.callPackage ../tools/haskell/intero-nix-shim {};

  # vaultenv is not available from Hackage.
  vaultenv = self.callPackage ../tools/haskell/vaultenv { };

  # https://github.com/Philonous/hs-stun/pull/1
  # Remove if a version > 0.1.0.1 ever gets released.
  stunclient = overrideCabal super.stunclient (drv: {
    postPatch = (drv.postPatch or "") + ''
      substituteInPlace source/Network/Stun/MappedAddress.hs --replace "import Network.Endian" ""
    '';
  });

  # The standard libraries are compiled separately
  idris = doJailbreak (dontCheck super.idris);

  # https://github.com/bos/math-functions/issues/25
  math-functions = dontCheck super.math-functions;

  # broken test suite
  servant-server = dontCheck super.servant-server;

  # build servant docs from the repository
  servant =
    let
      ver = super.servant.version;
      docs = pkgs.stdenv.mkDerivation {
        name = "servant-sphinx-documentation-${ver}";
        src = "${pkgs.fetchFromGitHub {
          owner = "haskell-servant";
          repo = "servant";
          rev = "v${ver}";
          sha256 = "0bwd5dy3crn08dijn06dr3mdsww98kqxfp8v5mvrdws5glvcxdsg";
        }}/doc";
        buildInputs = with pkgs.pythonPackages; [ sphinx recommonmark sphinx_rtd_theme ];
        makeFlags = "html";
        installPhase = ''
          mv _build/html $out
        '';
      };
    in overrideCabal super.servant (old: {
      postInstall = old.postInstall or "" + ''
        ln -s ${docs} $doc/share/doc/servant
      '';
    });

  # Glob == 0.7.x
  servant-auth = doJailbreak super.servant-auth;

  # https://github.com/pontarius/pontarius-xmpp/issues/105
  pontarius-xmpp = dontCheck super.pontarius-xmpp;

  # fails with sandbox
  yi-keymap-vim = dontCheck super.yi-keymap-vim;

  # https://github.com/bmillwood/applicative-quoters/issues/6
  applicative-quoters = doJailbreak super.applicative-quoters;

  # https://github.com/roelvandijk/terminal-progress-bar/issues/13
  terminal-progress-bar = doJailbreak super.terminal-progress-bar;

  # https://hydra.nixos.org/build/42769611/nixlog/1/raw
  # note: the library is unmaintained, no upstream issue
  dataenc = doJailbreak super.dataenc;

  # https://github.com/divipp/ActiveHs-misc/issues/10
  data-pprint = doJailbreak super.data-pprint;

  # horribly outdated (X11 interface changed a lot)
  sindre = markBroken super.sindre;

  # Test suite occasionally runs for 1+ days on Hydra.
  distributed-process-tests = dontCheck super.distributed-process-tests;

  # https://github.com/mulby/diff-parse/issues/9
  diff-parse = doJailbreak super.diff-parse;

  # https://github.com/josefs/STMonadTrans/issues/4
  STMonadTrans = dontCheck super.STMonadTrans;

  # No upstream issue tracker
  hspec-expectations-pretty-diff = dontCheck super.hspec-expectations-pretty-diff;

  # https://github.com/basvandijk/lifted-base/issues/34
  lifted-base = doJailbreak super.lifted-base;

  # https://github.com/aslatter/parsec/issues/68
  parsec = doJailbreak super.parsec;

  # Don't depend on chell-quickcheck, which doesn't compile due to restricting
  # QuickCheck to versions ">=2.3 && <2.9".
  system-filepath = dontCheck super.system-filepath;

  # https://github.com/basvandijk/case-insensitive/issues/24
  case-insensitive = doJailbreak super.case-insensitive;

  # https://github.com/hvr/uuid/issues/28
  uuid-types = doJailbreak super.uuid-types;
  uuid = doJailbreak super.uuid;

  # https://github.com/hspec/hspec/issues/307
  hspec-contrib = dontCheck super.hspec-contrib;

  # https://github.com/ekmett/lens/issues/713
  lens = disableCabalFlag super.lens "test-doctests";

  # https://github.com/haskell/fgl/issues/60
  fgl = doJailbreak super.fgl;
  fgl-arbitrary = doJailbreak super.fgl-arbitrary;

  # https://github.com/Gabriel439/Haskell-DirStream-Library/issues/8
  dirstream = doJailbreak super.dirstream;

  # https://github.com/xmonad/xmonad-extras/issues/3
  xmonad-extras = doJailbreak super.xmonad-extras;

  # https://github.com/int-e/QuickCheck-safe/issues/2
  QuickCheck-safe = doJailbreak super.QuickCheck-safe;

  # https://github.com/mokus0/dependent-sum-template/issues/7
  dependent-sum-template = doJailbreak super.dependent-sum-template;

  # https://github.com/jcristovao/newtype-generics/issues/13
  newtype-generics = doJailbreak super.newtype-generics;

  # https://github.com/lambdabot/lambdabot/issues/158
  lambdabot-core = doJailbreak super.lambdabot-core;

  # https://github.com/lambdabot/lambdabot/issues/159
  lambdabot = doJailbreak super.lambdabot;

  # https://github.com/jswebtools/language-ecmascript/pull/81
  language-ecmascript = doJailbreak super.language-ecmascript;

  # https://github.com/choener/DPutils/pull/1
  DPutils = doJailbreak super.DPutils;

  # fixed in unreleased (2017-03-01) https://github.com/ekmett/machines/commit/5463cf5a69194faaec2345dff36469b4b7a8aef0
  machines = doJailbreak super.machines;

  # fixed in unreleased (2017-03-01) https://github.com/choener/OrderedBits/commit/7b9c6c6c61d9acd0be8b38939915d287df3c53ab
  OrderedBits = doJailbreak super.OrderedBits;

  # https://github.com/haskell-distributed/rank1dynamic/issues/17
  rank1dynamic = doJailbreak super.rank1dynamic;

  # https://github.com/dan-t/cabal-lenses/issues/6
  cabal-lenses = doJailbreak super.cabal-lenses;

  # https://github.com/fizruk/http-api-data/issues/49
  http-api-data = dontCheck super.http-api-data;

  # https://github.com/snoyberg/yaml/issues/106
  yaml = disableCabalFlag super.yaml "system-libyaml";

  # https://github.com/diagrams/diagrams-lib/issues/288
  diagrams-lib = overrideCabal super.diagrams-lib (drv: { doCheck = !pkgs.stdenv.isi686; });

  # https://github.com/danidiaz/streaming-eversion/issues/1
  streaming-eversion = dontCheck super.streaming-eversion;

  # strict-io is too cautious with it's deepseq dependency
  # strict-io doesn't have a working bug tracker, the author has been emailed however.
  strict-io = doJailbreak super.strict-io;

  # https://github.com/danidiaz/tailfile-hinotify/issues/2
  tailfile-hinotify = dontCheck super.tailfile-hinotify;

  # Test suite fails: https://github.com/lymar/hastache/issues/46.
  # Don't install internal mkReadme tool.
  hastache = overrideCabal super.hastache (drv: {
    doCheck = false;
    postInstall = "rm $out/bin/mkReadme && rmdir $out/bin";
  });

  # Has a dependency on outdated versions of directory.
  cautious-file = doJailbreak (dontCheck super.cautious-file);

  # https://github.com/diagrams/diagrams-solve/issues/4
  diagrams-solve = dontCheck super.diagrams-solve;

  # version 1.3.1.2 does not compile: syb >=0.1.0.2 && <0.7
  ChasingBottoms = doJailbreak super.ChasingBottoms;

  # test suite does not compile with recent versions of QuickCheck
  integer-logarithms = dontCheck (super.integer-logarithms);

  # https://github.com/vincenthz/hs-tls/issues/247
  tls = dontCheck super.tls;

  # missing dependencies: blaze-html >=0.5 && <0.9, blaze-markup >=0.5 && <0.8
  digestive-functors-blaze = doJailbreak super.digestive-functors-blaze;

  # missing dependencies: doctest ==0.12.*
  html-entities = doJailbreak super.html-entities;

  # https://github.com/takano-akio/filelock/issues/5
  filelock = dontCheck super.filelock;

  # cryptol-2.5.0 doesn't want happy 1.19.6+.
  cryptol = super.cryptol.override { happy = self.happy_1_19_5; };

  # https://github.com/jtdaugherty/text-zipper/issues/11
  text-zipper = dontCheck super.text-zipper;

  # https://github.com/graknlabs/grakn-haskell/pull/1
  grakn = dontCheck (doJailbreak super.grakn);

  # test suite requires git and does a bunch of git operations
  restless-git = dontCheck super.restless-git;

  # Depends on broken fluid.
  fluid-idl-http-client = markBroken super.fluid-idl-http-client;
  fluid-idl-scotty = markBroken super.fluid-idl-scotty;

  # Build with gi overloading feature disabled.
  ltk = super.ltk.overrideScope (self: super: { haskell-gi-overloading = self.haskell-gi-overloading_0_0; });

  # missing dependencies: Glob >=0.7.14 && <0.8, data-fix ==0.0.4
  stack2nix = doJailbreak super.stack2nix;

  # Hacks to work around https://github.com/haskell/c2hs/issues/192.
  c2hs = (overrideCabal super.c2hs {
    version = "0.26.2-28-g8b79823";
    doCheck = false;
    src = pkgs.fetchFromGitHub {
      owner = "deech";
      repo = "c2hs";
      rev = "8b79823c32e234c161baec67fdf7907952ca62b8";
      sha256 = "0hyrcyssclkdfcw2kgcark8jl869snwnbrhr9k0a9sbpk72wp7nz";
    };
  }).override { language-c = self.language-c_0_7_0; };

  # Needs pginit to function and pgrep to verify.
  tmp-postgres = overrideCabal super.tmp-postgres (drv: {
    libraryToolDepends = drv.libraryToolDepends or [] ++ [pkgs.postgresql];
    testToolDepends = drv.testToolDepends or [] ++ [pkgs.procps];
  });

  # https://github.com/fpco/stackage/issues/3126
  stack = doJailbreak super.stack;

  # Hoogle needs a newer version than lts-10 provides.
  hoogle = super.hoogle.override { haskell-src-exts = self.haskell-src-exts_1_20_1; };

  # These packages depend on each other, forming an infinite loop.
<<<<<<< HEAD
  scalendar = null;
  SCalendar = null;
=======
  scalendar = markBroken (super.scalendar.override { SCalendar = null; });
  SCalendar = markBroken (super.SCalendar.override { scalendar = null; });
>>>>>>> 76c146c9

  # Needs QuickCheck <2.10, which we don't have.
  edit-distance = doJailbreak super.edit-distance;
  blaze-markup = doJailbreak super.blaze-markup;
  blaze-html = doJailbreak super.blaze-html;
  attoparsec = dontCheck super.attoparsec;      # 1 out of 67 tests fails
  int-cast = doJailbreak super.int-cast;
  nix-derivation = doJailbreak super.nix-derivation;
  graphviz = doJailbreak super.graphviz;

  # Needs QuickCheck <2.10, HUnit <1.6 and base <4.10
  pointfree = doJailbreak super.pointfree;

  # Needs time<1.7
  taffybar = doJailbreak super.taffybar;

  # Needs tasty-quickcheck ==0.8.*, which we don't have.
  cryptohash-sha256 = doJailbreak super.cryptohash-sha256;
  cryptohash-sha1 = doJailbreak super.cryptohash-sha1;
  cryptohash-md5 = doJailbreak super.cryptohash-md5;
  text-short = doJailbreak super.text-short;

  # https://github.com/aisamanra/config-ini/issues/12
  config-ini = dontCheck super.config-ini;

  # doctest >=0.9 && <0.12
  genvalidity-property = doJailbreak super.genvalidity-property;
  path = dontCheck super.path;

  # Duplicate instance with smallcheck.
  store = dontCheck super.store;

  # With ghc-8.2.x haddock would time out for unknown reason
  # See https://github.com/haskell/haddock/issues/679
  language-puppet = dontHaddock super.language-puppet;

  # Missing FlexibleContexts in testsuite
  # https://github.com/EduardSergeev/monad-memo/pull/4
  monad-memo =
    let patch = pkgs.fetchpatch
          { url = https://github.com/EduardSergeev/monad-memo/pull/4.patch;
            sha256 = "14mf9940arilg6v54w9bc4z567rfbmm7gknsklv965fr7jpinxxj";
          };
    in appendPatch super.monad-memo patch;

  # https://github.com/alphaHeavy/protobuf/issues/34
  protobuf = dontCheck super.protobuf;

  # https://github.com/strake/lenz.hs/issues/2
  lenz =
    let patch = pkgs.fetchpatch
          { url = https://github.com/strake/lenz.hs/commit/4b9b79104759b9c6b24484455e1eb0d962eb3cff.patch;
            sha256 = "02i0w9i55a4r251wgjzl5vbk6m2qhilwl7bfp5jwmf22z66sglyn";
          };
    in overrideCabal super.lenz (drv:
      { patches = (drv.patches or []) ++ [ patch ];
        editedCabalFile = null;
      });
}<|MERGE_RESOLUTION|>--- conflicted
+++ resolved
@@ -952,13 +952,8 @@
   hoogle = super.hoogle.override { haskell-src-exts = self.haskell-src-exts_1_20_1; };
 
   # These packages depend on each other, forming an infinite loop.
-<<<<<<< HEAD
-  scalendar = null;
-  SCalendar = null;
-=======
   scalendar = markBroken (super.scalendar.override { SCalendar = null; });
   SCalendar = markBroken (super.SCalendar.override { scalendar = null; });
->>>>>>> 76c146c9
 
   # Needs QuickCheck <2.10, which we don't have.
   edit-distance = doJailbreak super.edit-distance;
