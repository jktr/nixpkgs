{ stdenv, fetchurl, makeWrapper, jre }:

stdenv.mkDerivation rec {
<<<<<<< HEAD
  pname = "ktlint";
  version = "0.34.0";
=======
  name = "ktlint-${version}";
  version = "0.34.2";
>>>>>>> 8943fb5f

  src = fetchurl {
    url = "https://github.com/shyiko/ktlint/releases/download/${version}/ktlint";
    sha256 = "1v1s4y8ads2s8hjsjacxni1j0dbmnhilhnfs0xabr3aljqs15wb2";
  };

  nativeBuildInputs = [ makeWrapper ];

  propagatedBuildInputs = [ jre ];

  unpackCmd = ''
    mkdir -p ${pname}-${version}
    cp $curSrc ${pname}-${version}/ktlint
  '';

  installPhase = ''
    mkdir -p $out/bin
    mv ktlint $out/bin/ktlint
    chmod +x $out/bin/ktlint
  '';

  postFixup = ''
    wrapProgram $out/bin/ktlint --prefix PATH : "${jre}/bin"
  '';

  meta = with stdenv.lib; {
    description = "An anti-bikeshedding Kotlin linter with built-in formatter";
    homepage = https://ktlint.github.io/;
    license = licenses.mit;
    platforms = platforms.all;
    maintainers = with maintainers; [ tadfisher ];
  };
}<|MERGE_RESOLUTION|>--- conflicted
+++ resolved
@@ -1,13 +1,8 @@
 { stdenv, fetchurl, makeWrapper, jre }:
 
 stdenv.mkDerivation rec {
-<<<<<<< HEAD
   pname = "ktlint";
-  version = "0.34.0";
-=======
-  name = "ktlint-${version}";
   version = "0.34.2";
->>>>>>> 8943fb5f
 
   src = fetchurl {
     url = "https://github.com/shyiko/ktlint/releases/download/${version}/ktlint";
