--- conflicted
+++ resolved
@@ -15,26 +15,8 @@
 
   NIX_LDFLAGS = "-lgif";
 
-<<<<<<< HEAD
-=======
-  patches = [ # Series of patches cherry-picked from master, all fixes various sigsegv (or required by other patch)
-    (fetchpatch {
-          url = "https://github.com/mono/libgdiplus/commit/d33a2580a94701ff33abe28c22881d6173be57d0.patch";
-          sha256 = "0rr54jylscn4icqjprqhwrncyr92r0d7kmfrrq3myskplpqv1c11";
-    })
-    (fetchpatch {
-          url ="https://github.com/mono/libgdiplus/commit/aa6aa53906935572f52f519fe4ab9ebedc051d08.patch";
-          sha256 = "1wg0avm8qv5cb4vk80baflfzszm6q7ydhn89c3h6kq68hg6zsf1f";
-    })
-    (fetchpatch {
-          url = "https://github.com/mono/libgdiplus/commit/81e45a1d5a3ac3cf035bcc3fabb2859818b6cc04.patch";
-          sha256 = "07wmc88cd1lqifs5x6npryni65jyy9gi8lgr2i1lb7v0fhvlyswg";
-    })
-  ];
-
   outputs = [ "out" "dev" ];
 
->>>>>>> 1bd03f03
   hardeningDisable = [ "format" ];
 
   nativeBuildInputs = [ autoreconfHook pkgconfig ];
