--- conflicted
+++ resolved
@@ -1,13 +1,8 @@
 { stdenv, fetchFromGitHub, cmake, git, swig, lua, itk, tcl, tk }:
 
 stdenv.mkDerivation rec {
-<<<<<<< HEAD
-  pname    = "simpleitk";
-  version = "1.2.0";
-=======
   pname = "simpleitk";
   version = "1.2.2";
->>>>>>> 8943fb5f
 
   src = fetchFromGitHub {
     owner = "SimpleITK";
