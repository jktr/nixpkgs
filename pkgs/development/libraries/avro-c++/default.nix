<<<<<<< HEAD
{ stdenv, fetchurl, cmake, boost155, python2
=======
{ stdenv, fetchurl, cmake, boost, pythonPackages
>>>>>>> 8c465c52
}:

let version = "1.8.1"; in

stdenv.mkDerivation {
  name = "avro-c++-${version}";

  src = fetchurl {
    url = "mirror://apache/avro/avro-${version}/cpp/avro-cpp-${version}.tar.gz";
    sha256 = "6559755ac525e908e42a2aa43444576cba91e522fe989088ee7f70c169bcc403";
  };

  buildInputs = [
    cmake
<<<<<<< HEAD
    boost155
    python2
=======
    boost
    pythonPackages.python
>>>>>>> 8c465c52
  ];

  preConfigure = ''
    substituteInPlace test/SchemaTests.cc --replace "BOOST_CHECKPOINT" "BOOST_TEST_CHECKPOINT"
    substituteInPlace test/buffertest.cc --replace "BOOST_MESSAGE" "BOOST_TEST_MESSAGE"
  '';

  enableParallelBuilding = true;

  meta = {
    description = "A C++ library which implements parts of the Avro Specification";
    homepage = https://avro.apache.org/;
    license = stdenv.lib.licenses.asl20;
    maintainers = with stdenv.lib.maintainers; [ rasendubi ];
    platforms = stdenv.lib.platforms.all;
  };
}<|MERGE_RESOLUTION|>--- conflicted
+++ resolved
@@ -1,9 +1,4 @@
-<<<<<<< HEAD
-{ stdenv, fetchurl, cmake, boost155, python2
-=======
-{ stdenv, fetchurl, cmake, boost, pythonPackages
->>>>>>> 8c465c52
-}:
+{ stdenv, fetchurl, cmake, boost, python2}:
 
 let version = "1.8.1"; in
 
@@ -17,13 +12,8 @@
 
   buildInputs = [
     cmake
-<<<<<<< HEAD
-    boost155
     python2
-=======
     boost
-    pythonPackages.python
->>>>>>> 8c465c52
   ];
 
   preConfigure = ''
