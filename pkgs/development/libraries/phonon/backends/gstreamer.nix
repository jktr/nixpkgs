--- conflicted
+++ resolved
@@ -55,18 +55,10 @@
     [ gstreamer gst-plugins-base phonon ]
     ++ (if withQt5 then [ qtbase qtx11extras ] else [ qt4 ]);
 
-<<<<<<< HEAD
-=======
-  NIX_CFLAGS_COMPILE = [
-    # This flag should be picked up through pkgconfig, but it isn't.
-    "-I${gst_all_1.gstreamer.dev}/lib/gstreamer-1.0/include"
-  ];
-
   # cleanup: the build system creates (empty) $out/$out/share/icons (double prefix)
   # if DESTDIR is unset
   DESTDIR="/";
 
->>>>>>> 7dcc40b6
   nativeBuildInputs = [ cmake pkgconfig ] ++ optional withQt5 extra-cmake-modules;
 
   cmakeFlags =
