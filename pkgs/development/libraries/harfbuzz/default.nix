{ stdenv, fetchurl, pkgconfig, glib, freetype, cairo, libintlOrEmpty
, icu, graphite2
, withIcu ? false # recommended by upstream as default, but most don't needed and it's big
, withGraphite2 ? true # it is small and major distros do include it
}:

# TODO: split non-icu and icu lib into different outputs?
# (icu is a ~30 MB dependency, the rest is very small in comparison)

stdenv.mkDerivation rec {
<<<<<<< HEAD
  name = "harfbuzz-0.9.32";

  src = fetchurl {
    url = "http://www.freedesktop.org/software/harfbuzz/release/${name}.tar.bz2";
    sha256 = "1d4x9fcy2p9g67pb4nfzx6p4008dzn7g25lva9pv71rd9rs82323";
=======
  name = "harfbuzz-0.9.33";

  src = fetchurl {
    url = "http://www.freedesktop.org/software/harfbuzz/release/${name}.tar.bz2";
    sha256 = "1iql2ghlndqgx9q6p098xf253rjz5rnrv5qniwgd1b5q0jzwa4yk";
>>>>>>> b3577081
  };

  configureFlags = [
    ( "--with-graphite2=" + (if withGraphite2 then "yes" else "no") ) # not auto-detected by default
    ( "--with-icu=" +       (if withIcu       then "yes" else "no") )
  ];

  buildInputs = [ pkgconfig glib freetype cairo ] # recommended by upstream
    ++ libintlOrEmpty;
  propagatedBuildInputs = []
    ++ stdenv.lib.optional withGraphite2 graphite2
    ++ stdenv.lib.optional withIcu icu
    ;

  meta = {
    description = "An OpenType text shaping engine";
    homepage = http://www.freedesktop.org/wiki/Software/HarfBuzz;
    maintainers = [ stdenv.lib.maintainers.eelco ];
    platforms = stdenv.lib.platforms.linux ++ stdenv.lib.platforms.darwin;
  };
}<|MERGE_RESOLUTION|>--- conflicted
+++ resolved
@@ -8,19 +8,11 @@
 # (icu is a ~30 MB dependency, the rest is very small in comparison)
 
 stdenv.mkDerivation rec {
-<<<<<<< HEAD
-  name = "harfbuzz-0.9.32";
-
-  src = fetchurl {
-    url = "http://www.freedesktop.org/software/harfbuzz/release/${name}.tar.bz2";
-    sha256 = "1d4x9fcy2p9g67pb4nfzx6p4008dzn7g25lva9pv71rd9rs82323";
-=======
   name = "harfbuzz-0.9.33";
 
   src = fetchurl {
     url = "http://www.freedesktop.org/software/harfbuzz/release/${name}.tar.bz2";
     sha256 = "1iql2ghlndqgx9q6p098xf253rjz5rnrv5qniwgd1b5q0jzwa4yk";
->>>>>>> b3577081
   };
 
   configureFlags = [
