{ stdenv, fetchurl, lib, cmake, cacert, fetchpatch, buildShared ? true }:

let

  generic = { version, sha256, patches ? [] }: stdenv.mkDerivation rec {
    pname = "libressl";
    inherit version;

    src = fetchurl {
      url = "mirror://openbsd/LibreSSL/${pname}-${version}.tar.gz";
      inherit sha256;
    };

    nativeBuildInputs = [ cmake ];

    cmakeFlags = [
      "-DENABLE_NC=ON"
      # Ensure that the output libraries do not require an executable stack.
      # Without this define, assembly files in libcrypto do not include a
      # .note.GNU-stack section, and if that section is missing from any object,
      # the linker will make the stack executable.
      "-DCMAKE_C_FLAGS=-DHAVE_GNU_STACK"
<<<<<<< HEAD
    ] ++ lib.optional buildShared "-DBUILD_SHARED_LIBS=ON";
=======
      # libressl will append this to the regular prefix for libdir
      "-DCMAKE_INSTALL_LIBDIR=lib"
    ];
>>>>>>> 47a3b73b

    # The autoconf build is broken as of 2.9.1, resulting in the following error:
    # libressl-2.9.1/tls/.libs/libtls.a', needed by 'handshake_table'.
    # Fortunately LibreSSL provides a CMake build as well, so opt for CMake by
    # removing ./configure pre-config.
    preConfigure = ''
      rm configure
    '';

    inherit patches;

    # Since 2.9.x the default location can't be configured from the build using
    # DEFAULT_CA_FILE anymore, instead we have to patch the default value.
    postPatch = lib.optionalString (lib.versionAtLeast version "2.9.2") ''
      substituteInPlace ./tls/tls_config.c --replace '"/etc/ssl/cert.pem"' '"${cacert}/etc/ssl/certs/ca-bundle.crt"'
    '';

    enableParallelBuilding = true;

    outputs = [ "bin" "dev" "out" "man" "nc" ];

    postFixup = ''
      moveToOutput "bin/nc" "$nc"
      moveToOutput "bin/openssl" "$bin"
      moveToOutput "bin/ocspcheck" "$bin"
      moveToOutput "share/man/man1/nc.1${lib.optionalString (dontGzipMan==null) ".gz"}" "$nc"
    '';

    dontGzipMan = if stdenv.isDarwin then true else null; # not sure what's wrong

    meta = with lib; {
      description = "Free TLS/SSL implementation";
      homepage    = "https://www.libressl.org";
      license = with licenses; [ publicDomain bsdOriginal bsd0 bsd3 gpl3 isc openssl ];
      platforms   = platforms.all;
      maintainers = with maintainers; [ thoughtpolice fpletz ];
    };
  };

in {

  libressl_2_8 = generic {
    version = "2.8.3";
    sha256 = "0xw4z4z6m7lyf1r4m2w2w1k7as791c04ygnfk4d7d0ki0h9hnr4v";
  };

  libressl_2_9 = generic {
    version = "2.9.2";
    sha256 = "1m6mz515dcbrbnyz8hrpdfjzdmj1c15vbgnqxdxb89g3z9kq3iy4";
    patches = stdenv.lib.optional stdenv.hostPlatform.isMusl [
      (fetchpatch {
        url = "https://github.com/libressl-portable/portable/pull/529/commits/a747aacc23607c993cc481378782b2c7dd5bc53b.patch";
        sha256 = "0wbrcscdkjpk4mhh7f3saghi4smia4lhf7fl6la3ahhgx1krn5zm";
      })
    ];
  };

  libressl_3_0 = generic {
    version = "3.0.1";
    sha256 = "1js3fddxwzafiyspif0bwmvpp1fz98mkv10q5xaagqzvjw8xnsk4";
  };
}<|MERGE_RESOLUTION|>--- conflicted
+++ resolved
@@ -20,13 +20,9 @@
       # .note.GNU-stack section, and if that section is missing from any object,
       # the linker will make the stack executable.
       "-DCMAKE_C_FLAGS=-DHAVE_GNU_STACK"
-<<<<<<< HEAD
-    ] ++ lib.optional buildShared "-DBUILD_SHARED_LIBS=ON";
-=======
       # libressl will append this to the regular prefix for libdir
       "-DCMAKE_INSTALL_LIBDIR=lib"
-    ];
->>>>>>> 47a3b73b
+    ] ++ lib.optional buildShared "-DBUILD_SHARED_LIBS=ON";
 
     # The autoconf build is broken as of 2.9.1, resulting in the following error:
     # libressl-2.9.1/tls/.libs/libtls.a', needed by 'handshake_table'.
