{ stdenv
, fetch
, cmake
, python3
, libffi
, libbfd
, libpfm
, libxml2
, ncurses
, version
, release_version
, zlib
, buildPackages
, debugVersion ? false
, enableManpages ? false
, enableSharedLibraries ? true
, enablePFM ? !(stdenv.isDarwin
  || stdenv.isAarch64 # broken for Ampere eMAG 8180 (c2.large.arm on Packet) #56245
)
, enablePolly ? false
}:

let
  inherit (stdenv.lib) optional optionals optionalString;

  # Used when creating a version-suffixed symlink of libLLVM.dylib
  shortVersion = with stdenv.lib;
    concatStringsSep "." (take 1 (splitString "." release_version));

in stdenv.mkDerivation (rec {
  pname = "llvm";
  inherit version;

  src = fetch pname "16hwp3qa54c3a3v7h8nlw0fh5criqh0hlr1skybyk0cz70gyx880";
  polly_src = fetch "polly" "1kqg0isv0kicnylrdp5iajlgd6alc0zx1l3cxc9hs8r3z6fwcjls";

  unpackPhase = ''
    unpackFile $src
    mv llvm-${version}* llvm
    sourceRoot=$PWD/llvm
  '' + optionalString enablePolly ''
    unpackFile $polly_src
    mv polly-* $sourceRoot/tools/polly
  '';

  outputs = [ "out" "python" ]
    ++ optional enableSharedLibraries "lib";

  nativeBuildInputs = [ cmake python3 ]
    ++ optionals enableManpages [ python3.pkgs.sphinx python3.pkgs.recommonmark ];

  buildInputs = [ libxml2 libffi ]
    ++ optional enablePFM libpfm; # exegesis

  propagatedBuildInputs = [ ncurses zlib ];

  postPatch = optionalString stdenv.isDarwin ''
    substituteInPlace cmake/modules/AddLLVM.cmake \
      --replace 'set(_install_name_dir INSTALL_NAME_DIR "@rpath")' "set(_install_name_dir)" \
      --replace 'set(_install_rpath "@loader_path/../lib" ''${extra_libdir})' ""
  ''
  # Patch llvm-config to return correct library path based on --link-{shared,static}.
  + optionalString (enableSharedLibraries) ''
    substitute '${./llvm-outputs.patch}' ./llvm-outputs.patch --subst-var lib
    patch -p1 < ./llvm-outputs.patch
  '' + ''
    # FileSystem permissions tests fail with various special bits
    substituteInPlace unittests/Support/CMakeLists.txt \
      --replace "Path.cpp" ""
    rm unittests/Support/Path.cpp
  '' + optionalString stdenv.hostPlatform.isMusl ''
    patch -p1 -i ${../TLI-musl.patch}
    substituteInPlace unittests/Support/CMakeLists.txt \
      --replace "add_subdirectory(DynamicLibrary)" ""
    rm unittests/Support/DynamicLibrary/DynamicLibraryTest.cpp
    # valgrind unhappy with musl or glibc, but fails w/musl only
    rm test/CodeGen/AArch64/wineh4.mir
  '' + optionalString stdenv.hostPlatform.isAarch32 ''
    # skip failing X86 test cases on 32-bit ARM
    rm test/DebugInfo/X86/convert-debugloc.ll
    rm test/DebugInfo/X86/convert-inlined.ll
    rm test/DebugInfo/X86/convert-linked.ll
    rm test/tools/dsymutil/X86/op-convert.test
  '' + optionalString (stdenv.hostPlatform.system == "armv6l-linux") ''
    # Seems to require certain floating point hardware (NEON?)
    rm test/ExecutionEngine/frem.ll
  '' + ''
    patchShebangs test/BugPoint/compile-custom.ll.py

    # Fix test so that no extra locale files are needed
    substituteInPlace test/tools/llvm-ar/mri-utf8.test \
      --replace en_US.UTF-8 C.UTF-8

    # Fix x86 gold test on non-x86 platforms
    # (similar fix made to others in this directory previously, FWIW)
    patch -p1 -i  ${./fix-test-on-non-x86-like-others.patch}
  '';

  # hacky fix: created binaries need to be run before installation
  preBuild = ''
    mkdir -p $out/
    ln -sv $PWD/lib $out
  '';

  cmakeFlags = with stdenv; [
    "-DCMAKE_BUILD_TYPE=${if debugVersion then "Debug" else "Release"}"
    "-DLLVM_INSTALL_UTILS=ON"  # Needed by rustc
    "-DLLVM_BUILD_TESTS=ON"
    "-DLLVM_ENABLE_FFI=ON"
    "-DLLVM_ENABLE_RTTI=ON"
    "-DLLVM_HOST_TRIPLE=${stdenv.hostPlatform.config}"
    "-DLLVM_DEFAULT_TARGET_TRIPLE=${stdenv.hostPlatform.config}"
    "-DLLVM_ENABLE_DUMP=ON"
  ] ++ optionals enableSharedLibraries [
    "-DLLVM_LINK_LLVM_DYLIB=ON"
  ] ++ optionals enableManpages [
    "-DLLVM_BUILD_DOCS=ON"
    "-DLLVM_ENABLE_SPHINX=ON"
    "-DSPHINX_OUTPUT_MAN=ON"
    "-DSPHINX_OUTPUT_HTML=OFF"
    "-DSPHINX_WARNINGS_AS_ERRORS=OFF"
  ] ++ optionals (!isDarwin) [
    "-DLLVM_BINUTILS_INCDIR=${libbfd.dev}/include"
  ] ++ optionals (isDarwin) [
    "-DLLVM_ENABLE_LIBCXX=ON"
    "-DCAN_TARGET_i386=false"
  ] ++ optionals (stdenv.hostPlatform != stdenv.buildPlatform) [
    "-DCMAKE_CROSSCOMPILING=True"
    "-DLLVM_TABLEGEN=${buildPackages.llvm_9}/bin/llvm-tblgen"
  ];

  postBuild = ''
    rm -fR $out
  '';

  preCheck = ''
    export LD_LIBRARY_PATH=$LD_LIBRARY_PATH''${LD_LIBRARY_PATH:+:}$PWD/lib
  '';

  postInstall = ''
    mkdir -p $python/share
    mv $out/share/opt-viewer $python/share/opt-viewer
  ''
  + optionalString enableSharedLibraries ''
    moveToOutput "lib/libLLVM-*" "$lib"
    moveToOutput "lib/libLLVM${stdenv.hostPlatform.extensions.sharedLibrary}" "$lib"
    substituteInPlace "$out/lib/cmake/llvm/LLVMExports-${if debugVersion then "debug" else "release"}.cmake" \
      --replace "\''${_IMPORT_PREFIX}/lib/libLLVM-" "$lib/lib/libLLVM-"
  ''
  + optionalString (stdenv.isDarwin && enableSharedLibraries) ''
    substituteInPlace "$out/lib/cmake/llvm/LLVMExports-${if debugVersion then "debug" else "release"}.cmake" \
      --replace "\''${_IMPORT_PREFIX}/lib/libLLVM.dylib" "$lib/lib/libLLVM.dylib"
    ln -s $lib/lib/libLLVM.dylib $lib/lib/libLLVM-${shortVersion}.dylib
    ln -s $lib/lib/libLLVM.dylib $lib/lib/libLLVM-${release_version}.dylib
  '';

  doCheck = stdenv.isLinux && (!stdenv.isx86_32);

  checkTarget = "check-all";

  enableParallelBuilding = true;

  meta = {
    description = "Collection of modular and reusable compiler and toolchain technologies";
<<<<<<< HEAD
    homepage    = https://llvm.org/;
=======
    homepage    = "http://llvm.org/";
>>>>>>> a584339f
    license     = stdenv.lib.licenses.ncsa;
    maintainers = with stdenv.lib.maintainers; [ lovek323 raskin dtzWill ];
    platforms   = stdenv.lib.platforms.all;
  };
} // stdenv.lib.optionalAttrs enableManpages {
  pname = "llvm-manpages";

  buildPhase = ''
    make docs-llvm-man
  '';

  propagatedBuildInputs = [];

  installPhase = ''
    make -C docs install
  '';

  postPatch = null;
  postInstall = null;

  outputs = [ "out" ];

  doCheck = false;

  meta.description = "man pages for LLVM ${version}";
})<|MERGE_RESOLUTION|>--- conflicted
+++ resolved
@@ -162,11 +162,7 @@
 
   meta = {
     description = "Collection of modular and reusable compiler and toolchain technologies";
-<<<<<<< HEAD
-    homepage    = https://llvm.org/;
-=======
     homepage    = "http://llvm.org/";
->>>>>>> a584339f
     license     = stdenv.lib.licenses.ncsa;
     maintainers = with stdenv.lib.maintainers; [ lovek323 raskin dtzWill ];
     platforms   = stdenv.lib.platforms.all;
