{ stdenv, fetchurl }:

let

  libc = if stdenv.gcc.libc or null != null then stdenv.gcc.libc else "/usr";

in

with {
  inherit (stdenv.lib) optional optionalString;
};

stdenv.mkDerivation rec {
  name = "perl-5.16.3";

  src = fetchurl {
    url = "mirror://cpan/src/${name}.tar.gz";
    sha256 = "1dpd9lhc4723wmsn4dsn4m320qlqgyw28bvcbhnfqp2nl3f0ikv9";
  };

  patches =
    [ # Do not look in /usr etc. for dependencies.
      ./no-sys-dirs.patch
    ]
    ++ optional stdenv.isSunOS  ./ld-shared.patch
    ++ stdenv.lib.optional stdenv.isDarwin [ ./cpp-precomp.patch ./no-libutil.patch ] ;

  # Build a thread-safe Perl with a dynamic libperls.o.  We need the
  # "installstyle" option to ensure that modules are put under
  # $out/lib/perl5 - this is the general default, but because $out
  # contains the string "perl", Configure would select $out/lib.
  # Miniperl needs -lm. perl needs -lrt.
  configureFlags =
    [ "-de"
      "-Dcc=gcc"
      "-Uinstallusrbinperl"
      "-Dinstallstyle=lib/perl5"
      "-Duseshrplib"
      "-Dlocincpth=${libc}/include"
      "-Dloclibpth=${libc}/lib"
    ]
    ++ optional (stdenv ? glibc) "-Dusethreads";

  configureScript = "${stdenv.shell} ./Configure";

  dontAddPrefix = true;

  enableParallelBuilding = true;

  preConfigure =
    ''
      configureFlags="$configureFlags -Dprefix=$out -Dman1dir=$out/share/man/man1 -Dman3dir=$out/share/man/man3"

      ${optionalString stdenv.isArm ''
        configureFlagsArray=(-Dldflags="-lm -lrt")
      ''}
      
      ${optionalString stdenv.isCygwin ''
        cp cygwin/cygwin.c{,.bak}
        echo "#define PERLIO_NOT_STDIO 0" > tmp
        cat tmp cygwin/cygwin.c.bak > cygwin/cygwin.c
      ''}
    '';

  preBuild = optionalString (!(stdenv ? gcc && stdenv.gcc.nativeTools))
    ''
      # Make Cwd work on NixOS (where we don't have a /bin/pwd).
      substituteInPlace dist/Cwd/Cwd.pm --replace "'/bin/pwd'" "'$(type -tP pwd)'"
    '';

  setupHook = ./setup-hook.sh;

<<<<<<< HEAD
=======
  doCheck = stdenv.isLinux;

  # some network-related tests don't work, mostly probably due to our sandboxing
  testsToSkip = ''
    lib/Net/hostent.t \
    dist/IO/t/{io_multihomed.t,io_sock.t} \
    dist/Net-Ping/t/*.t \
    cpan/autodie/t/truncate.t \
    t/porting/{maintainers.t,regen.t} \
    cpan/Socket/t/get{name,addr}info.t \
  '' + optionalString stdenv.isFreeBSD ''
    cpan/CPANPLUS/t/04_CPANPLUS-Module.t \
    cpan/CPANPLUS/t/20_CPANPLUS-Dist-MM.t \
  '' + " ";

  postPatch = optionalString (!stdenv.isDarwin) /* this failed on Darwin, no idea why */ ''
    for test in ${testsToSkip}; do
      echo "Removing test" $test
      rm "$test"
      pat=`echo "$test" | sed 's,/,\\\\/,g'` # just escape slashes
      sed "/^$pat/d" -i MANIFEST
    done
  '';

>>>>>>> 86e18c96
  passthru.libPrefix = "lib/perl5/site_perl";
}<|MERGE_RESOLUTION|>--- conflicted
+++ resolved
@@ -70,32 +70,6 @@
 
   setupHook = ./setup-hook.sh;
 
-<<<<<<< HEAD
-=======
   doCheck = stdenv.isLinux;
-
-  # some network-related tests don't work, mostly probably due to our sandboxing
-  testsToSkip = ''
-    lib/Net/hostent.t \
-    dist/IO/t/{io_multihomed.t,io_sock.t} \
-    dist/Net-Ping/t/*.t \
-    cpan/autodie/t/truncate.t \
-    t/porting/{maintainers.t,regen.t} \
-    cpan/Socket/t/get{name,addr}info.t \
-  '' + optionalString stdenv.isFreeBSD ''
-    cpan/CPANPLUS/t/04_CPANPLUS-Module.t \
-    cpan/CPANPLUS/t/20_CPANPLUS-Dist-MM.t \
-  '' + " ";
-
-  postPatch = optionalString (!stdenv.isDarwin) /* this failed on Darwin, no idea why */ ''
-    for test in ${testsToSkip}; do
-      echo "Removing test" $test
-      rm "$test"
-      pat=`echo "$test" | sed 's,/,\\\\/,g'` # just escape slashes
-      sed "/^$pat/d" -i MANIFEST
-    done
-  '';
-
->>>>>>> 86e18c96
   passthru.libPrefix = "lib/perl5/site_perl";
 }