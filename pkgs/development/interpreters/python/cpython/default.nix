{ stdenv, fetchurl, fetchpatch
, bzip2
, expat
, libffi
, gdbm
, lzma
, ncurses
, openssl
, readline
, sqlite
, tcl ? null, tk ? null, tix ? null, libX11 ? null, xorgproto ? null, x11Support ? false
, zlib
, self
, configd
, python-setup-hook
, nukeReferences
# For the Python package set
, packageOverrides ? (self: super: {})
, buildPackages
, pythonForBuild ? buildPackages.${"python${sourceVersion.major}${sourceVersion.minor}"}
, sourceVersion
, sha256
, passthruFun
, bash
, stripConfig ? false
, stripIdlelib ? false
, stripTests ? false
, stripTkinter ? false
, rebuildBytecode ? true
, stripBytecode ? false
, static ? false
}:

assert x11Support -> tcl != null
                  && tk != null
                  && xorgproto != null
                  && libX11 != null;
with stdenv.lib;

let

  passthru = passthruFun rec {
    inherit self sourceVersion packageOverrides;
    implementation = "cpython";
    libPrefix = "python${pythonVersion}";
    executable = libPrefix;
    pythonVersion = with sourceVersion; "${major}.${minor}";
    sitePackages = "lib/${libPrefix}/site-packages";
    inherit hasDistutilsCxxPatch pythonForBuild;
  };

  version = with sourceVersion; "${major}.${minor}.${patch}${suffix}";

  nativeBuildInputs = [
    nukeReferences
  ] ++ optionals (stdenv.hostPlatform != stdenv.buildPlatform) [
    buildPackages.stdenv.cc
    pythonForBuild
  ];

  buildInputs = filter (p: p != null) ([
    zlib bzip2 expat lzma libffi gdbm sqlite readline ncurses openssl ]
    ++ optionals x11Support [ tcl tk libX11 xorgproto ]
    ++ optionals stdenv.isDarwin [ configd ]);

  hasDistutilsCxxPatch = !(stdenv.cc.isGNU or false);

  inherit pythonForBuild;

  pythonForBuildInterpreter = if stdenv.hostPlatform == stdenv.buildPlatform then
    "$out/bin/python"
  else pythonForBuild.interpreter;

in with passthru; stdenv.mkDerivation {
  pname = "python3";
  inherit version;

  inherit buildInputs nativeBuildInputs;

  src = fetchurl {
    url = with sourceVersion; "https://www.python.org/ftp/python/${major}.${minor}.${patch}/Python-${version}.tar.xz";
    inherit sha256;
  };

  prePatch = optionalString stdenv.isDarwin ''
    substituteInPlace configure --replace '`/usr/bin/arch`' '"i386"'
    substituteInPlace configure --replace '-Wl,-stack_size,1000000' ' '
  '' + optionalString (stdenv.isDarwin && x11Support) ''
    substituteInPlace setup.py --replace /Library/Frameworks /no-such-path
  '';

  patches = [
    # Disable the use of ldconfig in ctypes.util.find_library (since
    # ldconfig doesn't work on NixOS), and don't use
    # ctypes.util.find_library during the loading of the uuid module
    # (since it will do a futile invocation of gcc (!) to find
    # libuuid, slowing down program startup a lot).
    (./. + "/${sourceVersion.major}.${sourceVersion.minor}/no-ldconfig.patch")
  ] ++ optionals (isPy35 || isPy36) [
    # Determinism: Write null timestamps when compiling python files.
    ./3.5/force_bytecode_determinism.patch
  ] ++ optionals isPy35 [
    # Backports support for LD_LIBRARY_PATH from 3.6
    ./3.5/ld_library_path.patch
  ] ++ optionals (isPy37 || isPy38) [
    # Fix darwin build https://bugs.python.org/issue34027
    ./3.7/darwin-libutil.patch
  ] ++ optionals (isPy3k && hasDistutilsCxxPatch) [
    # Fix for http://bugs.python.org/issue1222585
    # Upstream distutils is calling C compiler to compile C++ code, which
    # only works for GCC and Apple Clang. This makes distutils to call C++
    # compiler when needed.
    (
      if isPy35 then
        ./3.5/python-3.x-distutils-C++.patch
      else if isPy37 || isPy38 then
        ./3.7/python-3.x-distutils-C++.patch
      else
        fetchpatch {
          url = "https://bugs.python.org/file48016/python-3.x-distutils-C++.patch";
          sha256 = "1h18lnpx539h5lfxyk379dxwr8m2raigcjixkf133l4xy3f4bzi2";
        }
    )
  ];

  postPatch = ''
  '' + optionalString (x11Support && (tix != null)) ''
    substituteInPlace "Lib/tkinter/tix.py" --replace "os.environ.get('TIX_LIBRARY')" "os.environ.get('TIX_LIBRARY') or '${tix}/lib'"
  '';

<<<<<<< HEAD
  env = {
    CPPFLAGS = concatStringsSep " " (map (p: "-I${getDev p}/include") buildInputs);
    LDFLAGS = concatStringsSep " " (map (p: "-L${getLib p}/lib") buildInputs);
    LIBS = "${optionalString (!stdenv.isDarwin) "-lcrypt"} ${optionalString (ncurses != null) "-lncurses"}";
    NIX_LDFLAGS = optionalString stdenv.isLinux "-lgcc_s";
    # Determinism: We fix the hashes of str, bytes and datetime objects.
    PYTHONHASHSEED = 0;
  };
=======
  CPPFLAGS = concatStringsSep " " (map (p: "-I${getDev p}/include") buildInputs);
  LDFLAGS = concatStringsSep " " (map (p: "-L${getLib p}/lib") buildInputs);
  LIBS = "${optionalString (!stdenv.isDarwin) "-lcrypt"} ${optionalString (ncurses != null) "-lncurses"}";
  NIX_LDFLAGS = optionalString (stdenv.isLinux && !stdenv.hostPlatform.isMusl) "-lgcc_s" + optionalString stdenv.hostPlatform.isMusl "-lgcc_eh";
  # Determinism: We fix the hashes of str, bytes and datetime objects.
  PYTHONHASHSEED=0;
>>>>>>> 3aa6dcf2

  configureFlags = [
    "--enable-shared"
    "--with-threads"
    "--without-ensurepip"
    "--with-system-expat"
    "--with-system-ffi"
  ] ++ optionals (sqlite != null && isPy3k) [
    "--enable-loadable-sqlite-extensions"
  ] ++ optionals (openssl != null) [
    "--with-openssl=${openssl.dev}"
  ] ++ optionals (stdenv.hostPlatform != stdenv.buildPlatform) [
    "ac_cv_buggy_getaddrinfo=no"
    # Assume little-endian IEEE 754 floating point when cross compiling
    "ac_cv_little_endian_double=yes"
    "ac_cv_big_endian_double=no"
    "ac_cv_mixed_endian_double=no"
    "ac_cv_x87_double_rounding=yes"
    "ac_cv_tanh_preserves_zero_sign=yes"
    # Generally assume that things are present and work
    "ac_cv_posix_semaphores_enabled=yes"
    "ac_cv_broken_sem_getvalue=no"
    "ac_cv_wchar_t_signed=yes"
    "ac_cv_rshift_extends_sign=yes"
    "ac_cv_broken_nice=no"
    "ac_cv_broken_poll=no"
    "ac_cv_working_tzset=yes"
    "ac_cv_have_long_long_format=yes"
    "ac_cv_have_size_t_format=yes"
    "ac_cv_computed_gotos=yes"
    "ac_cv_file__dev_ptmx=yes"
    "ac_cv_file__dev_ptc=yes"
  ] ++ optionals stdenv.hostPlatform.isLinux [
    # Never even try to use lchmod on linux,
    # don't rely on detecting glibc-isms.
    "ac_cv_func_lchmod=no"
  ] ++ optional static "LDFLAGS=-static";

  preConfigure = ''
    for i in /usr /sw /opt /pkg; do	# improve purity
      substituteInPlace ./setup.py --replace $i /no-such-path
    done
  '' + optionalString stdenv.isDarwin ''
    export NIX_CFLAGS_COMPILE="$NIX_CFLAGS_COMPILE -msse2"
    export MACOSX_DEPLOYMENT_TARGET=10.6
  '' + optionalString (isPy3k && pythonOlder "3.7") ''
    # Determinism: The interpreter is patched to write null timestamps when compiling Python files
    #   so Python doesn't try to update the bytecode when seeing frozen timestamps in Nix's store.
    export DETERMINISTIC_BUILD=1;
  '' + optionalString stdenv.hostPlatform.isMusl ''
    export NIX_CFLAGS_COMPILE+=" -DTHREAD_STACK_SIZE=0x100000"
  '';

  setupHook = python-setup-hook sitePackages;

  postInstall = ''
    # needed for some packages, especially packages that backport functionality
    # to 2.x from 3.x
    for item in $out/lib/${libPrefix}/test/*; do
      if [[ "$item" != */test_support.py*
         && "$item" != */test/support
         && "$item" != */test/libregrtest
         && "$item" != */test/regrtest.py* ]]; then
        rm -rf "$item"
      else
        echo $item
      fi
    done
    touch $out/lib/${libPrefix}/test/__init__.py

    ln -s "$out/include/${executable}m" "$out/include/${executable}"

    # Determinism: Windows installers were not deterministic.
    # We're also not interested in building Windows installers.
    find "$out" -name 'wininst*.exe' | xargs -r rm -f

    # Use Python3 as default python
    ln -s "$out/bin/idle3" "$out/bin/idle"
    ln -s "$out/bin/pydoc3" "$out/bin/pydoc"
    ln -s "$out/bin/python3" "$out/bin/python"
    ln -s "$out/bin/python3-config" "$out/bin/python-config"
    ln -s "$out/lib/pkgconfig/python3.pc" "$out/lib/pkgconfig/python.pc"

    # Get rid of retained dependencies on -dev packages, and remove
    # some $TMPDIR references to improve binary reproducibility.
    # Note that the .pyc file of _sysconfigdata.py should be regenerated!
    for i in $out/lib/${libPrefix}/_sysconfigdata*.py $out/lib/${libPrefix}/config-${sourceVersion.major}${sourceVersion.minor}*/Makefile; do
       sed -i $i -e "s|$TMPDIR|/no-such-path|g"
    done

    # Further get rid of references. https://github.com/NixOS/nixpkgs/issues/51668
    find $out/lib/python*/config-* -type f -print -exec nuke-refs -e $out '{}' +
    find $out/lib -name '_sysconfigdata*.py*' -print -exec nuke-refs -e $out '{}' +

    '' + optionalString stripConfig ''
    rm -R $out/bin/python*-config $out/lib/python*/config-*
    '' + optionalString stripIdlelib ''
    # Strip IDLE (and turtledemo, which uses it)
    rm -R $out/bin/idle* $out/lib/python*/{idlelib,turtledemo}
    '' + optionalString stripTkinter ''
    rm -R $out/lib/python*/tkinter
    '' + optionalString stripTests ''
    # Strip tests
    rm -R $out/lib/python*/test $out/lib/python*/**/test{,s}
    '' + ''
    # Include a sitecustomize.py file
    cp ${../sitecustomize.py} $out/${sitePackages}/sitecustomize.py
    '' + optionalString rebuildBytecode ''

    # Determinism: rebuild all bytecode
    # We exclude lib2to3 because that's Python 2 code which fails
    # We rebuild three times, once for each optimization level
    # Python 3.7 implements PEP 552, introducing support for deterministic bytecode.
    # This is automatically used when `SOURCE_DATE_EPOCH` is set.
    find $out -name "*.py" | ${pythonForBuildInterpreter}     -m compileall -q -f -x "lib2to3" -i -
    find $out -name "*.py" | ${pythonForBuildInterpreter} -O  -m compileall -q -f -x "lib2to3" -i -
    find $out -name "*.py" | ${pythonForBuildInterpreter} -OO -m compileall -q -f -x "lib2to3" -i -
    '' + optionalString stripBytecode ''
    find $out -type d -name __pycache__ -print0 | xargs -0 -I {} rm -rf "{}"
  '';

  preFixup = stdenv.lib.optionalString (stdenv.hostPlatform != stdenv.buildPlatform) ''
    # Ensure patch-shebangs uses shebangs of host interpreter.
    export PATH=${stdenv.lib.makeBinPath [ "$out" bash ]}:$PATH
  '';

  # Enforce that we don't have references to the OpenSSL -dev package, which we
  # explicitly specify in our configure flags above.
  disallowedReferences =
    stdenv.lib.optionals (openssl != null && !static) [ openssl.dev ]
    ++ stdenv.lib.optionals (stdenv.hostPlatform != stdenv.buildPlatform) [
    # Ensure we don't have references to build-time packages.
    # These typically end up in shebangs.
    pythonForBuild buildPackages.bash
  ];

  inherit passthru;

  enableParallelBuilding = true;

  meta = {
    homepage = http://python.org;
    description = "A high-level dynamically-typed programming language";
    longDescription = ''
      Python is a remarkably powerful dynamic programming language that
      is used in a wide variety of application domains. Some of its key
      distinguishing features include: clear, readable syntax; strong
      introspection capabilities; intuitive object orientation; natural
      expression of procedural code; full modularity, supporting
      hierarchical packages; exception-based error handling; and very
      high level dynamic data types.
    '';
    license = licenses.psfl;
    platforms = with platforms; linux ++ darwin;
    maintainers = with maintainers; [ fridh ];
  };
}<|MERGE_RESOLUTION|>--- conflicted
+++ resolved
@@ -128,23 +128,14 @@
     substituteInPlace "Lib/tkinter/tix.py" --replace "os.environ.get('TIX_LIBRARY')" "os.environ.get('TIX_LIBRARY') or '${tix}/lib'"
   '';
 
-<<<<<<< HEAD
   env = {
     CPPFLAGS = concatStringsSep " " (map (p: "-I${getDev p}/include") buildInputs);
     LDFLAGS = concatStringsSep " " (map (p: "-L${getLib p}/lib") buildInputs);
     LIBS = "${optionalString (!stdenv.isDarwin) "-lcrypt"} ${optionalString (ncurses != null) "-lncurses"}";
-    NIX_LDFLAGS = optionalString stdenv.isLinux "-lgcc_s";
+    NIX_LDFLAGS = optionalString (stdenv.isLinux && !stdenv.hostPlatform.isMusl) "-lgcc_s" + optionalString stdenv.hostPlatform.isMusl "-lgcc_eh";
     # Determinism: We fix the hashes of str, bytes and datetime objects.
     PYTHONHASHSEED = 0;
   };
-=======
-  CPPFLAGS = concatStringsSep " " (map (p: "-I${getDev p}/include") buildInputs);
-  LDFLAGS = concatStringsSep " " (map (p: "-L${getLib p}/lib") buildInputs);
-  LIBS = "${optionalString (!stdenv.isDarwin) "-lcrypt"} ${optionalString (ncurses != null) "-lncurses"}";
-  NIX_LDFLAGS = optionalString (stdenv.isLinux && !stdenv.hostPlatform.isMusl) "-lgcc_s" + optionalString stdenv.hostPlatform.isMusl "-lgcc_eh";
-  # Determinism: We fix the hashes of str, bytes and datetime objects.
-  PYTHONHASHSEED=0;
->>>>>>> 3aa6dcf2
 
   configureFlags = [
     "--enable-shared"
