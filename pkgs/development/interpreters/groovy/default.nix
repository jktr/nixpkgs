{ stdenv, fetchurl, unzip, which, makeWrapper, jdk }:

# at runtime, need jdk

stdenv.mkDerivation rec {
<<<<<<< HEAD
  pname = "groovy";
  version = "2.5.7";
=======
  name = "groovy-${version}";
  version = "2.5.8";
>>>>>>> 8943fb5f

  src = fetchurl {
    url = "http://dl.bintray.com/groovy/maven/apache-groovy-binary-${version}.zip";
    sha256 = "0hl7m9fpmrn9ppxbb3pm68048xpzig7q6hqyg121gvcziywi9ys9";
  };

  buildInputs = [ unzip makeWrapper ];

  installPhase = ''
    mkdir -p $out
    mkdir -p $out/share/doc/groovy
    rm bin/*.bat
    mv {bin,conf,grooid,indy,lib} $out
    mv {licenses,LICENSE,NOTICE} $out/share/doc/groovy

    sed -i 's#which#${which}/bin/which#g' $out/bin/startGroovy

    for p in grape java2groovy groovy{,doc,c,sh,Console}; do
      wrapProgram $out/bin/$p \
            --set JAVA_HOME "${jdk}" \
            --prefix PATH ":" "${jdk}/bin"
    done
  '';

  meta = with stdenv.lib; {
    description = "An agile dynamic language for the Java Platform";
    homepage = http://groovy-lang.org/;
    license = licenses.asl20;
    maintainers = with maintainers; [ pSub ];
    platforms = with platforms; unix;
  };
}<|MERGE_RESOLUTION|>--- conflicted
+++ resolved
@@ -3,13 +3,8 @@
 # at runtime, need jdk
 
 stdenv.mkDerivation rec {
-<<<<<<< HEAD
   pname = "groovy";
-  version = "2.5.7";
-=======
-  name = "groovy-${version}";
   version = "2.5.8";
->>>>>>> 8943fb5f
 
   src = fetchurl {
     url = "http://dl.bintray.com/groovy/maven/apache-groovy-binary-${version}.zip";
