{ pkgs, makeScope, libsForQt5 }:

let
  packages = self: with self; {
    setupHook = ./setup-hook.sh;

    updateScript = callPackage ./update.nix { };

    dbus-factory = callPackage ./dbus-factory { };
    dde-api = callPackage ./dde-api { };
    dde-calendar = callPackage ./dde-calendar { };
<<<<<<< HEAD
    dde-daemon = callPackage ./dde-daemon { };
=======
    dde-daemon = callPackage ./dde-daemon {
      # XXX: the build is finding references to Go when compiled with go v1.12
      go = go_1_11;
    };
    dde-polkit-agent = callPackage ./dde-polkit-agent { };
>>>>>>> 9fa17c59
    dde-qt-dbus-factory = callPackage ./dde-qt-dbus-factory { };
    dde-session-ui = callPackage ./dde-session-ui { };
    deepin-desktop-base = callPackage ./deepin-desktop-base { };
    deepin-desktop-schemas = callPackage ./deepin-desktop-schemas { };
    deepin-gettext-tools = callPackage ./deepin-gettext-tools { };
    deepin-gtk-theme = callPackage ./deepin-gtk-theme { };
    deepin-icon-theme = callPackage ./deepin-icon-theme { };
    deepin-image-viewer = callPackage ./deepin-image-viewer { };
    deepin-menu = callPackage ./deepin-menu { };
    deepin-metacity = callPackage ./deepin-metacity { };
    deepin-movie-reborn = callPackage ./deepin-movie-reborn { };
    deepin-mutter = callPackage ./deepin-mutter { };
    deepin-shortcut-viewer = callPackage ./deepin-shortcut-viewer { };
    deepin-sound-theme = callPackage ./deepin-sound-theme { };
    deepin-terminal = callPackage ./deepin-terminal {
      wnck = pkgs.libwnck3;
    };
    deepin-wallpapers = callPackage ./deepin-wallpapers { };
    deepin-wm = callPackage ./deepin-wm { };
    dpa-ext-gnomekeyring = callPackage ./dpa-ext-gnomekeyring { };
    dtkcore = callPackage ./dtkcore { };
    dtkwm = callPackage ./dtkwm { };
    dtkwidget = callPackage ./dtkwidget { };
    go-dbus-factory = callPackage ./go-dbus-factory { };
    go-dbus-generator = callPackage ./go-dbus-generator { };
    go-gir-generator = callPackage ./go-gir-generator { };
    go-lib = callPackage ./go-lib { };
    qt5dxcb-plugin = callPackage ./qt5dxcb-plugin { };
    qt5integration = callPackage ./qt5integration { };

  };

in
  makeScope libsForQt5.newScope packages<|MERGE_RESOLUTION|>--- conflicted
+++ resolved
@@ -9,15 +9,8 @@
     dbus-factory = callPackage ./dbus-factory { };
     dde-api = callPackage ./dde-api { };
     dde-calendar = callPackage ./dde-calendar { };
-<<<<<<< HEAD
     dde-daemon = callPackage ./dde-daemon { };
-=======
-    dde-daemon = callPackage ./dde-daemon {
-      # XXX: the build is finding references to Go when compiled with go v1.12
-      go = go_1_11;
-    };
     dde-polkit-agent = callPackage ./dde-polkit-agent { };
->>>>>>> 9fa17c59
     dde-qt-dbus-factory = callPackage ./dde-qt-dbus-factory { };
     dde-session-ui = callPackage ./dde-session-ui { };
     deepin-desktop-base = callPackage ./deepin-desktop-base { };
