--- conflicted
+++ resolved
@@ -1,13 +1,8 @@
 { stdenv, buildGoPackage, fetchFromGitHub, makeWrapper, systemd }:
 
 buildGoPackage rec {
-<<<<<<< HEAD
-  version = "0.2.0";
+  version = "0.3.0";
   pname = "grafana-loki";
-=======
-  version = "0.3.0";
-  name = "grafana-loki-${version}";
->>>>>>> 8943fb5f
   goPackagePath = "github.com/grafana/loki";
 
   doCheck = true;
