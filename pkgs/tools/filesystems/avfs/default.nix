{ stdenv, fetchurl, pkgconfig, fuse, xz }:

stdenv.mkDerivation rec {
<<<<<<< HEAD
  pname = "avfs";
  version = "1.1.0";
  src = fetchurl {
    url = "mirror://sourceforge/avf/${version}/${pname}-${version}.tar.bz2";
    sha256 = "19rk2c0xd3mi66kr88ykrcn81fv09c09md0gf6mnm9z1bd7p7wx7";
=======
  name = "avfs-${version}";
  version = "1.1.1";
  src = fetchurl {
    url = "mirror://sourceforge/avf/${version}/${name}.tar.bz2";
    sha256 = "0fxzigpyi08ipqz30ihjcpqmmx8g7r1kqdqq1bnnznvnhrzyygn8";
>>>>>>> ffbb4d26
  };

  nativeBuildInputs = [ pkgconfig ];

  buildInputs = [ fuse xz ];

  configureFlags = [
    "--enable-library"
    "--enable-fuse"
    "--disable-static"
  ];

  meta = {
    homepage = http://avf.sourceforge.net/;
    description = "Virtual filesystem that allows browsing of compressed files";
    platforms = stdenv.lib.platforms.linux;
    license = stdenv.lib.licenses.gpl2;
  };
}<|MERGE_RESOLUTION|>--- conflicted
+++ resolved
@@ -1,19 +1,11 @@
 { stdenv, fetchurl, pkgconfig, fuse, xz }:
 
 stdenv.mkDerivation rec {
-<<<<<<< HEAD
   pname = "avfs";
-  version = "1.1.0";
+  version = "1.1.1";
   src = fetchurl {
     url = "mirror://sourceforge/avf/${version}/${pname}-${version}.tar.bz2";
-    sha256 = "19rk2c0xd3mi66kr88ykrcn81fv09c09md0gf6mnm9z1bd7p7wx7";
-=======
-  name = "avfs-${version}";
-  version = "1.1.1";
-  src = fetchurl {
-    url = "mirror://sourceforge/avf/${version}/${name}.tar.bz2";
     sha256 = "0fxzigpyi08ipqz30ihjcpqmmx8g7r1kqdqq1bnnznvnhrzyygn8";
->>>>>>> ffbb4d26
   };
 
   nativeBuildInputs = [ pkgconfig ];
