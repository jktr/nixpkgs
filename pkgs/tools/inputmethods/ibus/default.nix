--- conflicted
+++ resolved
@@ -53,21 +53,12 @@
   '';
 
   preFixup = ''
-<<<<<<< HEAD
-    for f in "$out"/bin/*; do
-      wrapProgram "$f" --prefix XDG_DATA_DIRS : "$out/share:$GSETTINGS_SCHEMAS_PATH" \
-                       --prefix PYTHONPATH : "$(toPythonPath ${pygobject3})" \
-                       --prefix LD_LIBRARY_PATH : "${gnome3.gtk3.out}/lib:${atk.out}/lib:$out/lib" \
-                       --prefix GI_TYPELIB_PATH : "$GI_TYPELIB_PATH:$out/lib/girepository-1.0" \
-                       --prefix GIO_EXTRA_MODULES : "${gnome3.dconf}/lib/gio/modules"
-=======
     for f in "$out/bin"/*; do #*/
       wrapProgram "$f" \
         --prefix XDG_DATA_DIRS : "$out/share:$GSETTINGS_SCHEMAS_PATH" \
         --prefix PYTHONPATH : "$PYTHONPATH" \
         --prefix GI_TYPELIB_PATH : "$GI_TYPELIB_PATH:$out/lib/girepository-1.0" \
         --prefix GIO_EXTRA_MODULES : "${dconf}/lib/gio/modules"
->>>>>>> 0ee75214
     done
   '';
 
